--- conflicted
+++ resolved
@@ -819,21 +819,6 @@
     // Implements RefBase.
     void onFirstRef() override;
 
-<<<<<<< HEAD
-    /*
-     * HWC2::ComposerCallback / HWComposer::EventHandler interface
-     */
-    void onVsyncReceived(int32_t sequenceId, hal::HWDisplayId hwcDisplayId, int64_t timestamp,
-                         std::optional<hal::VsyncPeriodNanos> vsyncPeriod) override;
-    void onHotplugReceived(int32_t sequenceId, hal::HWDisplayId hwcDisplayId,
-                           hal::Connection connection) override;
-    void onRefreshReceived(int32_t sequenceId, hal::HWDisplayId hwcDisplayId) override;
-    void onVsyncPeriodTimingChangedReceived(
-            int32_t sequenceId, hal::HWDisplayId display,
-            const hal::VsyncPeriodChangeTimeline& updatedTimeline) override;
-    void onSeamlessPossible(int32_t sequenceId, hal::HWDisplayId display) override;
-    void setPowerModeOnMainThread(const sp<IBinder>& displayToken, int mode);
-=======
     // HWC2::ComposerCallback overrides:
     void onComposerHalVsync(hal::HWDisplayId, int64_t timestamp,
                             std::optional<hal::VsyncPeriodNanos>) override;
@@ -842,7 +827,7 @@
     void onComposerHalVsyncPeriodTimingChanged(hal::HWDisplayId,
                                                const hal::VsyncPeriodChangeTimeline&) override;
     void onComposerHalSeamlessPossible(hal::HWDisplayId) override;
->>>>>>> c45efbfc
+    void setPowerModeOnMainThread(const sp<IBinder>& displayToken, int mode);
 
     /*
      * ISchedulerCallback
@@ -1040,17 +1025,10 @@
                                     bool canCaptureBlackoutContent, bool regionSampling,
                                     bool grayscale, ScreenCaptureResults&);
 
-<<<<<<< HEAD
-    sp<DisplayDevice> getDisplayByIdOrLayerStack(uint64_t displayOrLayerStack) REQUIRES(mStateLock);
-    sp<DisplayDevice> getDisplayById(DisplayId displayId) const REQUIRES(mStateLock);
-    sp<DisplayDevice> getDisplayByLayerStack(uint64_t layerStack) REQUIRES(mStateLock);
-
 
     bool canAllocateHwcDisplayIdForVDS(uint64_t usage);
     bool skipColorLayer(const char* layerType);
 
-=======
->>>>>>> c45efbfc
     // If the uid provided is not UNSET_UID, the traverse will skip any layers that don't have a
     // matching ownerUid
     void traverseLayersInLayerStack(ui::LayerStack, const int32_t uid, const LayerVector::Visitor&);
