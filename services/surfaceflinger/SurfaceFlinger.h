--- conflicted
+++ resolved
@@ -569,14 +569,8 @@
      * Compositing
      */
     void invalidateHwcGeometry();
-<<<<<<< HEAD
-    void computeVisibleRegions(size_t dpy,
-            uint32_t layerStack, Region& dirtyRegion,
-            Region& opaqueRegion);
-=======
     void computeVisibleRegions(const sp<const DisplayDevice>& displayDevice,
             Region& dirtyRegion, Region& opaqueRegion);
->>>>>>> c11a4c4d
 
     void preComposition(nsecs_t refreshStartTime);
     void postComposition(nsecs_t refreshStartTime);
