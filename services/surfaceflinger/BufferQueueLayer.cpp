--- conflicted
+++ resolved
@@ -138,13 +138,13 @@
 // -----------------------------------------------------------------------
 
 bool BufferQueueLayer::fenceHasSignaled() const {
-<<<<<<< HEAD
+    Mutex::Autolock lock(mQueueItemLock);
+
+    if (SurfaceFlinger::enableLatchUnsignaled) {
+        return true;
+    }
+
     if (latchUnsignaledBuffers()) {
-=======
-    Mutex::Autolock lock(mQueueItemLock);
-
-    if (SurfaceFlinger::enableLatchUnsignaled) {
->>>>>>> b1889c5f
         return true;
     }
 
