--- conflicted
+++ resolved
@@ -546,17 +546,10 @@
     if (!mFlinger->isLayerTripleBufferingDisabled()) {
         mProducer->setMaxDequeuedBufferCount(2);
     }
-<<<<<<< HEAD
-
-    if (const auto display = mFlinger->getDefaultDisplayDeviceLocked()) {
-        updateTransformHint(display);
-    }
 
     if (mFlinger->mLayerExt) {
         mLayerClass = mFlinger->mLayerExt->GetLayerClass(mName);
     }
-=======
->>>>>>> 313ec83a
 }
 
 status_t BufferQueueLayer::setDefaultBufferProperties(uint32_t w, uint32_t h, PixelFormat format) {
