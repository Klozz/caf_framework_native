/*
 * Copyright 2019 The Android Open Source Project
 *
 * Licensed under the Apache License, Version 2.0 (the "License");
 * you may not use this file except in compliance with the License.
 * You may obtain a copy of the License at
 *
 *      http://www.apache.org/licenses/LICENSE-2.0
 *
 * Unless required by applicable law or agreed to in writing, software
 * distributed under the License is distributed on an "AS IS" BASIS,
 * WITHOUT WARRANTIES OR CONDITIONS OF ANY KIND, either express or implied.
 * See the License for the specific language governing permissions and
 * limitations under the License.
 */

#undef LOG_TAG
#define LOG_TAG "LibSurfaceFlingerUnittests"
#define LOG_NDEBUG 0

#include "Scheduler/TimeKeeper.h"
#include "Scheduler/VSyncDispatch.h"
#include "Scheduler/VSyncReactor.h"
#include "Scheduler/VSyncTracker.h"

#include <gmock/gmock.h>
#include <gtest/gtest.h>
#include <ui/Fence.h>
#include <ui/FenceTime.h>
#include <array>

using namespace testing;
using namespace std::literals;
namespace android::scheduler {

class MockVSyncTracker : public VSyncTracker {
public:
    MockVSyncTracker() { ON_CALL(*this, addVsyncTimestamp(_)).WillByDefault(Return(true)); }
    MOCK_METHOD1(addVsyncTimestamp, bool(nsecs_t));
    MOCK_CONST_METHOD1(nextAnticipatedVSyncTimeFrom, nsecs_t(nsecs_t));
    MOCK_CONST_METHOD0(currentPeriod, nsecs_t());
    MOCK_METHOD1(setPeriod, void(nsecs_t));
    MOCK_METHOD0(resetModel, void());
    MOCK_CONST_METHOD0(needsMoreSamples, bool());
    MOCK_CONST_METHOD1(dump, void(std::string&));
};

<<<<<<< HEAD
class VSyncTrackerWrapper : public VSyncTracker {
public:
    VSyncTrackerWrapper(std::shared_ptr<VSyncTracker> const& tracker) : mTracker(tracker) {}

    bool addVsyncTimestamp(nsecs_t timestamp) final {
        return mTracker->addVsyncTimestamp(timestamp);
    }
    nsecs_t nextAnticipatedVSyncTimeFrom(nsecs_t timePoint) const final {
        return mTracker->nextAnticipatedVSyncTimeFrom(timePoint);
    }
    nsecs_t currentPeriod() const final { return mTracker->currentPeriod(); }
    void setPeriod(nsecs_t period) final { mTracker->setPeriod(period); }
    void resetModel() final { mTracker->resetModel(); }
    bool needsMoreSamples() const final { return mTracker->needsMoreSamples(); }
    void dump(std::string& result) const final { mTracker->dump(result); }

private:
    std::shared_ptr<VSyncTracker> const mTracker;
};

=======
>>>>>>> 09b21daf
class MockClock : public Clock {
public:
    MOCK_CONST_METHOD0(now, nsecs_t());
};

class ClockWrapper : public Clock {
public:
    ClockWrapper(std::shared_ptr<Clock> const& clock) : mClock(clock) {}

    nsecs_t now() const { return mClock->now(); }

private:
    std::shared_ptr<Clock> const mClock;
};

class MockVSyncDispatch : public VSyncDispatch {
public:
    MOCK_METHOD2(registerCallback,
                 CallbackToken(std::function<void(nsecs_t, nsecs_t)> const&, std::string));
    MOCK_METHOD1(unregisterCallback, void(CallbackToken));
    MOCK_METHOD3(schedule, ScheduleResult(CallbackToken, nsecs_t, nsecs_t));
    MOCK_METHOD1(cancel, CancelResult(CallbackToken token));
    MOCK_CONST_METHOD1(dump, void(std::string&));
};

std::shared_ptr<FenceTime> generateInvalidFence() {
    sp<Fence> fence = new Fence();
    return std::make_shared<FenceTime>(fence);
}

std::shared_ptr<FenceTime> generatePendingFence() {
    sp<Fence> fence = new Fence(dup(fileno(tmpfile())));
    return std::make_shared<FenceTime>(fence);
}

void signalFenceWithTime(std::shared_ptr<FenceTime> const& fence, nsecs_t time) {
    FenceTime::Snapshot snap(time);
    fence->applyTrustedSnapshot(snap);
}

std::shared_ptr<FenceTime> generateSignalledFenceWithTime(nsecs_t time) {
    sp<Fence> fence = new Fence(dup(fileno(tmpfile())));
    std::shared_ptr<FenceTime> ft = std::make_shared<FenceTime>(fence);
    signalFenceWithTime(ft, time);
    return ft;
}

class StubCallback : public DispSync::Callback {
public:
    void onDispSyncEvent(nsecs_t when, nsecs_t /*expectedVSyncTimestamp*/) final {
        std::lock_guard<std::mutex> lk(mMutex);
        mLastCallTime = when;
    }
    std::optional<nsecs_t> lastCallTime() const {
        std::lock_guard<std::mutex> lk(mMutex);
        return mLastCallTime;
    }

private:
    std::mutex mutable mMutex;
    std::optional<nsecs_t> mLastCallTime GUARDED_BY(mMutex);
};

class VSyncReactorTest : public testing::Test {
protected:
    VSyncReactorTest()
          : mMockDispatch(std::make_shared<NiceMock<MockVSyncDispatch>>()),
            mMockTracker(std::make_shared<NiceMock<MockVSyncTracker>>()),
            mMockClock(std::make_shared<NiceMock<MockClock>>()),
            mReactor(std::make_unique<ClockWrapper>(mMockClock), *mMockDispatch, *mMockTracker,
                     kPendingLimit, false /* supportKernelIdleTimer */) {
        ON_CALL(*mMockClock, now()).WillByDefault(Return(mFakeNow));
        ON_CALL(*mMockTracker, currentPeriod()).WillByDefault(Return(period));
    }

    std::shared_ptr<MockVSyncDispatch> mMockDispatch;
    std::shared_ptr<MockVSyncTracker> mMockTracker;
    std::shared_ptr<MockClock> mMockClock;
    static constexpr size_t kPendingLimit = 3;
    static constexpr nsecs_t mDummyTime = 47;
    static constexpr nsecs_t mPhase = 3000;
    static constexpr nsecs_t mAnotherPhase = 5200;
    static constexpr nsecs_t period = 10000;
    static constexpr nsecs_t mFakeVSyncTime = 2093;
    static constexpr nsecs_t mFakeWakeupTime = 1892;
    static constexpr nsecs_t mFakeNow = 2214;
    static constexpr const char mName[] = "callbacky";
    VSyncDispatch::CallbackToken const mFakeToken{2398};

    nsecs_t lastCallbackTime = 0;
    StubCallback outerCb;
    std::function<void(nsecs_t, nsecs_t)> innerCb;

    VSyncReactor mReactor;
};

TEST_F(VSyncReactorTest, addingNullFenceCheck) {
    EXPECT_FALSE(mReactor.addPresentFence(nullptr));
}

TEST_F(VSyncReactorTest, addingInvalidFenceSignalsNeedsMoreInfo) {
    EXPECT_TRUE(mReactor.addPresentFence(generateInvalidFence()));
}

TEST_F(VSyncReactorTest, addingSignalledFenceAddsToTracker) {
    EXPECT_CALL(*mMockTracker, addVsyncTimestamp(mDummyTime));
    EXPECT_FALSE(mReactor.addPresentFence(generateSignalledFenceWithTime(mDummyTime)));
}

TEST_F(VSyncReactorTest, addingPendingFenceAddsSignalled) {
    nsecs_t anotherDummyTime = 2919019201;

    EXPECT_CALL(*mMockTracker, addVsyncTimestamp(_)).Times(0);
    auto pendingFence = generatePendingFence();
    EXPECT_FALSE(mReactor.addPresentFence(pendingFence));
    Mock::VerifyAndClearExpectations(mMockTracker.get());

    signalFenceWithTime(pendingFence, mDummyTime);

    EXPECT_CALL(*mMockTracker, addVsyncTimestamp(mDummyTime));
    EXPECT_CALL(*mMockTracker, addVsyncTimestamp(anotherDummyTime));
    EXPECT_FALSE(mReactor.addPresentFence(generateSignalledFenceWithTime(anotherDummyTime)));
}

TEST_F(VSyncReactorTest, limitsPendingFences) {
    std::array<std::shared_ptr<FenceTime>, kPendingLimit * 2> fences;
    std::array<nsecs_t, fences.size()> fakeTimes;
    std::generate(fences.begin(), fences.end(), [] { return generatePendingFence(); });
    std::generate(fakeTimes.begin(), fakeTimes.end(), [i = 10]() mutable {
        i++;
        return i * i;
    });

    for (auto const& fence : fences) {
        mReactor.addPresentFence(fence);
    }

    for (auto i = fences.size() - kPendingLimit; i < fences.size(); i++) {
        EXPECT_CALL(*mMockTracker, addVsyncTimestamp(fakeTimes[i]));
    }

    for (auto i = 0u; i < fences.size(); i++) {
        signalFenceWithTime(fences[i], fakeTimes[i]);
    }
    mReactor.addPresentFence(generatePendingFence());
}

TEST_F(VSyncReactorTest, ignoresPresentFencesWhenToldTo) {
    static constexpr size_t aFewTimes = 8;
    EXPECT_CALL(*mMockTracker, addVsyncTimestamp(mDummyTime)).Times(1);

    mReactor.setIgnorePresentFences(true);
    for (auto i = 0; i < aFewTimes; i++) {
        mReactor.addPresentFence(generateSignalledFenceWithTime(mDummyTime));
    }

    mReactor.setIgnorePresentFences(false);
    EXPECT_FALSE(mReactor.addPresentFence(generateSignalledFenceWithTime(mDummyTime)));
}

TEST_F(VSyncReactorTest, ignoresProperlyAfterAPeriodConfirmation) {
    bool periodFlushed = true;
    EXPECT_CALL(*mMockTracker, addVsyncTimestamp(_)).Times(2);
    mReactor.setIgnorePresentFences(true);

    nsecs_t const newPeriod = 5000;
    mReactor.setPeriod(newPeriod);

    EXPECT_TRUE(mReactor.addResyncSample(0, std::nullopt, &periodFlushed));
    EXPECT_FALSE(periodFlushed);
    EXPECT_FALSE(mReactor.addResyncSample(newPeriod, std::nullopt, &periodFlushed));
    EXPECT_TRUE(periodFlushed);

    EXPECT_TRUE(mReactor.addPresentFence(generateSignalledFenceWithTime(0)));
}

TEST_F(VSyncReactorTest, queriesTrackerForNextRefreshNow) {
    nsecs_t const fakeTimestamp = 4839;
    EXPECT_CALL(*mMockTracker, currentPeriod()).Times(0);
    EXPECT_CALL(*mMockTracker, nextAnticipatedVSyncTimeFrom(_))
            .Times(1)
            .WillOnce(Return(fakeTimestamp));

    EXPECT_THAT(mReactor.computeNextRefresh(0, mMockClock->now()), Eq(fakeTimestamp));
}

TEST_F(VSyncReactorTest, queriesTrackerForExpectedPresentTime) {
    nsecs_t const fakeTimestamp = 4839;
    EXPECT_CALL(*mMockTracker, currentPeriod()).Times(0);
    EXPECT_CALL(*mMockTracker, nextAnticipatedVSyncTimeFrom(_))
            .Times(1)
            .WillOnce(Return(fakeTimestamp));

    EXPECT_THAT(mReactor.expectedPresentTime(mMockClock->now()), Eq(fakeTimestamp));
}

TEST_F(VSyncReactorTest, queriesTrackerForNextRefreshFuture) {
    nsecs_t const fakeTimestamp = 4839;
    nsecs_t const fakePeriod = 1010;
    nsecs_t const mFakeNow = 2214;
    int const numPeriodsOut = 3;
    EXPECT_CALL(*mMockClock, now()).WillOnce(Return(mFakeNow));
    EXPECT_CALL(*mMockTracker, currentPeriod()).WillOnce(Return(fakePeriod));
    EXPECT_CALL(*mMockTracker, nextAnticipatedVSyncTimeFrom(mFakeNow + numPeriodsOut * fakePeriod))
            .WillOnce(Return(fakeTimestamp));
    EXPECT_THAT(mReactor.computeNextRefresh(numPeriodsOut, mMockClock->now()), Eq(fakeTimestamp));
}

TEST_F(VSyncReactorTest, getPeriod) {
    nsecs_t const fakePeriod = 1010;
    EXPECT_CALL(*mMockTracker, currentPeriod()).WillOnce(Return(fakePeriod));
    EXPECT_THAT(mReactor.getPeriod(), Eq(fakePeriod));
}

TEST_F(VSyncReactorTest, setPeriodCalledOnceConfirmedChange) {
    nsecs_t const newPeriod = 5000;
    EXPECT_CALL(*mMockTracker, setPeriod(_)).Times(0);
    mReactor.setPeriod(newPeriod);

    bool periodFlushed = true;
    EXPECT_TRUE(mReactor.addResyncSample(10000, std::nullopt, &periodFlushed));
    EXPECT_FALSE(periodFlushed);

    EXPECT_TRUE(mReactor.addResyncSample(20000, std::nullopt, &periodFlushed));
    EXPECT_FALSE(periodFlushed);

    Mock::VerifyAndClearExpectations(mMockTracker.get());
    EXPECT_CALL(*mMockTracker, setPeriod(newPeriod)).Times(1);

    EXPECT_FALSE(mReactor.addResyncSample(25000, std::nullopt, &periodFlushed));
    EXPECT_TRUE(periodFlushed);
}

TEST_F(VSyncReactorTest, changingPeriodBackAbortsConfirmationProcess) {
    nsecs_t sampleTime = 0;
    nsecs_t const newPeriod = 5000;
    mReactor.setPeriod(newPeriod);
    bool periodFlushed = true;
    EXPECT_TRUE(mReactor.addResyncSample(sampleTime += period, std::nullopt, &periodFlushed));
    EXPECT_FALSE(periodFlushed);

    EXPECT_TRUE(mReactor.addResyncSample(sampleTime += period, std::nullopt, &periodFlushed));
    EXPECT_FALSE(periodFlushed);

    mReactor.setPeriod(period);
    EXPECT_FALSE(mReactor.addResyncSample(sampleTime += period, std::nullopt, &periodFlushed));
    EXPECT_FALSE(periodFlushed);
}

TEST_F(VSyncReactorTest, changingToAThirdPeriodWillWaitForLastPeriod) {
    nsecs_t sampleTime = 0;
    nsecs_t const secondPeriod = 5000;
    nsecs_t const thirdPeriod = 2000;

    mReactor.setPeriod(secondPeriod);
    bool periodFlushed = true;
    EXPECT_TRUE(mReactor.addResyncSample(sampleTime += period, std::nullopt, &periodFlushed));
    EXPECT_FALSE(periodFlushed);
    EXPECT_TRUE(mReactor.addResyncSample(sampleTime += period, std::nullopt, &periodFlushed));
    EXPECT_FALSE(periodFlushed);
    mReactor.setPeriod(thirdPeriod);
    EXPECT_TRUE(mReactor.addResyncSample(sampleTime += secondPeriod, std::nullopt, &periodFlushed));
    EXPECT_FALSE(periodFlushed);
    EXPECT_FALSE(mReactor.addResyncSample(sampleTime += thirdPeriod, std::nullopt, &periodFlushed));
    EXPECT_TRUE(periodFlushed);
}

TEST_F(VSyncReactorTest, reportedBadTimestampFromPredictorWillReactivateHwVSync) {
    EXPECT_CALL(*mMockTracker, addVsyncTimestamp(_))
            .WillOnce(Return(false))
            .WillOnce(Return(true))
            .WillOnce(Return(true));
    EXPECT_TRUE(mReactor.addPresentFence(generateSignalledFenceWithTime(0)));
    EXPECT_TRUE(mReactor.addPresentFence(generateSignalledFenceWithTime(0)));

    nsecs_t skewyPeriod = period >> 1;
    bool periodFlushed = false;
    nsecs_t sampleTime = 0;
    EXPECT_TRUE(mReactor.addResyncSample(sampleTime += skewyPeriod, std::nullopt, &periodFlushed));
    EXPECT_FALSE(periodFlushed);
    EXPECT_FALSE(mReactor.addResyncSample(sampleTime += period, std::nullopt, &periodFlushed));
    EXPECT_FALSE(periodFlushed);
}

TEST_F(VSyncReactorTest, reportedBadTimestampFromPredictorWillReactivateHwVSyncPendingFence) {
    EXPECT_CALL(*mMockTracker, addVsyncTimestamp(_))
            .Times(2)
            .WillOnce(Return(false))
            .WillOnce(Return(true));

    auto fence = generatePendingFence();
    EXPECT_FALSE(mReactor.addPresentFence(fence));
    signalFenceWithTime(fence, period >> 1);
    EXPECT_TRUE(mReactor.addPresentFence(generateSignalledFenceWithTime(0)));
}

TEST_F(VSyncReactorTest, presentFenceAdditionDoesNotInterruptConfirmationProcess) {
    nsecs_t const newPeriod = 5000;
    mReactor.setPeriod(newPeriod);
    EXPECT_TRUE(mReactor.addPresentFence(generateSignalledFenceWithTime(0)));
}

TEST_F(VSyncReactorTest, setPeriodCalledFirstTwoEventsNewPeriod) {
    nsecs_t const newPeriod = 5000;
    EXPECT_CALL(*mMockTracker, setPeriod(_)).Times(0);
    mReactor.setPeriod(newPeriod);

    bool periodFlushed = true;
    EXPECT_TRUE(mReactor.addResyncSample(5000, std::nullopt, &periodFlushed));
    EXPECT_FALSE(periodFlushed);
    Mock::VerifyAndClearExpectations(mMockTracker.get());

    EXPECT_CALL(*mMockTracker, setPeriod(newPeriod)).Times(1);
    EXPECT_FALSE(mReactor.addResyncSample(10000, std::nullopt, &periodFlushed));
    EXPECT_TRUE(periodFlushed);
}

TEST_F(VSyncReactorTest, addResyncSampleTypical) {
    nsecs_t const fakeTimestamp = 3032;
    bool periodFlushed = false;

    EXPECT_CALL(*mMockTracker, addVsyncTimestamp(fakeTimestamp));
    EXPECT_FALSE(mReactor.addResyncSample(fakeTimestamp, std::nullopt, &periodFlushed));
    EXPECT_FALSE(periodFlushed);
}

TEST_F(VSyncReactorTest, addResyncSamplePeriodChanges) {
    bool periodFlushed = false;
    nsecs_t const newPeriod = 4000;

    mReactor.setPeriod(newPeriod);

    auto time = 0;
    auto constexpr numTimestampSubmissions = 10;
    for (auto i = 0; i < numTimestampSubmissions; i++) {
        time += period;
        EXPECT_TRUE(mReactor.addResyncSample(time, std::nullopt, &periodFlushed));
        EXPECT_FALSE(periodFlushed);
    }

    time += newPeriod;
    EXPECT_FALSE(mReactor.addResyncSample(time, std::nullopt, &periodFlushed));
    EXPECT_TRUE(periodFlushed);

    for (auto i = 0; i < numTimestampSubmissions; i++) {
        time += newPeriod;
        EXPECT_FALSE(mReactor.addResyncSample(time, std::nullopt, &periodFlushed));
        EXPECT_FALSE(periodFlushed);
    }
}

TEST_F(VSyncReactorTest, addPresentFenceWhileAwaitingPeriodConfirmationRequestsHwVsync) {
    auto time = 0;
    bool periodFlushed = false;
    nsecs_t const newPeriod = 4000;
    mReactor.setPeriod(newPeriod);

    time += period;
    mReactor.addResyncSample(time, std::nullopt, &periodFlushed);
    EXPECT_TRUE(mReactor.addPresentFence(generateSignalledFenceWithTime(0)));

    time += newPeriod;
    mReactor.addResyncSample(time, std::nullopt, &periodFlushed);

    EXPECT_FALSE(mReactor.addPresentFence(generateSignalledFenceWithTime(0)));
}

TEST_F(VSyncReactorTest, hwVsyncIsRequestedForTracker) {
    auto time = 0;
    bool periodFlushed = false;
    nsecs_t const newPeriod = 4000;
    mReactor.setPeriod(newPeriod);

    static auto constexpr numSamplesWithNewPeriod = 4;
    Sequence seq;
    EXPECT_CALL(*mMockTracker, needsMoreSamples())
            .Times(numSamplesWithNewPeriod - 2)
            .InSequence(seq)
            .WillRepeatedly(Return(true));
    EXPECT_CALL(*mMockTracker, needsMoreSamples())
            .Times(1)
            .InSequence(seq)
            .WillRepeatedly(Return(false));
    EXPECT_CALL(*mMockTracker, addVsyncTimestamp(_)).Times(numSamplesWithNewPeriod);

    EXPECT_TRUE(mReactor.addResyncSample(time += period, std::nullopt, &periodFlushed));

    EXPECT_TRUE(mReactor.addResyncSample(time += period, std::nullopt, &periodFlushed));
    // confirmed period, but predictor wants numRequest samples. This one and prior are valid.
    EXPECT_TRUE(mReactor.addResyncSample(time += newPeriod, std::nullopt, &periodFlushed));
    EXPECT_TRUE(mReactor.addResyncSample(time += newPeriod, std::nullopt, &periodFlushed));
    EXPECT_FALSE(mReactor.addResyncSample(time += newPeriod, std::nullopt, &periodFlushed));
}

TEST_F(VSyncReactorTest, hwVsyncturnsOffOnConfirmationWhenTrackerDoesntRequest) {
    auto time = 0;
    bool periodFlushed = false;
    nsecs_t const newPeriod = 4000;
    mReactor.setPeriod(newPeriod);

    Sequence seq;
    EXPECT_CALL(*mMockTracker, needsMoreSamples())
            .Times(1)
            .InSequence(seq)
            .WillRepeatedly(Return(false));
    EXPECT_CALL(*mMockTracker, addVsyncTimestamp(_)).Times(2);

    EXPECT_TRUE(mReactor.addResyncSample(time += period, std::nullopt, &periodFlushed));
    EXPECT_TRUE(mReactor.addResyncSample(time += period, std::nullopt, &periodFlushed));
    EXPECT_FALSE(mReactor.addResyncSample(time += newPeriod, std::nullopt, &periodFlushed));
}

TEST_F(VSyncReactorTest, hwVsyncIsRequestedForTrackerMultiplePeriodChanges) {
    auto time = 0;
    bool periodFlushed = false;
    nsecs_t const newPeriod1 = 4000;
    nsecs_t const newPeriod2 = 7000;

    mReactor.setPeriod(newPeriod1);

    Sequence seq;
    EXPECT_CALL(*mMockTracker, needsMoreSamples())
            .Times(4)
            .InSequence(seq)
            .WillRepeatedly(Return(true));
    EXPECT_CALL(*mMockTracker, needsMoreSamples())
            .Times(1)
            .InSequence(seq)
            .WillRepeatedly(Return(false));
    EXPECT_CALL(*mMockTracker, addVsyncTimestamp(_)).Times(7);

    EXPECT_TRUE(mReactor.addResyncSample(time += period, std::nullopt, &periodFlushed));
    EXPECT_TRUE(mReactor.addResyncSample(time += period, std::nullopt, &periodFlushed));
    // confirmed period, but predictor wants numRequest samples. This one and prior are valid.
    EXPECT_TRUE(mReactor.addResyncSample(time += newPeriod1, std::nullopt, &periodFlushed));
    EXPECT_TRUE(mReactor.addResyncSample(time += newPeriod1, std::nullopt, &periodFlushed));

    mReactor.setPeriod(newPeriod2);
    EXPECT_TRUE(mReactor.addResyncSample(time += newPeriod1, std::nullopt, &periodFlushed));
    EXPECT_TRUE(mReactor.addResyncSample(time += newPeriod2, std::nullopt, &periodFlushed));
    EXPECT_TRUE(mReactor.addResyncSample(time += newPeriod2, std::nullopt, &periodFlushed));
    EXPECT_FALSE(mReactor.addResyncSample(time += newPeriod2, std::nullopt, &periodFlushed));
}

static nsecs_t computeWorkload(nsecs_t period, nsecs_t phase) {
    return period - phase;
}

TEST_F(VSyncReactorTest, addEventListener) {
    Sequence seq;
    EXPECT_CALL(*mMockDispatch, registerCallback(_, std::string(mName)))
            .InSequence(seq)
            .WillOnce(Return(mFakeToken));
    EXPECT_CALL(*mMockDispatch, schedule(mFakeToken, computeWorkload(period, mPhase), mFakeNow))
            .InSequence(seq);
    EXPECT_CALL(*mMockDispatch, cancel(mFakeToken)).Times(2).InSequence(seq);
    EXPECT_CALL(*mMockDispatch, unregisterCallback(mFakeToken)).InSequence(seq);

    mReactor.addEventListener(mName, mPhase, &outerCb, lastCallbackTime);
    mReactor.removeEventListener(&outerCb, &lastCallbackTime);
}

TEST_F(VSyncReactorTest, addEventListenerTwiceChangesPhase) {
    Sequence seq;
    EXPECT_CALL(*mMockDispatch, registerCallback(_, std::string(mName)))
            .InSequence(seq)
            .WillOnce(Return(mFakeToken));
    EXPECT_CALL(*mMockDispatch, schedule(mFakeToken, computeWorkload(period, mPhase), mFakeNow))
            .InSequence(seq);
    EXPECT_CALL(*mMockDispatch,
                schedule(mFakeToken, computeWorkload(period, mAnotherPhase), _)) // mFakeNow))
            .InSequence(seq);
    EXPECT_CALL(*mMockDispatch, cancel(mFakeToken)).InSequence(seq);
    EXPECT_CALL(*mMockDispatch, unregisterCallback(mFakeToken)).InSequence(seq);

    mReactor.addEventListener(mName, mPhase, &outerCb, lastCallbackTime);
    mReactor.addEventListener(mName, mAnotherPhase, &outerCb, lastCallbackTime);
}

TEST_F(VSyncReactorTest, eventListenerGetsACallbackAndReschedules) {
    Sequence seq;
    EXPECT_CALL(*mMockDispatch, registerCallback(_, std::string(mName)))
            .InSequence(seq)
            .WillOnce(DoAll(SaveArg<0>(&innerCb), Return(mFakeToken)));
    EXPECT_CALL(*mMockDispatch, schedule(mFakeToken, computeWorkload(period, mPhase), mFakeNow))
            .InSequence(seq);
    EXPECT_CALL(*mMockDispatch,
                schedule(mFakeToken, computeWorkload(period, mPhase), mFakeVSyncTime))
            .Times(2)
            .InSequence(seq);
    EXPECT_CALL(*mMockDispatch, cancel(mFakeToken)).InSequence(seq);
    EXPECT_CALL(*mMockDispatch, unregisterCallback(mFakeToken)).InSequence(seq);

    mReactor.addEventListener(mName, mPhase, &outerCb, lastCallbackTime);
    ASSERT_TRUE(innerCb);
    innerCb(mFakeVSyncTime, mFakeWakeupTime);
    innerCb(mFakeVSyncTime, mFakeWakeupTime);
}

TEST_F(VSyncReactorTest, callbackTimestampDistributedIsWakeupTime) {
    Sequence seq;
    EXPECT_CALL(*mMockDispatch, registerCallback(_, _))
            .InSequence(seq)
            .WillOnce(DoAll(SaveArg<0>(&innerCb), Return(mFakeToken)));
    EXPECT_CALL(*mMockDispatch, schedule(mFakeToken, computeWorkload(period, mPhase), mFakeNow))
            .InSequence(seq);
    EXPECT_CALL(*mMockDispatch,
                schedule(mFakeToken, computeWorkload(period, mPhase), mFakeVSyncTime))
            .InSequence(seq);

    mReactor.addEventListener(mName, mPhase, &outerCb, lastCallbackTime);
    ASSERT_TRUE(innerCb);
    innerCb(mFakeVSyncTime, mFakeWakeupTime);
    EXPECT_THAT(outerCb.lastCallTime(), Optional(mFakeWakeupTime));
}

TEST_F(VSyncReactorTest, eventListenersRemovedOnDestruction) {
    Sequence seq;
    EXPECT_CALL(*mMockDispatch, registerCallback(_, std::string(mName)))
            .InSequence(seq)
            .WillOnce(Return(mFakeToken));
    EXPECT_CALL(*mMockDispatch, schedule(mFakeToken, computeWorkload(period, mPhase), mFakeNow))
            .InSequence(seq);
    EXPECT_CALL(*mMockDispatch, cancel(mFakeToken)).InSequence(seq);
    EXPECT_CALL(*mMockDispatch, unregisterCallback(mFakeToken)).InSequence(seq);

    mReactor.addEventListener(mName, mPhase, &outerCb, lastCallbackTime);
}

// b/149221293
TEST_F(VSyncReactorTest, selfRemovingEventListenerStopsCallbacks) {
    class SelfRemovingCallback : public DispSync::Callback {
    public:
        SelfRemovingCallback(VSyncReactor& vsr) : mVsr(vsr) {}
        void onDispSyncEvent(nsecs_t when, nsecs_t /*expectedVSyncTimestamp*/) final {
            mVsr.removeEventListener(this, &when);
        }

    private:
        VSyncReactor& mVsr;
    } selfRemover(mReactor);

    Sequence seq;
    EXPECT_CALL(*mMockDispatch, registerCallback(_, std::string(mName)))
            .InSequence(seq)
            .WillOnce(DoAll(SaveArg<0>(&innerCb), Return(mFakeToken)));
    EXPECT_CALL(*mMockDispatch, schedule(mFakeToken, computeWorkload(period, mPhase), mFakeNow))
            .InSequence(seq);
    EXPECT_CALL(*mMockDispatch, cancel(mFakeToken)).Times(2).InSequence(seq);
    EXPECT_CALL(*mMockDispatch, unregisterCallback(mFakeToken)).InSequence(seq);

    mReactor.addEventListener(mName, mPhase, &selfRemover, lastCallbackTime);
    innerCb(0, 0);
}

TEST_F(VSyncReactorTest, addEventListenerChangePeriod) {
    Sequence seq;
    EXPECT_CALL(*mMockDispatch, registerCallback(_, std::string(mName)))
            .InSequence(seq)
            .WillOnce(Return(mFakeToken));
    EXPECT_CALL(*mMockDispatch, schedule(mFakeToken, computeWorkload(period, mPhase), mFakeNow))
            .InSequence(seq);
    EXPECT_CALL(*mMockDispatch,
                schedule(mFakeToken, computeWorkload(period, mAnotherPhase), mFakeNow))
            .InSequence(seq);
    EXPECT_CALL(*mMockDispatch, cancel(mFakeToken)).InSequence(seq);
    EXPECT_CALL(*mMockDispatch, unregisterCallback(mFakeToken)).InSequence(seq);

    mReactor.addEventListener(mName, mPhase, &outerCb, lastCallbackTime);
    mReactor.addEventListener(mName, mAnotherPhase, &outerCb, lastCallbackTime);
}

TEST_F(VSyncReactorTest, changingPeriodChangesOffsetsOnNextCb) {
    static constexpr nsecs_t anotherPeriod = 23333;
    Sequence seq;
    EXPECT_CALL(*mMockDispatch, registerCallback(_, std::string(mName)))
            .InSequence(seq)
            .WillOnce(Return(mFakeToken));
    EXPECT_CALL(*mMockDispatch, schedule(mFakeToken, computeWorkload(period, mPhase), mFakeNow))
            .InSequence(seq);
    EXPECT_CALL(*mMockTracker, setPeriod(anotherPeriod));
    EXPECT_CALL(*mMockDispatch,
                schedule(mFakeToken, computeWorkload(anotherPeriod, mPhase), mFakeNow))
            .InSequence(seq);

    mReactor.addEventListener(mName, mPhase, &outerCb, lastCallbackTime);

    bool periodFlushed = false;
    mReactor.setPeriod(anotherPeriod);
    EXPECT_TRUE(mReactor.addResyncSample(anotherPeriod, std::nullopt, &periodFlushed));
    EXPECT_FALSE(mReactor.addResyncSample(anotherPeriod * 2, std::nullopt, &periodFlushed));

    mReactor.addEventListener(mName, mPhase, &outerCb, lastCallbackTime);
}

TEST_F(VSyncReactorTest, offsetsAppliedOnNextOpportunity) {
    Sequence seq;
    EXPECT_CALL(*mMockDispatch, registerCallback(_, std::string(mName)))
            .InSequence(seq)
            .WillOnce(DoAll(SaveArg<0>(&innerCb), Return(mFakeToken)));
    EXPECT_CALL(*mMockDispatch, schedule(mFakeToken, computeWorkload(period, mPhase), _))
            .InSequence(seq)
            .WillOnce(Return(ScheduleResult::Scheduled));

    EXPECT_CALL(*mMockDispatch, schedule(mFakeToken, computeWorkload(period, mAnotherPhase), _))
            .InSequence(seq)
            .WillOnce(Return(ScheduleResult::Scheduled));

    EXPECT_CALL(*mMockDispatch, schedule(mFakeToken, computeWorkload(period, mAnotherPhase), _))
            .InSequence(seq)
            .WillOnce(Return(ScheduleResult::Scheduled));

    mReactor.addEventListener(mName, mPhase, &outerCb, lastCallbackTime);
    mReactor.changePhaseOffset(&outerCb, mAnotherPhase);
    ASSERT_TRUE(innerCb);
    innerCb(mFakeVSyncTime, mFakeWakeupTime);
}

TEST_F(VSyncReactorTest, negativeOffsetsApplied) {
    nsecs_t const negativePhase = -4000;
    Sequence seq;
    EXPECT_CALL(*mMockDispatch, registerCallback(_, std::string(mName)))
            .InSequence(seq)
            .WillOnce(Return(mFakeToken));
    EXPECT_CALL(*mMockDispatch,
                schedule(mFakeToken, computeWorkload(period, negativePhase), mFakeNow))
            .InSequence(seq);
    mReactor.addEventListener(mName, negativePhase, &outerCb, lastCallbackTime);
}

TEST_F(VSyncReactorTest, beginResyncResetsModel) {
    EXPECT_CALL(*mMockTracker, resetModel());
    mReactor.beginResync();
}

TEST_F(VSyncReactorTest, periodChangeWithGivenVsyncPeriod) {
    bool periodFlushed = true;
    EXPECT_CALL(*mMockTracker, addVsyncTimestamp(_)).Times(2);
    mReactor.setIgnorePresentFences(true);

    nsecs_t const newPeriod = 5000;
    mReactor.setPeriod(newPeriod);

    EXPECT_TRUE(mReactor.addResyncSample(0, 0, &periodFlushed));
    EXPECT_FALSE(periodFlushed);
    EXPECT_TRUE(mReactor.addResyncSample(newPeriod, 0, &periodFlushed));
    EXPECT_FALSE(periodFlushed);
    EXPECT_FALSE(mReactor.addResyncSample(newPeriod, newPeriod, &periodFlushed));
    EXPECT_TRUE(periodFlushed);

    EXPECT_TRUE(mReactor.addPresentFence(generateSignalledFenceWithTime(0)));
}

TEST_F(VSyncReactorTest, periodIsMeasuredIfIgnoringComposer) {
    // Create a reactor which supports the kernel idle timer
    auto idleReactor =
            VSyncReactor(std::make_unique<ClockWrapper>(mMockClock), *mMockDispatch, *mMockTracker,
                         kPendingLimit, true /* supportKernelIdleTimer */);

    bool periodFlushed = true;
    EXPECT_CALL(*mMockTracker, addVsyncTimestamp(_)).Times(4);
    idleReactor.setIgnorePresentFences(true);

    // First, set the same period, which should only be confirmed when we receive two
    // matching callbacks
    idleReactor.setPeriod(10000);
    EXPECT_TRUE(idleReactor.addResyncSample(0, 0, &periodFlushed));
    EXPECT_FALSE(periodFlushed);
    // Correct period but incorrect timestamp delta
    EXPECT_TRUE(idleReactor.addResyncSample(0, 10000, &periodFlushed));
    EXPECT_FALSE(periodFlushed);
    // Correct period and correct timestamp delta
    EXPECT_FALSE(idleReactor.addResyncSample(10000, 10000, &periodFlushed));
    EXPECT_TRUE(periodFlushed);

    // Then, set a new period, which should be confirmed as soon as we receive a callback
    // reporting the new period
    nsecs_t const newPeriod = 5000;
    idleReactor.setPeriod(newPeriod);
    // Incorrect timestamp delta and period
    EXPECT_TRUE(idleReactor.addResyncSample(20000, 10000, &periodFlushed));
    EXPECT_FALSE(periodFlushed);
    // Incorrect timestamp delta but correct period
    EXPECT_FALSE(idleReactor.addResyncSample(20000, 5000, &periodFlushed));
    EXPECT_TRUE(periodFlushed);

    EXPECT_TRUE(idleReactor.addPresentFence(generateSignalledFenceWithTime(0)));
}

using VSyncReactorDeathTest = VSyncReactorTest;
TEST_F(VSyncReactorDeathTest, invalidRemoval) {
    mReactor.addEventListener(mName, mPhase, &outerCb, lastCallbackTime);
    mReactor.removeEventListener(&outerCb, &lastCallbackTime);
    EXPECT_DEATH(mReactor.removeEventListener(&outerCb, &lastCallbackTime), ".*");
}

TEST_F(VSyncReactorDeathTest, invalidChange) {
    EXPECT_DEATH(mReactor.changePhaseOffset(&outerCb, mPhase), ".*");

    // the current DispSync-interface usage pattern has evolved around an implementation quirk,
    // which is a callback is assumed to always exist, and it is valid api usage to change the
    // offset of an object that is in the removed state.
    mReactor.addEventListener(mName, mPhase, &outerCb, lastCallbackTime);
    mReactor.removeEventListener(&outerCb, &lastCallbackTime);
    mReactor.changePhaseOffset(&outerCb, mPhase);
}

TEST_F(VSyncReactorDeathTest, cannotScheduleOnRegistration) {
    ON_CALL(*mMockDispatch, schedule(_, _, _))
            .WillByDefault(Return(ScheduleResult::CannotSchedule));
    EXPECT_DEATH(mReactor.addEventListener(mName, mPhase, &outerCb, lastCallbackTime), ".*");
}

TEST_F(VSyncReactorDeathTest, cannotScheduleOnCallback) {
    EXPECT_CALL(*mMockDispatch, registerCallback(_, std::string(mName)))
            .WillOnce(DoAll(SaveArg<0>(&innerCb), Return(mFakeToken)));
    EXPECT_CALL(*mMockDispatch, schedule(_, _, _)).WillOnce(Return(ScheduleResult::Scheduled));

    mReactor.addEventListener(mName, mPhase, &outerCb, lastCallbackTime);
    ASSERT_TRUE(innerCb);
    Mock::VerifyAndClearExpectations(mMockDispatch.get());

    ON_CALL(*mMockDispatch, schedule(_, _, _))
            .WillByDefault(Return(ScheduleResult::CannotSchedule));
    EXPECT_DEATH(innerCb(mFakeVSyncTime, mFakeWakeupTime), ".*");
}

} // namespace android::scheduler<|MERGE_RESOLUTION|>--- conflicted
+++ resolved
@@ -45,29 +45,6 @@
     MOCK_CONST_METHOD1(dump, void(std::string&));
 };
 
-<<<<<<< HEAD
-class VSyncTrackerWrapper : public VSyncTracker {
-public:
-    VSyncTrackerWrapper(std::shared_ptr<VSyncTracker> const& tracker) : mTracker(tracker) {}
-
-    bool addVsyncTimestamp(nsecs_t timestamp) final {
-        return mTracker->addVsyncTimestamp(timestamp);
-    }
-    nsecs_t nextAnticipatedVSyncTimeFrom(nsecs_t timePoint) const final {
-        return mTracker->nextAnticipatedVSyncTimeFrom(timePoint);
-    }
-    nsecs_t currentPeriod() const final { return mTracker->currentPeriod(); }
-    void setPeriod(nsecs_t period) final { mTracker->setPeriod(period); }
-    void resetModel() final { mTracker->resetModel(); }
-    bool needsMoreSamples() const final { return mTracker->needsMoreSamples(); }
-    void dump(std::string& result) const final { mTracker->dump(result); }
-
-private:
-    std::shared_ptr<VSyncTracker> const mTracker;
-};
-
-=======
->>>>>>> 09b21daf
 class MockClock : public Clock {
 public:
     MOCK_CONST_METHOD0(now, nsecs_t());
