--- conflicted
+++ resolved
@@ -32,11 +32,7 @@
     MOCK_METHOD0(onScreenReleased, void());
     MOCK_METHOD0(onScreenAcquired, void());
     MOCK_METHOD2(onHotplugReceived, void(DisplayType, bool));
-<<<<<<< HEAD
-    MOCK_CONST_METHOD1(dump, void(String8&));
-=======
     MOCK_CONST_METHOD1(dump, void(std::string&));
->>>>>>> eed5d453
     MOCK_METHOD1(setPhaseOffset, void(nsecs_t phaseOffset));
     MOCK_METHOD1(registerDisplayEventConnection,
                  status_t(const sp<android::EventThreadConnection> &));
