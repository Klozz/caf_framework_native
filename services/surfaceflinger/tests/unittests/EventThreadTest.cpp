--- conflicted
+++ resolved
@@ -55,14 +55,9 @@
     class MockEventThreadConnection : public EventThreadConnection {
     public:
         MockEventThreadConnection(android::impl::EventThread* eventThread,
-<<<<<<< HEAD
-                                  ResyncCallback&& resyncCallback)
-              : EventThreadConnection(eventThread, std::move(resyncCallback)) {}
-=======
                                   ResyncCallback&& resyncCallback,
                                   ISurfaceComposer::ConfigChanged configChanged)
               : EventThreadConnection(eventThread, std::move(resyncCallback), configChanged) {}
->>>>>>> 6fbb7b84
         MOCK_METHOD1(postEvent, status_t(const DisplayEventReceiver::Event& event));
     };
 
@@ -117,12 +112,8 @@
             .WillRepeatedly(Invoke(mVSyncSetPhaseOffsetCallRecorder.getInvocable()));
 
     createThread();
-<<<<<<< HEAD
-    mConnection = createConnection(mConnectionEventCallRecorder);
-=======
     mConnection = createConnection(mConnectionEventCallRecorder,
                                    ISurfaceComposer::eConfigChangedDispatch);
->>>>>>> 6fbb7b84
 
     // A display must be connected for VSYNC events to be delivered.
     mThread->onHotplugReceived(INTERNAL_DISPLAY_ID, true);
@@ -150,16 +141,10 @@
 }
 
 sp<EventThreadTest::MockEventThreadConnection> EventThreadTest::createConnection(
-<<<<<<< HEAD
-        ConnectionEventRecorder& recorder) {
-    sp<MockEventThreadConnection> connection =
-            new MockEventThreadConnection(mThread.get(), mResyncCallRecorder.getInvocable());
-=======
         ConnectionEventRecorder& recorder, ISurfaceComposer::ConfigChanged configChanged) {
     sp<MockEventThreadConnection> connection =
             new MockEventThreadConnection(mThread.get(), mResyncCallRecorder.getInvocable(),
                                           configChanged);
->>>>>>> 6fbb7b84
     EXPECT_CALL(*connection, postEvent(_)).WillRepeatedly(Invoke(recorder.getInvocable()));
     return connection;
 }
@@ -473,8 +458,6 @@
 TEST_F(EventThreadTest, postConfigChangedPrimary64bit) {
     mThread->onConfigChanged(DISPLAY_ID_64BIT, 7);
     expectConfigChangedEventReceivedByConnection(DISPLAY_ID_64BIT, 7);
-<<<<<<< HEAD
-=======
 }
 
 TEST_F(EventThreadTest, suppressConfigChanged) {
@@ -488,7 +471,6 @@
 
     auto args = suppressConnectionEventRecorder.waitForCall();
     ASSERT_FALSE(args.has_value());
->>>>>>> 6fbb7b84
 }
 
 } // namespace
