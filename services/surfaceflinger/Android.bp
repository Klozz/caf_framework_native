--- conflicted
+++ resolved
@@ -62,10 +62,7 @@
         "libinput",
         "libutils",
         "libSurfaceFlingerProp",
-<<<<<<< HEAD
         "libqdMetaData.system",
-=======
->>>>>>> 6fbb7b84
     ],
     static_libs: [
         "libcompositionengine",
@@ -79,10 +76,7 @@
         "android.hardware.graphics.composer@2.1-command-buffer",
         "android.hardware.graphics.composer@2.2-command-buffer",
         "android.hardware.graphics.composer@2.3-command-buffer",
-<<<<<<< HEAD
         "display_intf_headers"
-=======
->>>>>>> 6fbb7b84
     ],
     export_static_lib_headers: [
         "libcompositionengine",
@@ -113,13 +107,10 @@
     lto: {
         thin: true,
     },
-<<<<<<< HEAD
-=======
     // TODO(b/131771163): Fix broken fuzzer support with LTO.
     sanitize: {
         fuzzer: false,
     },
->>>>>>> 6fbb7b84
 }
 
 cc_library_headers {
@@ -164,15 +155,6 @@
         "Scheduler/DispSyncSource.cpp",
         "Scheduler/EventControlThread.cpp",
         "Scheduler/EventThread.cpp",
-<<<<<<< HEAD
-        "Scheduler/IdleTimer.cpp",
-        "Scheduler/LayerHistory.cpp",
-        "Scheduler/LayerInfo.cpp",
-        "Scheduler/MessageQueue.cpp",
-        "Scheduler/Scheduler.cpp",
-        "Scheduler/SchedulerUtils.cpp",
-        "Scheduler/PhaseOffsets.cpp",
-=======
         "Scheduler/OneShotTimer.cpp",
         "Scheduler/LayerHistory.cpp",
         "Scheduler/LayerInfo.cpp",
@@ -181,7 +163,6 @@
         "Scheduler/Scheduler.cpp",
         "Scheduler/SchedulerUtils.cpp",
         "Scheduler/VSyncModulator.cpp",
->>>>>>> 6fbb7b84
         "StartPropertySetThread.cpp",
         "SurfaceFlinger.cpp",
         "SurfaceInterceptor.cpp",
@@ -211,12 +192,6 @@
     defaults: ["surfaceflinger_defaults"],
     cflags: [
         "-DLOG_TAG=\"SurfaceFlinger\"",
-<<<<<<< HEAD
-    ],
-    whole_static_libs: [
-        "libsigchain",
-=======
->>>>>>> 6fbb7b84
     ],
     shared_libs: [
         "android.frameworks.displayservice@1.0",
