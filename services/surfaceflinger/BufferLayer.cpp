--- conflicted
+++ resolved
@@ -24,11 +24,8 @@
 #include "DisplayDevice.h"
 #include "LayerRejecter.h"
 
-<<<<<<< HEAD
-=======
 #include "TimeStats/TimeStats.h"
 
->>>>>>> eed5d453
 #include <renderengine/RenderEngine.h>
 
 #include <gui/BufferItem.h>
@@ -57,19 +54,11 @@
 BufferLayer::BufferLayer(const LayerCreationArgs& args)
       : Layer(args), mTextureName(args.flinger->getNewTexture()) {
     ALOGV("Creating Layer %s", args.name.string());
-<<<<<<< HEAD
 
     mTexture.init(renderengine::Texture::TEXTURE_EXTERNAL, mTextureName);
 
     mPremultipliedAlpha = !(args.flags & ISurfaceComposerClient::eNonPremultiplied);
 
-=======
-
-    mTexture.init(renderengine::Texture::TEXTURE_EXTERNAL, mTextureName);
-
-    mPremultipliedAlpha = !(args.flags & ISurfaceComposerClient::eNonPremultiplied);
-
->>>>>>> eed5d453
     mPotentialCursor = args.flags & ISurfaceComposerClient::eCursorWindow;
     mProtectedByApp = args.flags & ISurfaceComposerClient::eProtectedByApp;
 }
@@ -84,11 +73,7 @@
         destroyAllHwcLayersPlusChildren();
     }
 
-<<<<<<< HEAD
-    mTimeStats.onDestroy(getSequence());
-=======
     mFlinger->mTimeStats->onDestroy(getSequence());
->>>>>>> eed5d453
 }
 
 void BufferLayer::useSurfaceDamage() {
@@ -294,7 +279,6 @@
         ALOGV("[%s] Requesting Device composition", mName.string());
         setCompositionType(displayId, HWC2::Composition::Device);
     }
-<<<<<<< HEAD
 
     ALOGV("setPerFrameData: dataspace = %d", mCurrentDataSpace);
     error = hwcLayer->setDataspace(mCurrentDataSpace);
@@ -303,16 +287,6 @@
               to_string(error).c_str(), static_cast<int32_t>(error));
     }
 
-=======
-
-    ALOGV("setPerFrameData: dataspace = %d", mCurrentDataSpace);
-    error = hwcLayer->setDataspace(mCurrentDataSpace);
-    if (error != HWC2::Error::None) {
-        ALOGE("[%s] Failed to set dataspace %d: %s (%d)", mName.string(), mCurrentDataSpace,
-              to_string(error).c_str(), static_cast<int32_t>(error));
-    }
-
->>>>>>> eed5d453
     const HdrMetadata& metadata = getDrawingHdrMetadata();
     error = hwcLayer->setPerFrameMetadata(supportedPerFrameMetadata, metadata);
     if (error != HWC2::Error::None && error != HWC2::Error::Unsupported) {
@@ -362,11 +336,7 @@
     mFrameTracker.setDesiredPresentTime(desiredPresentTime);
 
     const int32_t layerID = getSequence();
-<<<<<<< HEAD
-    mTimeStats.setDesiredTime(layerID, mCurrentFrameNumber, desiredPresentTime);
-=======
     mFlinger->mTimeStats->setDesiredTime(layerID, mCurrentFrameNumber, desiredPresentTime);
->>>>>>> eed5d453
 
     std::shared_ptr<FenceTime> frameReadyFence = getCurrentFenceTime();
     if (frameReadyFence->isValid()) {
@@ -378,21 +348,13 @@
     }
 
     if (presentFence->isValid()) {
-<<<<<<< HEAD
-        mTimeStats.setPresentFence(layerID, mCurrentFrameNumber, presentFence);
-=======
         mFlinger->mTimeStats->setPresentFence(layerID, mCurrentFrameNumber, presentFence);
->>>>>>> eed5d453
         mFrameTracker.setActualPresentFence(std::shared_ptr<FenceTime>(presentFence));
     } else if (displayId && mFlinger->getHwComposer().isConnected(*displayId)) {
         // The HWC doesn't support present fences, so use the refresh
         // timestamp instead.
         const nsecs_t actualPresentTime = mFlinger->getHwComposer().getRefreshTimestamp(*displayId);
-<<<<<<< HEAD
-        mTimeStats.setPresentTime(layerID, mCurrentFrameNumber, actualPresentTime);
-=======
         mFlinger->mTimeStats->setPresentTime(layerID, mCurrentFrameNumber, actualPresentTime);
->>>>>>> eed5d453
         mFrameTracker.setActualPresentTime(actualPresentTime);
     }
 
@@ -470,12 +432,7 @@
     }
 
     ui::Dataspace dataSpace = getDrawingDataSpace();
-<<<<<<< HEAD
-    // treat modern dataspaces as legacy dataspaces whenever possible, until
-    // we can trust the buffer producers
-=======
     // translate legacy dataspaces to modern dataspaces
->>>>>>> eed5d453
     switch (dataSpace) {
         case ui::Dataspace::SRGB:
             dataSpace = ui::Dataspace::V0_SRGB;
@@ -546,11 +503,7 @@
 
     // FIXME: postedRegion should be dirty & bounds
     // transform the dirty region to window-manager space
-<<<<<<< HEAD
-    return getTransform().transform(Region(getBufferSize(s)));
-=======
     return getTransformLocked().transform(Region(getBufferSize(s)));
->>>>>>> eed5d453
 }
 
 // transaction
@@ -598,11 +551,7 @@
 
 // h/w composer set-up
 bool BufferLayer::allTransactionsSignaled() {
-<<<<<<< HEAD
-    auto headFrameNumber = getHeadFrameNumber();
-=======
     auto headFrameNumber = getHeadFrameNumberLocked();
->>>>>>> eed5d453
     bool matchingFramesFound = false;
     bool allTransactionsApplied = true;
     Mutex::Autolock lock(mLocalSyncPointMutex);
@@ -676,11 +625,7 @@
      */
     const Rect bounds{computeBoundsLocked()}; // Rounds from FloatRect
 
-<<<<<<< HEAD
-    ui::Transform t = getTransform();
-=======
     ui::Transform t = getTransformLocked();
->>>>>>> eed5d453
     Rect win = bounds;
     const int bufferWidth = getBufferSize(s).getWidth();
     const int bufferHeight = getBufferSize(s).getHeight();
@@ -721,16 +666,12 @@
 }
 
 uint64_t BufferLayer::getHeadFrameNumber() const {
-<<<<<<< HEAD
-    if (hasFrameUpdate()) {
-=======
     Mutex::Autolock lock(mStateMutex);
     return getHeadFrameNumberLocked();
 }
 
 uint64_t BufferLayer::getHeadFrameNumberLocked() const {
     if (hasFrameUpdateLocked()) {
->>>>>>> eed5d453
         return getFrameNumber();
     } else {
         return mCurrentFrameNumber;
@@ -757,11 +698,7 @@
         std::swap(bufWidth, bufHeight);
     }
 
-<<<<<<< HEAD
-    if (getTransformToDisplayInverse()) {
-=======
     if (getTransformToDisplayInverseLocked()) {
->>>>>>> eed5d453
         uint32_t invTransform = DisplayDevice::getPrimaryDisplayOrientationTransform();
         if (invTransform & ui::Transform::ROT_90) {
             std::swap(bufWidth, bufHeight);
