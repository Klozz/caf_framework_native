--- conflicted
+++ resolved
@@ -2209,7 +2209,6 @@
         }
     }
 
-<<<<<<< HEAD
     if (mDolphinFuncsEnabled) {
         int maxQueuedFrames = 0;
         mDrawingState.traverseInZOrder([&](Layer* layer) {
@@ -2248,39 +2247,6 @@
         }
     }
 
-    // Our jank window is always at least 100ms since we missed a
-    // frame...
-    static constexpr nsecs_t kMinJankyDuration =
-            std::chrono::duration_cast<std::chrono::nanoseconds>(100ms).count();
-    // ...but if it's larger than 1s then we missed the trace cutoff.
-    static constexpr nsecs_t kMaxJankyDuration =
-            std::chrono::duration_cast<std::chrono::nanoseconds>(1s).count();
-    nsecs_t jankDurationToUpload = -1;
-    // If we're in a user build then don't push any atoms
-    if (!mIsUserBuild && mMissedFrameJankCount > 0) {
-        const auto display = ON_MAIN_THREAD(getDefaultDisplayDeviceLocked());
-        // Only report jank when the display is on, as displays in DOZE
-        // power mode may operate at a different frame rate than is
-        // reported in their config, which causes noticeable (but less
-        // severe) jank.
-        if (display && display->getPowerMode() == hal::PowerMode::ON) {
-            const nsecs_t currentTime = systemTime();
-            const nsecs_t jankDuration = currentTime - mMissedFrameJankStart;
-            if (jankDuration > kMinJankyDuration && jankDuration < kMaxJankyDuration) {
-                jankDurationToUpload = jankDuration;
-            }
-
-            // We either reported a jank event or we missed the trace
-            // window, so clear counters here.
-            if (jankDuration > kMinJankyDuration) {
-                mMissedFrameJankCount = 0;
-                mMissedFrameJankStart = 0;
-            }
-        }
-    }
-
-=======
->>>>>>> 0aae71fc
     if (mTracingEnabledChanged) {
         mTracingEnabled = mTracing.isEnabled();
         mTracingEnabledChanged = false;
@@ -7719,7 +7685,15 @@
     return NO_ERROR;
 }
 
-<<<<<<< HEAD
+void SurfaceFlinger::TransactionState::traverseStatesWithBuffers(
+        std::function<void(const layer_state_t&)> visitor) {
+    for (const auto& state : states) {
+        if (state.state.hasBufferChanges() && (state.state.surface)) {
+            visitor(state.state);
+        }
+    }
+}
+
 void SurfaceFlinger::setContentFps(uint32_t contentFps) {
     if (mBootFinished && !mSetActiveModePending) {
         if (mDisplayExtnIntf) {
@@ -7895,17 +7869,6 @@
 #endif
 }
 
-=======
-void SurfaceFlinger::TransactionState::traverseStatesWithBuffers(
-        std::function<void(const layer_state_t&)> visitor) {
-    for (const auto& state : states) {
-        if (state.state.hasBufferChanges() && (state.state.surface)) {
-            visitor(state.state);
-        }
-    }
-}
-
->>>>>>> 0aae71fc
 } // namespace android
 
 #if defined(__gl_h_)
