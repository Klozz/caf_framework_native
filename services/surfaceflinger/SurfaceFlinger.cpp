--- conflicted
+++ resolved
@@ -4653,19 +4653,12 @@
                         mGraphicBufferProducerList.size(), mMaxGraphicBufferProducerListSize);
     colorizer.reset(result);
 
-<<<<<<< HEAD
-    LayersProto layersProto = dumpProtoInfo(LayerVector::StateSet::Current, enableRegionDump);
-    auto layerTree = LayerProtoParser::generateLayerTree(layersProto);
-    result.append(LayerProtoParser::layersToString(std::move(layerTree)).c_str());
-    result.append("\n");
-=======
     {
         LayersProto layersProto = dumpProtoInfo(LayerVector::StateSet::Current);
         auto layerTree = LayerProtoParser::generateLayerTree(layersProto);
         result.append(LayerProtoParser::layerTreeToString(layerTree).c_str());
         result.append("\n");
     }
->>>>>>> 0b2b01b3
 
     result.append("\nFrame-Composition information:\n");
     dumpFrameCompositionInfo(result);
@@ -5541,13 +5534,10 @@
     engine.clearWithColor(0, 0, 0, alpha);
 
     traverseLayers([&](Layer* layer) {
-<<<<<<< HEAD
         if (layer->isSecureDisplay()) {
             return;
         }
-=======
         engine.setColorTransform(layer->getColorTransform());
->>>>>>> 0b2b01b3
         layer->draw(renderArea, useIdentityTransform);
         engine.setColorTransform(mat4());
     });
