/*
 * Copyright (C) 2007 The Android Open Source Project
 *
 * Licensed under the Apache License, Version 2.0 (the "License");
 * you may not use this file except in compliance with the License.
 * You may obtain a copy of the License at
 *
 *      http://www.apache.org/licenses/LICENSE-2.0
 *
 * Unless required by applicable law or agreed to in writing, software
 * distributed under the License is distributed on an "AS IS" BASIS,
 * WITHOUT WARRANTIES OR CONDITIONS OF ANY KIND, either express or implied.
 * See the License for the specific language governing permissions and
 * limitations under the License.
 */

// TODO(b/129481165): remove the #pragma below and fix conversion issues
#pragma clang diagnostic push
#pragma clang diagnostic ignored "-Wconversion"

//#define LOG_NDEBUG 0
#define ATRACE_TAG ATRACE_TAG_GRAPHICS
#define PERF_HINT_FPS_UPDATE 0x00001094

#include "SurfaceFlinger.h"

#include <android/configuration.h>
#include <android/hardware/configstore/1.0/ISurfaceFlingerConfigs.h>
#include <android/hardware/configstore/1.1/ISurfaceFlingerConfigs.h>
#include <android/hardware/configstore/1.1/types.h>
#include <android/hardware/power/1.0/IPower.h>
#include <android/native_window.h>
#include <binder/IPCThreadState.h>
#include <binder/IServiceManager.h>
#include <binder/PermissionCache.h>
#include <compositionengine/CompositionEngine.h>
#include <compositionengine/CompositionRefreshArgs.h>
#include <compositionengine/Display.h>
#include <compositionengine/DisplayColorProfile.h>
#include <compositionengine/DisplayCreationArgs.h>
#include <compositionengine/LayerFECompositionState.h>
#include <compositionengine/OutputLayer.h>
#include <compositionengine/RenderSurface.h>
#include <compositionengine/impl/OutputCompositionState.h>
#include <configstore/Utils.h>
#include <cutils/compiler.h>
#include <cutils/properties.h>
#include <dlfcn.h>
#include <dvr/vr_flinger.h>
#include <errno.h>
#include <gui/BufferQueue.h>
#include <gui/DebugEGLImageTracker.h>
#include <gui/GuiConfig.h>
#include <gui/IDisplayEventConnection.h>
#include <gui/IProducerListener.h>
#include <gui/LayerDebugInfo.h>
#include <gui/LayerMetadata.h>
#include <gui/LayerState.h>
#include <gui/Surface.h>
#include <input/IInputFlinger.h>
#include <layerproto/LayerProtoParser.h>
#include <log/log.h>
#include <private/android_filesystem_config.h>
#include <private/gui/SyncFeatures.h>
#include <renderengine/RenderEngine.h>
#include <statslog.h>
#include <sys/types.h>
#include <ui/ColorSpace.h>
#include <ui/DebugUtils.h>
#include <ui/DisplayConfig.h>
#include <ui/DisplayInfo.h>
#include <ui/DisplayStatInfo.h>
#include <ui/DisplayState.h>
#include <ui/GraphicBufferAllocator.h>
#include <ui/PixelFormat.h>
#include <ui/UiConfig.h>
#include <utils/StopWatch.h>
#include <utils/String16.h>
#include <utils/String8.h>
#include <utils/Timers.h>
#include <utils/Trace.h>
#include <utils/misc.h>

#include <algorithm>
#include <cinttypes>
#include <cmath>
#include <cstdint>
#include <functional>
#include <mutex>
#include <optional>
#include <unordered_map>

#include "BufferLayer.h"
#include "BufferQueueLayer.h"
#include "BufferStateLayer.h"
#include "Client.h"
#include "Colorizer.h"
#include "ContainerLayer.h"
#include "DisplayDevice.h"
#include "DisplayHardware/ComposerHal.h"
#include "DisplayHardware/DisplayIdentification.h"
#include "DisplayHardware/FramebufferSurface.h"
#include "DisplayHardware/HWComposer.h"
#include "DisplayHardware/VirtualDisplaySurface.h"
#include "EffectLayer.h"
#include "Effects/Daltonizer.h"
#include "FrameTracer/FrameTracer.h"
#include "Layer.h"
#include "LayerVector.h"
#include "MonitoredProducer.h"
#include "NativeWindowSurface.h"
#include "RefreshRateOverlay.h"
#include "RegionSamplingThread.h"
#include "Scheduler/DispSync.h"
#include "Scheduler/DispSyncSource.h"
#include "Scheduler/EventControlThread.h"
#include "Scheduler/EventThread.h"
#include "Scheduler/MessageQueue.h"
#include "Scheduler/PhaseOffsets.h"
#include "Scheduler/Scheduler.h"
#include "StartPropertySetThread.h"
#include "SurfaceFlingerProperties.h"
#include "SurfaceInterceptor.h"
#include "TimeStats/TimeStats.h"
#include "android-base/parseint.h"
#include "android-base/stringprintf.h"

#include "frame_extn_intf.h"
#include "smomo_interface.h"
#include "QtiGralloc.h"
#include "layer_extn_intf.h"

namespace android {

using namespace std::string_literals;

using namespace android::hardware::configstore;
using namespace android::hardware::configstore::V1_0;
using namespace android::sysprop;

using android::hardware::power::V1_0::PowerHint;
using base::StringAppendF;
using ui::ColorMode;
using ui::Dataspace;
using ui::DisplayPrimaries;
using ui::Hdr;
using ui::RenderIntent;

namespace hal = android::hardware::graphics::composer::hal;

namespace {

#pragma clang diagnostic push
#pragma clang diagnostic error "-Wswitch-enum"

bool isWideColorMode(const ColorMode colorMode) {
    switch (colorMode) {
        case ColorMode::DISPLAY_P3:
        case ColorMode::ADOBE_RGB:
        case ColorMode::DCI_P3:
        case ColorMode::BT2020:
        case ColorMode::DISPLAY_BT2020:
        case ColorMode::BT2100_PQ:
        case ColorMode::BT2100_HLG:
            return true;
        case ColorMode::NATIVE:
        case ColorMode::STANDARD_BT601_625:
        case ColorMode::STANDARD_BT601_625_UNADJUSTED:
        case ColorMode::STANDARD_BT601_525:
        case ColorMode::STANDARD_BT601_525_UNADJUSTED:
        case ColorMode::STANDARD_BT709:
        case ColorMode::SRGB:
            return false;
    }
    return false;
}

#pragma clang diagnostic pop

template <typename Mutex>
struct ConditionalLockGuard {
    ConditionalLockGuard(Mutex& mutex, bool lock) : mutex(mutex), lock(lock) {
        if (lock) mutex.lock();
    }

    ~ConditionalLockGuard() {
        if (lock) mutex.unlock();
    }

    Mutex& mutex;
    const bool lock;
};

using ConditionalLock = ConditionalLockGuard<Mutex>;

// TODO(b/141333600): Consolidate with HWC2::Display::Config::Builder::getDefaultDensity.
constexpr float FALLBACK_DENSITY = ACONFIGURATION_DENSITY_TV / 160.f;

float getDensityFromProperty(const char* property, bool required) {
    char value[PROPERTY_VALUE_MAX];
    const float density = property_get(property, value, nullptr) > 0 ? std::atof(value) : 0.f;
    if (!density && required) {
        ALOGE("%s must be defined as a build property", property);
        return FALLBACK_DENSITY;
    }
    return density / 160.f;
}

// Currently we only support V0_SRGB and DISPLAY_P3 as composition preference.
bool validateCompositionDataspace(Dataspace dataspace) {
    return dataspace == Dataspace::V0_SRGB || dataspace == Dataspace::DISPLAY_P3;
}

class FrameRateFlexibilityToken : public BBinder {
public:
    FrameRateFlexibilityToken(std::function<void()> callback) : mCallback(callback) {}
    virtual ~FrameRateFlexibilityToken() { mCallback(); }

private:
    std::function<void()> mCallback;
};

}  // namespace anonymous

// ---------------------------------------------------------------------------

const String16 sHardwareTest("android.permission.HARDWARE_TEST");
const String16 sAccessSurfaceFlinger("android.permission.ACCESS_SURFACE_FLINGER");
const String16 sReadFramebuffer("android.permission.READ_FRAME_BUFFER");
const String16 sDump("android.permission.DUMP");
const char* KERNEL_IDLE_TIMER_PROP = "vendor.display.enable_kernel_idle_timer";

// ---------------------------------------------------------------------------
int64_t SurfaceFlinger::dispSyncPresentTimeOffset;
bool SurfaceFlinger::useHwcForRgbToYuv;
uint64_t SurfaceFlinger::maxVirtualDisplaySize;
bool SurfaceFlinger::hasSyncFramework;
bool SurfaceFlinger::useVrFlinger;
int64_t SurfaceFlinger::maxFrameBufferAcquiredBuffers;
uint32_t SurfaceFlinger::maxGraphicsWidth;
uint32_t SurfaceFlinger::maxGraphicsHeight;
bool SurfaceFlinger::hasWideColorDisplay;
ui::Rotation SurfaceFlinger::internalDisplayOrientation = ui::ROTATION_0;
bool SurfaceFlinger::useColorManagement;
bool SurfaceFlinger::useContextPriority;
Dataspace SurfaceFlinger::defaultCompositionDataspace = Dataspace::V0_SRGB;
ui::PixelFormat SurfaceFlinger::defaultCompositionPixelFormat = ui::PixelFormat::RGBA_8888;
Dataspace SurfaceFlinger::wideColorGamutCompositionDataspace = Dataspace::V0_SRGB;
ui::PixelFormat SurfaceFlinger::wideColorGamutCompositionPixelFormat = ui::PixelFormat::RGBA_8888;
bool SurfaceFlinger::useFrameRateApi;
bool SurfaceFlinger::sDirectStreaming;

std::string getHwcServiceName() {
    char value[PROPERTY_VALUE_MAX] = {};
    property_get("debug.sf.hwc_service_name", value, "default");
    ALOGI("Using HWComposer service: '%s'", value);
    return std::string(value);
}

bool useTrebleTestingOverride() {
    char value[PROPERTY_VALUE_MAX] = {};
    property_get("debug.sf.treble_testing_override", value, "false");
    ALOGI("Treble testing override: '%s'", value);
    return std::string(value) == "true";
}

std::string decodeDisplayColorSetting(DisplayColorSetting displayColorSetting) {
    switch(displayColorSetting) {
        case DisplayColorSetting::kManaged:
            return std::string("Managed");
        case DisplayColorSetting::kUnmanaged:
            return std::string("Unmanaged");
        case DisplayColorSetting::kEnhanced:
            return std::string("Enhanced");
        default:
            return std::string("Unknown ") +
                std::to_string(static_cast<int>(displayColorSetting));
    }
}

SurfaceFlingerBE::SurfaceFlingerBE() : mHwcServiceName(getHwcServiceName()) {}

bool SmomoWrapper::init() {
    mSmoMoLibHandle = dlopen(SMOMO_LIBRARY_NAME, RTLD_NOW);
    if (!mSmoMoLibHandle) {
        ALOGE("Unable to open SmoMo lib: %s", dlerror());
        return false;
    }

    mSmoMoCreateFunc =
        reinterpret_cast<CreateSmoMoFuncPtr>(dlsym(mSmoMoLibHandle,
            CREATE_SMOMO_INTERFACE_NAME));
    mSmoMoDestroyFunc =
        reinterpret_cast<DestroySmoMoFuncPtr>(dlsym(mSmoMoLibHandle,
            DESTROY_SMOMO_INTERFACE_NAME));

    if (!mSmoMoCreateFunc || !mSmoMoDestroyFunc) {
        ALOGE("Can't load SmoMo symbols: %s", dlerror());
        dlclose(mSmoMoLibHandle);
        return false;
    }

    if (!mSmoMoCreateFunc(SMOMO_VERSION_TAG, &mInst)) {
        ALOGE("Unable to create SmoMo interface");
        dlclose(mSmoMoLibHandle);
        return false;
    }

    return true;
}

SmomoWrapper::~SmomoWrapper() {
    if (mInst) {
        mSmoMoDestroyFunc(mInst);
    }

    if (mSmoMoLibHandle) {
      dlclose(mSmoMoLibHandle);
    }
}

bool LayerExtWrapper::init() {
    mLayerExtLibHandle = dlopen(LAYER_EXTN_LIBRARY_NAME, RTLD_NOW);
    if (!mLayerExtLibHandle) {
        ALOGE("Unable to open layer ext lib: %s", dlerror());
        return false;
    }

    mLayerExtCreateFunc =
        reinterpret_cast<CreateLayerExtnFuncPtr>(dlsym(mLayerExtLibHandle,
            CREATE_LAYER_EXTN_INTERFACE));
    mLayerExtDestroyFunc =
        reinterpret_cast<DestroyLayerExtnFuncPtr>(dlsym(mLayerExtLibHandle,
            DESTROY_LAYER_EXTN_INTERFACE));

    if (!mLayerExtCreateFunc || !mLayerExtDestroyFunc) {
        ALOGE("Can't load layer ext symbols: %s", dlerror());
        dlclose(mLayerExtLibHandle);
        return false;
    }

    if (!mLayerExtCreateFunc(LAYER_EXTN_VERSION_TAG, &mInst)) {
        ALOGE("Unable to create layer ext interface");
        dlclose(mLayerExtLibHandle);
        return false;
    }

    return true;
}

LayerExtWrapper::~LayerExtWrapper() {
    if (mInst) {
        mLayerExtDestroyFunc(mInst);
    }

    if (mLayerExtLibHandle) {
      dlclose(mLayerExtLibHandle);
    }
}

SurfaceFlinger::SurfaceFlinger(Factory& factory, SkipInitializationTag)
      : mFactory(factory),
        mInterceptor(mFactory.createSurfaceInterceptor(this)),
        mTimeStats(std::make_shared<impl::TimeStats>()),
        mFrameTracer(std::make_unique<FrameTracer>()),
        mEventQueue(mFactory.createMessageQueue()),
        mCompositionEngine(mFactory.createCompositionEngine()),
        mInternalDisplayDensity(getDensityFromProperty("ro.sf.lcd_density", true)),
        mEmulatedDisplayDensity(getDensityFromProperty("qemu.sf.lcd_density", false)) {}

SurfaceFlinger::SurfaceFlinger(Factory& factory) : SurfaceFlinger(factory, SkipInitialization) {
    ALOGI("SurfaceFlinger is starting");

    hasSyncFramework = running_without_sync_framework(true);

    dispSyncPresentTimeOffset = present_time_offset_from_vsync_ns(0);

    useHwcForRgbToYuv = force_hwc_copy_for_virtual_displays(false);

    maxVirtualDisplaySize = max_virtual_display_dimension(0);

    // Vr flinger is only enabled on Daydream ready devices.
    useVrFlinger = use_vr_flinger(false);

    maxFrameBufferAcquiredBuffers = max_frame_buffer_acquired_buffers(2);

    maxGraphicsWidth = std::max(max_graphics_width(0), 0);
    maxGraphicsHeight = std::max(max_graphics_height(0), 0);

    hasWideColorDisplay = has_wide_color_display(false);

    useColorManagement = use_color_management(false);

    mDefaultCompositionDataspace =
            static_cast<ui::Dataspace>(default_composition_dataspace(Dataspace::V0_SRGB));
    mWideColorGamutCompositionDataspace = static_cast<ui::Dataspace>(wcg_composition_dataspace(
            hasWideColorDisplay ? Dataspace::DISPLAY_P3 : Dataspace::V0_SRGB));
    defaultCompositionDataspace = mDefaultCompositionDataspace;
    wideColorGamutCompositionDataspace = mWideColorGamutCompositionDataspace;
    defaultCompositionPixelFormat = static_cast<ui::PixelFormat>(
            default_composition_pixel_format(ui::PixelFormat::RGBA_8888));
    wideColorGamutCompositionPixelFormat =
            static_cast<ui::PixelFormat>(wcg_composition_pixel_format(ui::PixelFormat::RGBA_8888));

    mColorSpaceAgnosticDataspace =
            static_cast<ui::Dataspace>(color_space_agnostic_dataspace(Dataspace::UNKNOWN));

    useContextPriority = use_context_priority(true);

    using Values = SurfaceFlingerProperties::primary_display_orientation_values;
    switch (primary_display_orientation(Values::ORIENTATION_0)) {
        case Values::ORIENTATION_0:
            break;
        case Values::ORIENTATION_90:
            internalDisplayOrientation = ui::ROTATION_90;
            break;
        case Values::ORIENTATION_180:
            internalDisplayOrientation = ui::ROTATION_180;
            break;
        case Values::ORIENTATION_270:
            internalDisplayOrientation = ui::ROTATION_270;
            break;
    }
    ALOGV("Internal Display Orientation: %s", toCString(internalDisplayOrientation));

    mInternalDisplayPrimaries = sysprop::getDisplayNativePrimaries();

    // debugging stuff...
    char value[PROPERTY_VALUE_MAX];

    property_get("ro.bq.gpu_to_cpu_unsupported", value, "0");
    mGpuToCpuSupported = !atoi(value);

    property_get("ro.build.type", value, "user");
    mIsUserBuild = strcmp(value, "user") == 0;

    property_get("debug.sf.showupdates", value, "0");
    mDebugRegion = atoi(value);

    ALOGI_IF(mDebugRegion, "showupdates enabled");

    // DDMS debugging deprecated (b/120782499)
    property_get("debug.sf.ddms", value, "0");
    int debugDdms = atoi(value);
    ALOGI_IF(debugDdms, "DDMS debugging not supported");

    property_get("debug.sf.disable_backpressure", value, "0");
    mPropagateBackpressure = !atoi(value);
    ALOGI_IF(!mPropagateBackpressure, "Disabling backpressure propagation");

    property_get("debug.sf.enable_gl_backpressure", value, "0");
    mPropagateBackpressureClientComposition = atoi(value);
    ALOGI_IF(mPropagateBackpressureClientComposition,
             "Enabling backpressure propagation for Client Composition");

    property_get("debug.sf.enable_hwc_vds", value, "0");
    mUseHwcVirtualDisplays = atoi(value);
    ALOGI_IF(mUseHwcVirtualDisplays, "Enabling HWC virtual displays");

    property_get("ro.sf.disable_triple_buffer", value, "0");
    mLayerTripleBufferingDisabled = atoi(value);
    ALOGI_IF(mLayerTripleBufferingDisabled, "Disabling Triple Buffering");

    property_get("ro.surface_flinger.supports_background_blur", value, "0");
    bool supportsBlurs = atoi(value);
    mSupportsBlur = supportsBlurs;
    ALOGI_IF(!mSupportsBlur, "Disabling blur effects, they are not supported.");
    property_get("ro.sf.blurs_are_expensive", value, "0");
    mBlursAreExpensive = atoi(value);

    property_get("debug.sf.enable_advanced_sf_phase_offset", value, "0");
    mUseAdvanceSfOffset = atoi(value);
    ALOGI_IF(mUseAdvanceSfOffset, "Enable Advance SF Phase Offset");

    const size_t defaultListSize = ISurfaceComposer::MAX_LAYERS;
    auto listSize = property_get_int32("debug.sf.max_igbp_list_size", int32_t(defaultListSize));
    mMaxGraphicBufferProducerListSize = (listSize > 0) ? size_t(listSize) : defaultListSize;

    property_get("debug.sf.luma_sampling", value, "1");
    mLumaSampling = atoi(value);

    property_get("debug.sf.disable_client_composition_cache", value, "0");
    mDisableClientCompositionCache = atoi(value);

    char property[PROPERTY_VALUE_MAX] = {0};
    if((property_get("vendor.display.vsync_reliable_on_doze", property, "0") > 0) &&
        (!strncmp(property, "1", PROPERTY_VALUE_MAX ) ||
        (!strncasecmp(property,"true", PROPERTY_VALUE_MAX )))) {
        mVsyncSourceReliableOnDoze = true;
    }

    // We should be reading 'persist.sys.sf.color_saturation' here
    // but since /data may be encrypted, we need to wait until after vold
    // comes online to attempt to read the property. The property is
    // instead read after the boot animation

    if (useTrebleTestingOverride()) {
        // Without the override SurfaceFlinger cannot connect to HIDL
        // services that are not listed in the manifests.  Considered
        // deriving the setting from the set service name, but it
        // would be brittle if the name that's not 'default' is used
        // for production purposes later on.
        setenv("TREBLE_TESTING_OVERRIDE", "true", true);
    }

    useFrameRateApi = use_frame_rate_api(true);

    mDolphinHandle = dlopen("libdolphin.so", RTLD_NOW);
    if (!mDolphinHandle) {
        ALOGW("Unable to open libdolphin.so: %s.", dlerror());
    } else {
        mDolphinInit = (bool (*) ())dlsym(mDolphinHandle, "dolphinInit");
        mDolphinMonitor = (bool (*) (int, nsecs_t))dlsym(mDolphinHandle, "dolphinMonitor");
        mDolphinScaling = (void (*)(int, int))dlsym(mDolphinHandle, "dolphinScaling");
        mDolphinRefresh = (void (*) ())dlsym(mDolphinHandle, "dolphinRefresh");
        mDolphinDequeueBuffer = (void (*)(const char *))dlsym(mDolphinHandle,
                "dolphinDequeueBuffer");
        mDolphinQueueBuffer = (void (*)(const char *))dlsym(mDolphinHandle,
                "dolphinQueueBuffer");
        bool allDolphinSymbolsFound = mDolphinInit && mDolphinMonitor &&
                mDolphinScaling && mDolphinRefresh && mDolphinDequeueBuffer &&
                mDolphinQueueBuffer;
        if (allDolphinSymbolsFound && mDolphinInit()) {
            mDolphinFuncsEnabled = true;
        }
        if (!mDolphinFuncsEnabled)
            dlclose(mDolphinHandle);
    }

    mFrameExtnLibHandle = dlopen(EXTENSION_LIBRARY_NAME, RTLD_NOW);
    if (!mFrameExtnLibHandle) {
        ALOGE("Unable to open libframeextension.so: %s.", dlerror());
    } else {
        mCreateFrameExtnFunc =
            (bool (*) (composer::FrameExtnIntf**))(dlsym(mFrameExtnLibHandle,
                                                                CREATE_FRAME_EXTN_INTERFACE));
        mDestroyFrameExtnFunc =
            (bool (*) (composer::FrameExtnIntf*))(dlsym(mFrameExtnLibHandle,
                                                                 DESTROY_FRAME_EXTN_INTERFACE));
        if (mCreateFrameExtnFunc && mDestroyFrameExtnFunc) {
            mCreateFrameExtnFunc(&mFrameExtn);
            if (!mFrameExtn) {
                ALOGE("Frame Extension Object create failed.");
                dlclose(mFrameExtnLibHandle);
            }
        } else {
            ALOGE("Can't load libframeextension symbols: %s", dlerror());
            dlclose(mFrameExtnLibHandle);
        }
    }
}

void SurfaceFlinger::onFirstRef()
{
    mEventQueue->init(this);
}

SurfaceFlinger::~SurfaceFlinger() {
    if (mPerfHintEnabled) {
        dlclose(mPerfLibHandle);
        mPerfLibHandle = nullptr;
    }
    if (mDolphinFuncsEnabled)
        dlclose(mDolphinHandle);
    if (mFrameExtn)
        dlclose(mFrameExtnLibHandle);
}

void SurfaceFlinger::binderDied(const wp<IBinder>& /* who */)
{
    // the window manager died on us. prepare its eulogy.
    mBootFinished = false;

    // restore initial conditions (default device unblank, etc)
    initializeDisplays();

    // restart the boot-animation
    startBootAnim();
}

static sp<ISurfaceComposerClient> initClient(const sp<Client>& client) {
    status_t err = client->initCheck();
    if (err == NO_ERROR) {
        return client;
    }
    return nullptr;
}

sp<ISurfaceComposerClient> SurfaceFlinger::createConnection() {
    return initClient(new Client(this));
}

sp<IBinder> SurfaceFlinger::createDisplay(const String8& displayName,
        bool secure)
{
    class DisplayToken : public BBinder {
        sp<SurfaceFlinger> flinger;
        virtual ~DisplayToken() {
             // no more references, this display must be terminated
             Mutex::Autolock _l(flinger->mStateLock);
             flinger->mCurrentState.displays.removeItem(this);
             flinger->setTransactionFlags(eDisplayTransactionNeeded);
         }
     public:
        explicit DisplayToken(const sp<SurfaceFlinger>& flinger)
            : flinger(flinger) {
        }
    };

    sp<BBinder> token = new DisplayToken(this);

    Mutex::Autolock _l(mStateLock);
    // Display ID is assigned when virtual display is allocated by HWC.
    DisplayDeviceState state;
    state.isSecure = secure;
    state.displayName = displayName;
    mCurrentState.displays.add(token, state);
    mInterceptor->saveDisplayCreation(state);
    return token;
}

void SurfaceFlinger::destroyDisplay(const sp<IBinder>& displayToken) {
    Mutex::Autolock lock(mStateLock);

    const ssize_t index = mCurrentState.displays.indexOfKey(displayToken);
    if (index < 0) {
        ALOGE("%s: Invalid display token %p", __FUNCTION__, displayToken.get());
        return;
    }

    const DisplayDeviceState& state = mCurrentState.displays.valueAt(index);
    if (state.physical) {
        ALOGE("%s: Invalid operation on physical display", __FUNCTION__);
        return;
    }
    mInterceptor->saveDisplayDeletion(state.sequenceId);
    mCurrentState.displays.removeItemsAt(index);
    setTransactionFlags(eDisplayTransactionNeeded);
}

std::vector<PhysicalDisplayId> SurfaceFlinger::getPhysicalDisplayIds() const {
    Mutex::Autolock lock(mStateLock);

    const auto internalDisplayId = getInternalDisplayIdLocked();
    if (!internalDisplayId) {
        return {};
    }

    std::vector<PhysicalDisplayId> displayIds;
    displayIds.reserve(mPhysicalDisplayTokens.size());
    displayIds.push_back(internalDisplayId->value);

    for (const auto& [id, token] : mPhysicalDisplayTokens) {
        if (id != *internalDisplayId) {
            displayIds.push_back(id.value);
        }
    }

    return displayIds;
}

sp<IBinder> SurfaceFlinger::getPhysicalDisplayToken(PhysicalDisplayId displayId) const {
    Mutex::Autolock lock(mStateLock);
    return getPhysicalDisplayTokenLocked(DisplayId{displayId});
}

status_t SurfaceFlinger::getColorManagement(bool* outGetColorManagement) const {
    if (!outGetColorManagement) {
        return BAD_VALUE;
    }
    *outGetColorManagement = useColorManagement;
    return NO_ERROR;
}

HWComposer& SurfaceFlinger::getHwComposer() const {
    return mCompositionEngine->getHwComposer();
}

renderengine::RenderEngine& SurfaceFlinger::getRenderEngine() const {
    return mCompositionEngine->getRenderEngine();
}

compositionengine::CompositionEngine& SurfaceFlinger::getCompositionEngine() const {
    return *mCompositionEngine.get();
}

void SurfaceFlinger::bootFinished()
{
    if (mBootFinished == true) {
        ALOGE("Extra call to bootFinished");
        return;
    }
    mBootFinished = true;
    if (mStartPropertySetThread->join() != NO_ERROR) {
        ALOGE("Join StartPropertySetThread failed!");
    }
    const nsecs_t now = systemTime();
    const nsecs_t duration = now - mBootTime;
    ALOGI("Boot is finished (%ld ms)", long(ns2ms(duration)) );

    mFrameTracer->initialize();
    mTimeStats->onBootFinished();

    // wait patiently for the window manager death
    const String16 name("window");
    mWindowManager = defaultServiceManager()->getService(name);
    if (mWindowManager != 0) {
        mWindowManager->linkToDeath(static_cast<IBinder::DeathRecipient*>(this));
    }
    sp<IBinder> input(defaultServiceManager()->getService(
            String16("inputflinger")));
    if (input == nullptr) {
        ALOGE("Failed to link to input service");
    } else {
        mInputFlinger = interface_cast<IInputFlinger>(input);
    }

    if (mVrFlinger) {
      mVrFlinger->OnBootFinished();
    }

    // stop boot animation
    // formerly we would just kill the process, but we now ask it to exit so it
    // can choose where to stop the animation.
    property_set("service.bootanim.exit", "1");

    const int LOGTAG_SF_STOP_BOOTANIM = 60110;
    LOG_EVENT_LONG(LOGTAG_SF_STOP_BOOTANIM,
                   ns2ms(systemTime(SYSTEM_TIME_MONOTONIC)));

    postMessageAsync(new LambdaMessage([this]() NO_THREAD_SAFETY_ANALYSIS {
        readPersistentProperties();
        mPowerAdvisor.onBootFinished();
        mBootStage = BootStage::FINISHED;

        if (property_get_bool("sf.debug.show_refresh_rate_overlay", false)) {
            mRefreshRateOverlay = std::make_unique<RefreshRateOverlay>(*this);
            mRefreshRateOverlay->changeRefreshRate(mRefreshRateConfigs->getCurrentRefreshRate());
        }
    }));
}

uint32_t SurfaceFlinger::getNewTexture() {
    {
        std::lock_guard lock(mTexturePoolMutex);
        if (!mTexturePool.empty()) {
            uint32_t name = mTexturePool.back();
            mTexturePool.pop_back();
            ATRACE_INT("TexturePoolSize", mTexturePool.size());
            return name;
        }

        // The pool was too small, so increase it for the future
        ++mTexturePoolSize;
    }

    // The pool was empty, so we need to get a new texture name directly using a
    // blocking call to the main thread
    uint32_t name = 0;
    postMessageSync(new LambdaMessage([&]() { getRenderEngine().genTextures(1, &name); }));
    return name;
}

void SurfaceFlinger::deleteTextureAsync(uint32_t texture) {
    std::lock_guard lock(mTexturePoolMutex);
    // We don't change the pool size, so the fix-up logic in postComposition will decide whether
    // to actually delete this or not based on mTexturePoolSize
    mTexturePool.push_back(texture);
    ATRACE_INT("TexturePoolSize", mTexturePool.size());
}

// Do not call property_set on main thread which will be blocked by init
// Use StartPropertySetThread instead.
void SurfaceFlinger::init() {
    ALOGI(  "SurfaceFlinger's main thread ready to run. "
            "Initializing graphics H/W...");
    Mutex::Autolock _l(mStateLock);

    // Get a RenderEngine for the given display / config (can't fail)
    // TODO(b/77156734): We need to stop casting and use HAL types when possible.
    // Sending maxFrameBufferAcquiredBuffers as the cache size is tightly tuned to single-display.
    mCompositionEngine->setRenderEngine(renderengine::RenderEngine::create(
            renderengine::RenderEngineCreationArgs::Builder()
                .setPixelFormat(static_cast<int32_t>(defaultCompositionPixelFormat))
                .setImageCacheSize(maxFrameBufferAcquiredBuffers)
                .setUseColorManagerment(useColorManagement)
                .setEnableProtectedContext(enable_protected_contents(false))
                .setPrecacheToneMapperShaderOnly(false)
                .setSupportsBackgroundBlur(mSupportsBlur)
                .setContextPriority(useContextPriority
                        ? renderengine::RenderEngine::ContextPriority::HIGH
                        : renderengine::RenderEngine::ContextPriority::MEDIUM)
                .build()));
    mCompositionEngine->setTimeStats(mTimeStats);

    LOG_ALWAYS_FATAL_IF(mVrFlingerRequestsDisplay,
            "Starting with vr flinger active is not currently supported.");
    mCompositionEngine->setHwComposer(getFactory().createHWComposer(getBE().mHwcServiceName));
    mCompositionEngine->getHwComposer().setConfiguration(this, getBE().mComposerSequenceId);
    // Process any initial hotplug and resulting display changes.
    processDisplayHotplugEventsLocked();
    const auto display = getDefaultDisplayDeviceLocked();
    LOG_ALWAYS_FATAL_IF(!display, "Missing internal display after registering composer callback.");
    LOG_ALWAYS_FATAL_IF(!getHwComposer().isConnected(*display->getId()),
                        "Internal display is disconnected.");

    if (useVrFlinger) {
        auto vrFlingerRequestDisplayCallback = [this](bool requestDisplay) {
            // This callback is called from the vr flinger dispatch thread. We
            // need to call signalTransaction(), which requires holding
            // mStateLock when we're not on the main thread. Acquiring
            // mStateLock from the vr flinger dispatch thread might trigger a
            // deadlock in surface flinger (see b/66916578), so post a message
            // to be handled on the main thread instead.
            postMessageAsync(new LambdaMessage([=] {
                ALOGI("VR request display mode: requestDisplay=%d", requestDisplay);
                mVrFlingerRequestsDisplay = requestDisplay;
                signalTransaction();
            }));
        };
        mVrFlinger = dvr::VrFlinger::Create(getHwComposer().getComposer(),
                                            getHwComposer()
                                                    .fromPhysicalDisplayId(*display->getId())
                                                    .value_or(0),
                                            vrFlingerRequestDisplayCallback);
        if (!mVrFlinger) {
            ALOGE("Failed to start vrflinger");
        }
    }

    // initialize our drawing state
    mDrawingState = mCurrentState;

    // set initial conditions (e.g. unblank default device)
    initializeDisplays();

    char primeShaderCache[PROPERTY_VALUE_MAX];
    property_get("service.sf.prime_shader_cache", primeShaderCache, "1");
    if (atoi(primeShaderCache)) {
        getRenderEngine().primeCache();
    }

    // Inform native graphics APIs whether the present timestamp is supported:

    const bool presentFenceReliable =
            !getHwComposer().hasCapability(hal::Capability::PRESENT_FENCE_IS_NOT_RELIABLE);
    mStartPropertySetThread = getFactory().createStartPropertySetThread(presentFenceReliable);

    if (mStartPropertySetThread->Start() != NO_ERROR) {
        ALOGE("Run StartPropertySetThread failed!");
    }

    mPerfLibHandle = dlopen("libqti-perfd-client_system.so", RTLD_NOW);
    if (mPerfLibHandle) {
        mPerfHintFunc = (int (*)(int, const char *, int, int))dlsym(mPerfLibHandle, "perf_hint");
        mPerfLockReleaseFunc = (int (*)(int))dlsym(mPerfLibHandle, "perf_lock_rel");
        if (mPerfHintFunc && mPerfLockReleaseFunc) {
            mPerfHintEnabled = true;
        } else {
            ALOGE("Unable to open Perf Lib function handle!");
            dlclose(mPerfLibHandle);
            mPerfLibHandle = nullptr;
        }
    } else {
        ALOGE("Unable to open Perf Lib: %s", dlerror());
    }

    char smomoProp[PROPERTY_VALUE_MAX];
    property_get("vendor.display.use_smooth_motion", smomoProp, "0");
    if (atoi(smomoProp) && mSmoMo.init()) {
        mSmoMo->SetChangeRefreshRateCallback(
            [this](int32_t refreshRate) {
                setRefreshRateTo(refreshRate);
            });

        std::vector<float> refreshRates;
        auto iter = mRefreshRateConfigs->getAllRefreshRates().cbegin();
        while (iter != mRefreshRateConfigs->getAllRefreshRates().cend()) {
            if (iter->second->getFps() > 0) {
                refreshRates.push_back(iter->second->getFps());
            }
            ++iter;
        }
        mSmoMo->SetDisplayRefreshRates(refreshRates);

        ALOGI("SmoMo is enabled");
    }

    char layerExtProp[PROPERTY_VALUE_MAX];
    property_get("vendor.display.use_layer_ext", layerExtProp, "0");
    if (atoi(layerExtProp) && mLayerExt.init()) {
        ALOGI("Layer Extension is enabled");
    }

    ALOGV("Done initializing");
}

void SurfaceFlinger::readPersistentProperties() {
    Mutex::Autolock _l(mStateLock);

    char value[PROPERTY_VALUE_MAX];

    property_get("persist.sys.sf.color_saturation", value, "1.0");
    mGlobalSaturationFactor = atof(value);
    updateColorMatrixLocked();
    ALOGV("Saturation is set to %.2f", mGlobalSaturationFactor);

    property_get("persist.sys.sf.native_mode", value, "0");
    mDisplayColorSetting = static_cast<DisplayColorSetting>(atoi(value));

    property_get("persist.sys.sf.color_mode", value, "0");
    mForceColorMode = static_cast<ColorMode>(atoi(value));

    property_get("persist.sys.sf.disable_blurs", value, "0");
    bool disableBlurs = atoi(value);
    mDisableBlurs = disableBlurs;
    ALOGI_IF(disableBlurs, "Disabling blur effects, user preference.");
}

void SurfaceFlinger::startBootAnim() {
    // Start boot animation service by setting a property mailbox
    // if property setting thread is already running, Start() will be just a NOP
    mStartPropertySetThread->Start();
    // Wait until property was set
    if (mStartPropertySetThread->join() != NO_ERROR) {
        ALOGE("Join StartPropertySetThread failed!");
    }
}

size_t SurfaceFlinger::getMaxTextureSize() const {
    return getRenderEngine().getMaxTextureSize();
}

size_t SurfaceFlinger::getMaxViewportDims() const {
    return getRenderEngine().getMaxViewportDims();
}

// ----------------------------------------------------------------------------

bool SurfaceFlinger::authenticateSurfaceTexture(
        const sp<IGraphicBufferProducer>& bufferProducer) const {
    Mutex::Autolock _l(mStateLock);
    return authenticateSurfaceTextureLocked(bufferProducer);
}

bool SurfaceFlinger::authenticateSurfaceTextureLocked(
        const sp<IGraphicBufferProducer>& bufferProducer) const {
    sp<IBinder> surfaceTextureBinder(IInterface::asBinder(bufferProducer));
    return mGraphicBufferProducerList.count(surfaceTextureBinder.get()) > 0;
}

status_t SurfaceFlinger::getSupportedFrameTimestamps(
        std::vector<FrameEvent>* outSupported) const {
    *outSupported = {
        FrameEvent::REQUESTED_PRESENT,
        FrameEvent::ACQUIRE,
        FrameEvent::LATCH,
        FrameEvent::FIRST_REFRESH_START,
        FrameEvent::LAST_REFRESH_START,
        FrameEvent::GPU_COMPOSITION_DONE,
        FrameEvent::DEQUEUE_READY,
        FrameEvent::RELEASE,
    };
    ConditionalLock _l(mStateLock,
            std::this_thread::get_id() != mMainThreadId);
    if (!getHwComposer().hasCapability(hal::Capability::PRESENT_FENCE_IS_NOT_RELIABLE)) {
        outSupported->push_back(FrameEvent::DISPLAY_PRESENT);
    }
    return NO_ERROR;
}

status_t SurfaceFlinger::getDisplayState(const sp<IBinder>& displayToken, ui::DisplayState* state) {
    if (!displayToken || !state) {
        return BAD_VALUE;
    }

    Mutex::Autolock lock(mStateLock);

    const auto display = getDisplayDeviceLocked(displayToken);
    if (!display) {
        return NAME_NOT_FOUND;
    }

    state->layerStack = display->getLayerStack();
    state->orientation = display->getOrientation();

    const Rect viewport = display->getViewport();
    state->viewport = viewport.isValid() ? viewport.getSize() : display->getSize();

    return NO_ERROR;
}

status_t SurfaceFlinger::getDisplayInfo(const sp<IBinder>& displayToken, DisplayInfo* info) {
    if (!displayToken || !info) {
        return BAD_VALUE;
    }

    Mutex::Autolock lock(mStateLock);

    const auto display = getDisplayDeviceLocked(displayToken);
    if (!display) {
        return NAME_NOT_FOUND;
    }

    if (const auto connectionType = display->getConnectionType())
        info->connectionType = *connectionType;
    else {
        return INVALID_OPERATION;
    }

    if (mEmulatedDisplayDensity) {
        info->density = mEmulatedDisplayDensity;
    } else {
        info->density = info->connectionType == DisplayConnectionType::Internal
                ? mInternalDisplayDensity
                : FALLBACK_DENSITY;
    }

    info->secure = display->isSecure();
    info->deviceProductInfo = getDeviceProductInfoLocked(*display);

    return NO_ERROR;
}

status_t SurfaceFlinger::getDisplayConfigs(const sp<IBinder>& displayToken,
                                           Vector<DisplayConfig>* configs) {
    if (!displayToken || !configs) {
        return BAD_VALUE;
    }

    Mutex::Autolock lock(mStateLock);

    const auto displayId = getPhysicalDisplayIdLocked(displayToken);
    if (!displayId) {
        return NAME_NOT_FOUND;
    }

    const bool isInternal = (displayId == getInternalDisplayIdLocked());

    configs->clear();

    for (const auto& hwConfig : getHwComposer().getConfigs(*displayId)) {
        DisplayConfig config;

        auto width = hwConfig->getWidth();
        auto height = hwConfig->getHeight();

        auto xDpi = hwConfig->getDpiX();
        auto yDpi = hwConfig->getDpiY();

        if (isInternal &&
            (internalDisplayOrientation == ui::ROTATION_90 ||
             internalDisplayOrientation == ui::ROTATION_270)) {
            std::swap(width, height);
            std::swap(xDpi, yDpi);
        }

        config.resolution = ui::Size(width, height);

        if (mEmulatedDisplayDensity) {
            config.xDpi = mEmulatedDisplayDensity;
            config.yDpi = mEmulatedDisplayDensity;
        } else {
            config.xDpi = xDpi;
            config.yDpi = yDpi;
        }

        const nsecs_t period = hwConfig->getVsyncPeriod();
        config.refreshRate = 1e9f / period;

        const auto offsets = mPhaseConfiguration->getOffsetsForRefreshRate(config.refreshRate);
        config.appVsyncOffset = offsets.late.app;
        config.sfVsyncOffset = offsets.late.sf;
        config.configGroup = hwConfig->getConfigGroup();

        // This is how far in advance a buffer must be queued for
        // presentation at a given time.  If you want a buffer to appear
        // on the screen at time N, you must submit the buffer before
        // (N - presentationDeadline).
        //
        // Normally it's one full refresh period (to give SF a chance to
        // latch the buffer), but this can be reduced by configuring a
        // DispSync offset.  Any additional delays introduced by the hardware
        // composer or panel must be accounted for here.
        //
        // We add an additional 1ms to allow for processing time and
        // differences between the ideal and actual refresh rate.
        config.presentationDeadline = period - config.sfVsyncOffset + 1000000;

        configs->push_back(config);
    }

    return NO_ERROR;
}

status_t SurfaceFlinger::getDisplayStats(const sp<IBinder>&, DisplayStatInfo* stats) {
    if (!stats) {
        return BAD_VALUE;
    }

    mScheduler->getDisplayStatInfo(stats);
    return NO_ERROR;
}

int SurfaceFlinger::getActiveConfig(const sp<IBinder>& displayToken) {
    int activeConfig;
    bool isPrimary;

    {
        Mutex::Autolock lock(mStateLock);

        if (const auto display = getDisplayDeviceLocked(displayToken)) {
            activeConfig = display->getActiveConfig().value();
            isPrimary = display->isPrimary();
        } else {
            ALOGE("%s: Invalid display token %p", __FUNCTION__, displayToken.get());
            return NAME_NOT_FOUND;
        }
    }

    if (isPrimary) {
        std::lock_guard<std::mutex> lock(mActiveConfigLock);
        if (mDesiredActiveConfigChanged) {
            return mDesiredActiveConfig.configId.value();
        }
    }

    return activeConfig;
}

void SurfaceFlinger::setDesiredActiveConfig(const ActiveConfigInfo& info) {
    ATRACE_CALL();
    auto& refreshRate = mRefreshRateConfigs->getRefreshRateFromConfigId(info.configId);
    ALOGV("setDesiredActiveConfig(%s)", refreshRate.getName().c_str());

    if (mPerfHintEnabled) {
        if (mPerfLockHandle > 0) {
            mPerfLockReleaseFunc(mPerfLockHandle);
        }

        // Send Refresh Rate hint to Perf lib
        int refreshRateValue = static_cast<int>(refreshRate.getFps());
        mPerfLockHandle = mPerfHintFunc(PERF_HINT_FPS_UPDATE, nullptr, INT_MAX, refreshRateValue);
    }

    std::lock_guard<std::mutex> lock(mActiveConfigLock);
    if (mDesiredActiveConfigChanged) {
        // If a config change is pending, just cache the latest request in
        // mDesiredActiveConfig
        const Scheduler::ConfigEvent prevConfig = mDesiredActiveConfig.event;
        mDesiredActiveConfig = info;
        mDesiredActiveConfig.event = mDesiredActiveConfig.event | prevConfig;
    } else {
        // Check is we are already at the desired config
        const auto display = getDefaultDisplayDeviceLocked();
        if (!display || display->getActiveConfig() == refreshRate.getConfigId()) {
            return;
        }

        // Initiate a config change.
        mDesiredActiveConfigChanged = true;
        mDesiredActiveConfig = info;

        // This will trigger HWC refresh without resetting the idle timer.
        repaintEverythingForHWC();
        // Start receiving vsync samples now, so that we can detect a period
        // switch.
        mScheduler->resyncToHardwareVsync(true, refreshRate.getVsyncPeriod());
        // As we called to set period, we will call to onRefreshRateChangeCompleted once
        // DispSync model is locked.
        mVSyncModulator->onRefreshRateChangeInitiated();

        mPhaseConfiguration->setRefreshRateFps(refreshRate.getFps());
        mVSyncModulator->setPhaseOffsets(mPhaseConfiguration->getCurrentOffsets());
    }

    if (mRefreshRateOverlay) {
        mRefreshRateOverlay->changeRefreshRate(refreshRate);
    }
}

status_t SurfaceFlinger::setActiveConfig(const sp<IBinder>& displayToken, int mode) {
    ATRACE_CALL();

    if (!displayToken) {
        return BAD_VALUE;
    }

    status_t result = NAME_NOT_FOUND;

    postMessageSync(new LambdaMessage([&]() {
        const auto display = getDisplayDeviceLocked(displayToken);
        if (!display) {
            ALOGE("Attempt to set allowed display configs for invalid display token %p",
                  displayToken.get());
        } else if (display->isVirtual()) {
            ALOGW("Attempt to set allowed display configs for virtual display");
            result = INVALID_OPERATION;
        } else {
            HwcConfigIndexType config(mode);
            const auto& refreshRate = mRefreshRateConfigs->getRefreshRateFromConfigId(config);
            result = setDesiredDisplayConfigSpecsInternal(display,
                                                          scheduler::RefreshRateConfigs::
                                                                  Policy{config,
                                                                         refreshRate.getFps(),
                                                                         refreshRate.getFps()},
                                                          /*overridePolicy=*/false);
        }
    }));

    return result;
}

void SurfaceFlinger::setActiveConfigInternal() {
    ATRACE_CALL();

    const auto display = getDefaultDisplayDeviceLocked();
    if (!display) {
        return;
    }

    auto& oldRefreshRate =
            mRefreshRateConfigs->getRefreshRateFromConfigId(display->getActiveConfig());

    std::lock_guard<std::mutex> lock(mActiveConfigLock);
    mRefreshRateConfigs->setCurrentConfigId(mUpcomingActiveConfig.configId);
    mRefreshRateStats->setConfigMode(mUpcomingActiveConfig.configId);
    display->setActiveConfig(mUpcomingActiveConfig.configId);

    auto& refreshRate =
            mRefreshRateConfigs->getRefreshRateFromConfigId(mUpcomingActiveConfig.configId);
    if (refreshRate.getVsyncPeriod() != oldRefreshRate.getVsyncPeriod()) {
        mTimeStats->incrementRefreshRateSwitches();
    }
    mPhaseConfiguration->setRefreshRateFps(refreshRate.getFps());
    mVSyncModulator->setPhaseOffsets(mPhaseConfiguration->getCurrentOffsets());
    ATRACE_INT("ActiveConfigFPS", refreshRate.getFps());

    if (mUpcomingActiveConfig.event != Scheduler::ConfigEvent::None) {
        const nsecs_t vsyncPeriod =
                mRefreshRateConfigs->getRefreshRateFromConfigId(mUpcomingActiveConfig.configId)
                        .getVsyncPeriod();
        mScheduler->onConfigChanged(mAppConnectionHandle, display->getId()->value,
                                    mUpcomingActiveConfig.configId, vsyncPeriod);
    }
}

void SurfaceFlinger::desiredActiveConfigChangeDone() {
    std::lock_guard<std::mutex> lock(mActiveConfigLock);
    mDesiredActiveConfig.event = Scheduler::ConfigEvent::None;
    mDesiredActiveConfigChanged = false;

    const auto& refreshRate =
            mRefreshRateConfigs->getRefreshRateFromConfigId(mDesiredActiveConfig.configId);
    mScheduler->resyncToHardwareVsync(true, refreshRate.getVsyncPeriod());
    mPhaseConfiguration->setRefreshRateFps(refreshRate.getFps());
    mVSyncModulator->setPhaseOffsets(mPhaseConfiguration->getCurrentOffsets());
}

void SurfaceFlinger::performSetActiveConfig() {
    ATRACE_CALL();
    ALOGV("performSetActiveConfig");
    // Store the local variable to release the lock.
    const auto desiredActiveConfig = [&]() -> std::optional<ActiveConfigInfo> {
        std::lock_guard<std::mutex> lock(mActiveConfigLock);
        if (mDesiredActiveConfigChanged) {
            return mDesiredActiveConfig;
        }
        return std::nullopt;
    }();

    if (!desiredActiveConfig) {
        // No desired active config pending to be applied
        return;
    }

    auto& refreshRate =
            mRefreshRateConfigs->getRefreshRateFromConfigId(desiredActiveConfig->configId);
    ALOGV("performSetActiveConfig changing active config to %d(%s)",
          refreshRate.getConfigId().value(), refreshRate.getName().c_str());
    const auto display = getDefaultDisplayDeviceLocked();
    if (!display || display->getActiveConfig() == desiredActiveConfig->configId) {
        // display is not valid or we are already in the requested mode
        // on both cases there is nothing left to do
        desiredActiveConfigChangeDone();
        return;
    }

    // Desired active config was set, it is different than the config currently in use, however
    // allowed configs might have change by the time we process the refresh.
    // Make sure the desired config is still allowed
    if (!isDisplayConfigAllowed(desiredActiveConfig->configId)) {
        desiredActiveConfigChangeDone();
        return;
    }

    mUpcomingActiveConfig = *desiredActiveConfig;
    const auto displayId = display->getId();
    LOG_ALWAYS_FATAL_IF(!displayId);

    ATRACE_INT("ActiveConfigFPS_HWC", refreshRate.getFps());

    // TODO(b/142753666) use constrains
    hal::VsyncPeriodChangeConstraints constraints;
    constraints.desiredTimeNanos = systemTime();
    constraints.seamlessRequired = false;

    hal::VsyncPeriodChangeTimeline outTimeline;
    auto status =
            getHwComposer().setActiveConfigWithConstraints(*displayId,
                                                           mUpcomingActiveConfig.configId.value(),
                                                           constraints, &outTimeline);
    if (status != NO_ERROR) {
        // setActiveConfigWithConstraints may fail if a hotplug event is just about
        // to be sent. We just log the error in this case.
        ALOGW("setActiveConfigWithConstraints failed: %d", status);
        return;
    }

    mScheduler->onNewVsyncPeriodChangeTimeline(outTimeline);
    // Scheduler will submit an empty frame to HWC if needed.
    mSetActiveConfigPending = true;
}

status_t SurfaceFlinger::getDisplayColorModes(const sp<IBinder>& displayToken,
                                              Vector<ColorMode>* outColorModes) {
    if (!displayToken || !outColorModes) {
        return BAD_VALUE;
    }

    std::vector<ColorMode> modes;
    bool isInternalDisplay = false;
    {
        ConditionalLock lock(mStateLock, std::this_thread::get_id() != mMainThreadId);

        const auto displayId = getPhysicalDisplayIdLocked(displayToken);
        if (!displayId) {
            return NAME_NOT_FOUND;
        }

        modes = getHwComposer().getColorModes(*displayId);
        isInternalDisplay = displayId == getInternalDisplayIdLocked();
    }
    outColorModes->clear();

    // If it's built-in display and the configuration claims it's not wide color capable,
    // filter out all wide color modes. The typical reason why this happens is that the
    // hardware is not good enough to support GPU composition of wide color, and thus the
    // OEMs choose to disable this capability.
    if (isInternalDisplay && !hasWideColorDisplay) {
        std::remove_copy_if(modes.cbegin(), modes.cend(), std::back_inserter(*outColorModes),
                            isWideColorMode);
    } else {
        std::copy(modes.cbegin(), modes.cend(), std::back_inserter(*outColorModes));
    }

    return NO_ERROR;
}

status_t SurfaceFlinger::getDisplayNativePrimaries(const sp<IBinder>& displayToken,
                                                   ui::DisplayPrimaries &primaries) {
    if (!displayToken) {
        return BAD_VALUE;
    }

    // Currently we only support this API for a single internal display.
    if (getInternalDisplayToken() != displayToken) {
        return NAME_NOT_FOUND;
    }

    memcpy(&primaries, &mInternalDisplayPrimaries, sizeof(ui::DisplayPrimaries));
    return NO_ERROR;
}

ColorMode SurfaceFlinger::getActiveColorMode(const sp<IBinder>& displayToken) {
    Mutex::Autolock lock(mStateLock);

    if (const auto display = getDisplayDeviceLocked(displayToken)) {
        return display->getCompositionDisplay()->getState().colorMode;
    }
    return static_cast<ColorMode>(BAD_VALUE);
}

status_t SurfaceFlinger::setActiveColorMode(const sp<IBinder>& displayToken, ColorMode mode) {
    postMessageSync(new LambdaMessage([&] {
        Vector<ColorMode> modes;
        getDisplayColorModes(displayToken, &modes);
        bool exists = std::find(std::begin(modes), std::end(modes), mode) != std::end(modes);
        if (mode < ColorMode::NATIVE || !exists) {
            ALOGE("Attempt to set invalid active color mode %s (%d) for display token %p",
                  decodeColorMode(mode).c_str(), mode, displayToken.get());
            return;
        }
        const auto display = getDisplayDeviceLocked(displayToken);
        if (!display) {
            ALOGE("Attempt to set active color mode %s (%d) for invalid display token %p",
                  decodeColorMode(mode).c_str(), mode, displayToken.get());
        } else if (display->isVirtual()) {
            ALOGW("Attempt to set active color mode %s (%d) for virtual display",
                  decodeColorMode(mode).c_str(), mode);
        } else {
            display->getCompositionDisplay()->setColorProfile(
                    compositionengine::Output::ColorProfile{mode, Dataspace::UNKNOWN,
                                                            RenderIntent::COLORIMETRIC,
                                                            Dataspace::UNKNOWN});
        }
    }));

    return NO_ERROR;
}

status_t SurfaceFlinger::getAutoLowLatencyModeSupport(const sp<IBinder>& displayToken,
                                                      bool* outSupport) const {
    if (!displayToken) {
        return BAD_VALUE;
    }

    Mutex::Autolock lock(mStateLock);

    const auto displayId = getPhysicalDisplayIdLocked(displayToken);
    if (!displayId) {
        return NAME_NOT_FOUND;
    }
    *outSupport =
            getHwComposer().hasDisplayCapability(*displayId,
                                                 hal::DisplayCapability::AUTO_LOW_LATENCY_MODE);
    return NO_ERROR;
}

void SurfaceFlinger::setAutoLowLatencyMode(const sp<IBinder>& displayToken, bool on) {
    postMessageAsync(new LambdaMessage([=] {
        if (const auto displayId = getPhysicalDisplayIdLocked(displayToken)) {
            getHwComposer().setAutoLowLatencyMode(*displayId, on);
        } else {
            ALOGE("%s: Invalid display token %p", __FUNCTION__, displayToken.get());
        }
    }));
}

status_t SurfaceFlinger::getGameContentTypeSupport(const sp<IBinder>& displayToken,
                                                   bool* outSupport) const {
    if (!displayToken) {
        return BAD_VALUE;
    }

    Mutex::Autolock lock(mStateLock);

    const auto displayId = getPhysicalDisplayIdLocked(displayToken);
    if (!displayId) {
        return NAME_NOT_FOUND;
    }

    std::vector<hal::ContentType> types;
    getHwComposer().getSupportedContentTypes(*displayId, &types);

    *outSupport = std::any_of(types.begin(), types.end(),
                              [](auto type) { return type == hal::ContentType::GAME; });
    return NO_ERROR;
}

void SurfaceFlinger::setGameContentType(const sp<IBinder>& displayToken, bool on) {
    postMessageAsync(new LambdaMessage([=] {
        if (const auto displayId = getPhysicalDisplayIdLocked(displayToken)) {
            const auto type = on ? hal::ContentType::GAME : hal::ContentType::NONE;
            getHwComposer().setContentType(*displayId, type);
        } else {
            ALOGE("%s: Invalid display token %p", __FUNCTION__, displayToken.get());
        }
    }));
}

status_t SurfaceFlinger::clearAnimationFrameStats() {
    Mutex::Autolock _l(mStateLock);
    mAnimFrameTracker.clearStats();
    return NO_ERROR;
}

status_t SurfaceFlinger::getAnimationFrameStats(FrameStats* outStats) const {
    Mutex::Autolock _l(mStateLock);
    mAnimFrameTracker.getStats(outStats);
    return NO_ERROR;
}

status_t SurfaceFlinger::getHdrCapabilities(const sp<IBinder>& displayToken,
                                            HdrCapabilities* outCapabilities) const {
    Mutex::Autolock lock(mStateLock);

    const auto display = getDisplayDeviceLocked(displayToken);
    if (!display) {
        ALOGE("%s: Invalid display token %p", __FUNCTION__, displayToken.get());
        return NAME_NOT_FOUND;
    }

    // At this point the DisplayDevice should already be set up,
    // meaning the luminance information is already queried from
    // hardware composer and stored properly.
    const HdrCapabilities& capabilities = display->getHdrCapabilities();
    *outCapabilities = HdrCapabilities(capabilities.getSupportedHdrTypes(),
                                       capabilities.getDesiredMaxLuminance(),
                                       capabilities.getDesiredMaxAverageLuminance(),
                                       capabilities.getDesiredMinLuminance());

    return NO_ERROR;
}

std::optional<DeviceProductInfo> SurfaceFlinger::getDeviceProductInfoLocked(
        const DisplayDevice& display) const {
    // TODO(b/149075047): Populate DeviceProductInfo on hotplug and store it in DisplayDevice to
    // avoid repetitive HAL IPC and EDID parsing.
    const auto displayId = display.getId();
    LOG_FATAL_IF(!displayId);

    const auto hwcDisplayId = getHwComposer().fromPhysicalDisplayId(*displayId);
    LOG_FATAL_IF(!hwcDisplayId);

    uint8_t port;
    DisplayIdentificationData data;
    if (!getHwComposer().getDisplayIdentificationData(*hwcDisplayId, &port, &data)) {
        ALOGV("%s: No identification data.", __FUNCTION__);
        return {};
    }

    const auto info = parseDisplayIdentificationData(port, data);
    if (!info) {
        return {};
    }
    return info->deviceProductInfo;
}

status_t SurfaceFlinger::getDisplayedContentSamplingAttributes(const sp<IBinder>& displayToken,
                                                               ui::PixelFormat* outFormat,
                                                               ui::Dataspace* outDataspace,
                                                               uint8_t* outComponentMask) const {
    if (!outFormat || !outDataspace || !outComponentMask) {
        return BAD_VALUE;
    }

    Mutex::Autolock lock(mStateLock);

    const auto displayId = getPhysicalDisplayIdLocked(displayToken);
    if (!displayId) {
        return NAME_NOT_FOUND;
    }

    return getHwComposer().getDisplayedContentSamplingAttributes(*displayId, outFormat,
                                                                 outDataspace, outComponentMask);
}

status_t SurfaceFlinger::setDisplayContentSamplingEnabled(const sp<IBinder>& displayToken,
                                                          bool enable, uint8_t componentMask,
                                                          uint64_t maxFrames) {
    status_t result = NAME_NOT_FOUND;

    postMessageSync(new LambdaMessage([&] {
        if (const auto displayId = getPhysicalDisplayIdLocked(displayToken)) {
            result = getHwComposer().setDisplayContentSamplingEnabled(*displayId, enable,
                                                                      componentMask, maxFrames);
        } else {
            ALOGE("%s: Invalid display token %p", __FUNCTION__, displayToken.get());
        }
    }));

    return result;
}

status_t SurfaceFlinger::setDisplayElapseTime(const sp<DisplayDevice>& display) const {
    nsecs_t sfOffset = mPhaseConfiguration->getCurrentOffsets().late.sf;
    if (!mUseAdvanceSfOffset && (sfOffset >= 0)) {
        return OK;
    }

    if (mDisplays.size() != 1) {
        // Revisit this for multi displays.
        return OK;
    }

    uint64_t timeStamp = static_cast<uint64_t>(mVsyncTimeStamp + (sfOffset * -1));
    return getHwComposer().setDisplayElapseTime(*display->getId(), timeStamp);
}

status_t SurfaceFlinger::getDisplayedContentSample(const sp<IBinder>& displayToken,
                                                   uint64_t maxFrames, uint64_t timestamp,
                                                   DisplayedFrameStats* outStats) const {
    Mutex::Autolock lock(mStateLock);

    const auto displayId = getPhysicalDisplayIdLocked(displayToken);
    if (!displayId) {
        return NAME_NOT_FOUND;
    }

    return getHwComposer().getDisplayedContentSample(*displayId, maxFrames, timestamp, outStats);
}

status_t SurfaceFlinger::getProtectedContentSupport(bool* outSupported) const {
    if (!outSupported) {
        return BAD_VALUE;
    }
    *outSupported = getRenderEngine().supportsProtectedContent();
    return NO_ERROR;
}

status_t SurfaceFlinger::isWideColorDisplay(const sp<IBinder>& displayToken,
                                            bool* outIsWideColorDisplay) const {
    if (!displayToken || !outIsWideColorDisplay) {
        return BAD_VALUE;
    }

    Mutex::Autolock lock(mStateLock);
    const auto display = getDisplayDeviceLocked(displayToken);
    if (!display) {
        return NAME_NOT_FOUND;
    }

    *outIsWideColorDisplay =
            display->isPrimary() ? hasWideColorDisplay : display->hasWideColorGamut();
    return NO_ERROR;
}

status_t SurfaceFlinger::enableVSyncInjections(bool enable) {
    postMessageSync(new LambdaMessage([&] {
        Mutex::Autolock lock(mStateLock);

        if (const auto handle = mScheduler->enableVSyncInjection(enable)) {
            mEventQueue->setEventConnection(
                    mScheduler->getEventConnection(enable ? handle : mSfConnectionHandle));
        }
    }));

    return NO_ERROR;
}

status_t SurfaceFlinger::injectVSync(nsecs_t when) {
    Mutex::Autolock lock(mStateLock);
    return mScheduler->injectVSync(when, calculateExpectedPresentTime(when)) ? NO_ERROR : BAD_VALUE;
}

status_t SurfaceFlinger::getLayerDebugInfo(std::vector<LayerDebugInfo>* outLayers) const
        NO_THREAD_SAFETY_ANALYSIS {
    // Try to acquire a lock for 1s, fail gracefully
    const status_t err = mStateLock.timedLock(s2ns(1));
    const bool locked = (err == NO_ERROR);
    if (!locked) {
        ALOGE("LayerDebugInfo: SurfaceFlinger unresponsive (%s [%d]) - exit", strerror(-err), err);
        return TIMED_OUT;
    }

    outLayers->clear();
    mCurrentState.traverseInZOrder([&](Layer* layer) {
        outLayers->push_back(layer->getLayerDebugInfo());
    });

    mStateLock.unlock();
    return NO_ERROR;
}

status_t SurfaceFlinger::getCompositionPreference(
        Dataspace* outDataspace, ui::PixelFormat* outPixelFormat,
        Dataspace* outWideColorGamutDataspace,
        ui::PixelFormat* outWideColorGamutPixelFormat) const {
    *outDataspace = mDefaultCompositionDataspace;
    *outPixelFormat = defaultCompositionPixelFormat;
    *outWideColorGamutDataspace = mWideColorGamutCompositionDataspace;
    *outWideColorGamutPixelFormat = wideColorGamutCompositionPixelFormat;
    return NO_ERROR;
}

status_t SurfaceFlinger::addRegionSamplingListener(const Rect& samplingArea,
                                                   const sp<IBinder>& stopLayerHandle,
                                                   const sp<IRegionSamplingListener>& listener) {
    if (!listener || samplingArea == Rect::INVALID_RECT) {
        return BAD_VALUE;
    }

    const wp<Layer> stopLayer = fromHandle(stopLayerHandle);
    mRegionSamplingThread->addListener(samplingArea, stopLayer, listener);
    return NO_ERROR;
}

status_t SurfaceFlinger::removeRegionSamplingListener(const sp<IRegionSamplingListener>& listener) {
    if (!listener) {
        return BAD_VALUE;
    }
    mRegionSamplingThread->removeListener(listener);
    return NO_ERROR;
}

status_t SurfaceFlinger::getDisplayBrightnessSupport(const sp<IBinder>& displayToken,
                                                     bool* outSupport) const {
    if (!displayToken || !outSupport) {
        return BAD_VALUE;
    }

    Mutex::Autolock lock(mStateLock);

    const auto displayId = getPhysicalDisplayIdLocked(displayToken);
    if (!displayId) {
        return NAME_NOT_FOUND;
    }
    *outSupport =
            getHwComposer().hasDisplayCapability(*displayId, hal::DisplayCapability::BRIGHTNESS);
    return NO_ERROR;
}

status_t SurfaceFlinger::setDisplayBrightness(const sp<IBinder>& displayToken, float brightness) {
    if (!displayToken) {
        return BAD_VALUE;
    }

    status_t result = NAME_NOT_FOUND;

    postMessageSync(new LambdaMessage([&] {
        if (const auto displayId = getPhysicalDisplayIdLocked(displayToken)) {
            result = getHwComposer().setDisplayBrightness(*displayId, brightness);
        } else {
            ALOGE("%s: Invalid display token %p", __FUNCTION__, displayToken.get());
        }
    }));

    return result;
}

status_t SurfaceFlinger::notifyPowerHint(int32_t hintId) {
    PowerHint powerHint = static_cast<PowerHint>(hintId);

    if (powerHint == PowerHint::INTERACTION) {
        mScheduler->notifyTouchEvent();
    }

    return NO_ERROR;
}

// ----------------------------------------------------------------------------

sp<IDisplayEventConnection> SurfaceFlinger::createDisplayEventConnection(
        ISurfaceComposer::VsyncSource vsyncSource, ISurfaceComposer::ConfigChanged configChanged) {
    const auto& handle =
            vsyncSource == eVsyncSourceSurfaceFlinger ? mSfConnectionHandle : mAppConnectionHandle;

    return mScheduler->createDisplayEventConnection(handle, configChanged);
}

// ----------------------------------------------------------------------------

void SurfaceFlinger::waitForEvent() {
    mEventQueue->waitMessage();
}

void SurfaceFlinger::signalTransaction() {
    mScheduler->resetIdleTimer();
    mPowerAdvisor.notifyDisplayUpdateImminent();
    mEventQueue->invalidate();
}

void SurfaceFlinger::signalLayerUpdate() {
    mScheduler->resetIdleTimer();
    mPowerAdvisor.notifyDisplayUpdateImminent();
    mEventQueue->invalidate();
}

void SurfaceFlinger::signalRefresh() {
    mRefreshPending = true;
    mEventQueue->refresh();
}

status_t SurfaceFlinger::postMessageAsync(const sp<MessageBase>& msg,
        nsecs_t reltime, uint32_t /* flags */) {
    return mEventQueue->postMessage(msg, reltime);
}

status_t SurfaceFlinger::postMessageSync(const sp<MessageBase>& msg,
        nsecs_t reltime, uint32_t /* flags */) {
    status_t res = mEventQueue->postMessage(msg, reltime);
    if (res == NO_ERROR) {
        msg->wait();
    }
    return res;
}

void SurfaceFlinger::run() {
    do {
        waitForEvent();
    } while (true);
}

nsecs_t SurfaceFlinger::getVsyncPeriod() const {
    const auto displayId = getInternalDisplayIdLocked();
    if (!displayId || !getHwComposer().isConnected(*displayId)) {
        return 0;
    }

    return getHwComposer().getDisplayVsyncPeriod(*displayId);
}

void SurfaceFlinger::onVsyncReceived(int32_t sequenceId, hal::HWDisplayId hwcDisplayId,
                                     int64_t timestamp,
                                     std::optional<hal::VsyncPeriodNanos> vsyncPeriod) {
    ATRACE_NAME("SF onVsync");

    Mutex::Autolock lock(mStateLock);
    // Ignore any vsyncs from a previous hardware composer.
    if (sequenceId != getBE().mComposerSequenceId) {
        return;
    }

    if (!getHwComposer().onVsync(hwcDisplayId, timestamp)) {
        return;
    }

    bool periodFlushed = false;
    mScheduler->addResyncSample(timestamp, vsyncPeriod, &periodFlushed);
    if (periodFlushed) {
        mVSyncModulator->onRefreshRateChangeCompleted();
    }
}

void SurfaceFlinger::getCompositorTiming(CompositorTiming* compositorTiming) {
    std::lock_guard<std::mutex> lock(getBE().mCompositorTimingLock);
    *compositorTiming = getBE().mCompositorTiming;
}

bool SurfaceFlinger::isDisplayConfigAllowed(HwcConfigIndexType configId) const {
    return mRefreshRateConfigs->isConfigAllowed(configId);
}

void SurfaceFlinger::changeRefreshRateLocked(const RefreshRate& refreshRate,
                                             Scheduler::ConfigEvent event) {
    const auto display = getDefaultDisplayDeviceLocked();
    if (!display || mBootStage != BootStage::FINISHED) {
        return;
    }
    ATRACE_CALL();

    // Don't do any updating if the current fps is the same as the new one.
    if (!isDisplayConfigAllowed(refreshRate.getConfigId())) {
        ALOGV("Skipping config %d as it is not part of allowed configs",
              refreshRate.getConfigId().value());
        return;
    }

    setDesiredActiveConfig({refreshRate.getConfigId(), event});
}

void SurfaceFlinger::setRefreshRateTo(int32_t refreshRate) {
    auto& currentRefreshRate = mRefreshRateConfigs->getCurrentRefreshRate();

    auto iter = mRefreshRateConfigs->getAllRefreshRates().cbegin();
    while (iter != mRefreshRateConfigs->getAllRefreshRates().cend()) {
        if (iter->second->inPolicy(refreshRate, refreshRate)) {
            break;
        }
        ++iter;
    }

    if (currentRefreshRate != *iter->second) {
        changeRefreshRate(*iter->second, Scheduler::ConfigEvent::Changed);
    }
}

void SurfaceFlinger::onHotplugReceived(int32_t sequenceId, hal::HWDisplayId hwcDisplayId,
                                       hal::Connection connection) {
    ALOGV("%s(%d, %" PRIu64 ", %s)", __FUNCTION__, sequenceId, hwcDisplayId,
          connection == hal::Connection::CONNECTED ? "connected" : "disconnected");

    // Ignore events that do not have the right sequenceId.
    if (sequenceId != getBE().mComposerSequenceId) {
        return;
    }

    // Only lock if we're not on the main thread. This function is normally
    // called on a hwbinder thread, but for the primary display it's called on
    // the main thread with the state lock already held, so don't attempt to
    // acquire it here.
    ConditionalLock lock(mStateLock, std::this_thread::get_id() != mMainThreadId);

    mPendingHotplugEvents.emplace_back(HotplugEvent{hwcDisplayId, connection});

    if (std::this_thread::get_id() == mMainThreadId) {
        // Process all pending hot plug events immediately if we are on the main thread.
        processDisplayHotplugEventsLocked();
    }

    setTransactionFlags(eDisplayTransactionNeeded);
}

void SurfaceFlinger::onVsyncPeriodTimingChangedReceived(
        int32_t sequenceId, hal::HWDisplayId /*display*/,
        const hal::VsyncPeriodChangeTimeline& updatedTimeline) {
    Mutex::Autolock lock(mStateLock);
    if (sequenceId != getBE().mComposerSequenceId) {
        return;
    }
    mScheduler->onNewVsyncPeriodChangeTimeline(updatedTimeline);
}

void SurfaceFlinger::onSeamlessPossible(int32_t /*sequenceId*/, hal::HWDisplayId /*display*/) {
    // TODO(b/142753666): use constraints when calling to setActiveConfigWithConstrains and
    // use this callback to know when to retry in case of SEAMLESS_NOT_POSSIBLE.
}

void SurfaceFlinger::onRefreshReceived(int sequenceId, hal::HWDisplayId /*hwcDisplayId*/) {
    Mutex::Autolock lock(mStateLock);
    if (sequenceId != getBE().mComposerSequenceId) {
        return;
    }
    repaintEverythingForHWC();
}

void SurfaceFlinger::setVsyncEnabled(bool enabled) {
    ATRACE_CALL();

    // Enable / Disable HWVsync from the main thread to avoid race conditions with
    // display power state.
    postMessageAsync(new LambdaMessage(
            [=]() NO_THREAD_SAFETY_ANALYSIS { setVsyncEnabledInternal(enabled); }));
}

void SurfaceFlinger::setVsyncEnabledInternal(bool enabled) {
    ATRACE_CALL();
    Mutex::Autolock lockVsync(mVsyncLock);

    mHWCVsyncPendingState = enabled ? hal::Vsync::ENABLE : hal::Vsync::DISABLE;

    auto displayId = getInternalDisplayIdLocked();
    if (mNextVsyncSource) {
        // Disable current vsync source before enabling the next source
        if (mActiveVsyncSource) {
            displayId = mActiveVsyncSource->getId();
            setVsyncEnabledInHWC(*displayId, hal::Vsync::DISABLE);
        }
        displayId = mNextVsyncSource->getId();
    } else if (mActiveVsyncSource) {
        displayId = mActiveVsyncSource->getId();
    }
    setVsyncEnabledInHWC(*displayId, mHWCVsyncPendingState);
    if (mNextVsyncSource) {
        mActiveVsyncSource = mNextVsyncSource;
        mNextVsyncSource = NULL;
    }
}

// Note: it is assumed the caller holds |mStateLock| when this is called
void SurfaceFlinger::resetDisplayState() {
    mScheduler->disableHardwareVsync(true);
    // Clear the drawing state so that the logic inside of
    // handleTransactionLocked will fire. It will determine the delta between
    // mCurrentState and mDrawingState and re-apply all changes when we make the
    // transition.
    mDrawingState.displays.clear();
    mDisplays.clear();
}

void SurfaceFlinger::updateVrFlinger() {
    ATRACE_CALL();
    if (!mVrFlinger)
        return;
    bool vrFlingerRequestsDisplay = mVrFlingerRequestsDisplay;
    if (vrFlingerRequestsDisplay == getHwComposer().isUsingVrComposer()) {
        return;
    }

    if (vrFlingerRequestsDisplay && !getHwComposer().getComposer()->isRemote()) {
        ALOGE("Vr flinger is only supported for remote hardware composer"
              " service connections. Ignoring request to transition to vr"
              " flinger.");
        mVrFlingerRequestsDisplay = false;
        return;
    }

    Mutex::Autolock _l(mStateLock);

    sp<DisplayDevice> display = getDefaultDisplayDeviceLocked();
    LOG_ALWAYS_FATAL_IF(!display);

    const hal::PowerMode currentDisplayPowerMode = display->getPowerMode();

    // Clear out all the output layers from the composition engine for all
    // displays before destroying the hardware composer interface. This ensures
    // any HWC layers are destroyed through that interface before it becomes
    // invalid.
    for (const auto& [token, displayDevice] : mDisplays) {
        displayDevice->getCompositionDisplay()->clearOutputLayers();
    }

    // This DisplayDevice will no longer be relevant once resetDisplayState() is
    // called below. Clear the reference now so we don't accidentally use it
    // later.
    display.clear();

    if (!vrFlingerRequestsDisplay) {
        mVrFlinger->SeizeDisplayOwnership();
    }

    resetDisplayState();
    // Delete the current instance before creating the new one
    mCompositionEngine->setHwComposer(std::unique_ptr<HWComposer>());
    mCompositionEngine->setHwComposer(getFactory().createHWComposer(
            vrFlingerRequestsDisplay ? "vr" : getBE().mHwcServiceName));
    mCompositionEngine->getHwComposer().setConfiguration(this, ++getBE().mComposerSequenceId);

    LOG_ALWAYS_FATAL_IF(!getHwComposer().getComposer()->isRemote(),
                        "Switched to non-remote hardware composer");

    if (vrFlingerRequestsDisplay) {
        mVrFlinger->GrantDisplayOwnership();
    }

    mVisibleRegionsDirty = true;
    invalidateHwcGeometry();

    // Re-enable default display.
    display = getDefaultDisplayDeviceLocked();
    LOG_ALWAYS_FATAL_IF(!display);
    setPowerModeInternal(display, currentDisplayPowerMode);

    // Reset the timing values to account for the period of the swapped in HWC
    const nsecs_t vsyncPeriod = getVsyncPeriod();
    mAnimFrameTracker.setDisplayRefreshPeriod(vsyncPeriod);

    // The present fences returned from vr_hwc are not an accurate
    // representation of vsync times.
    mScheduler->setIgnorePresentFences(getHwComposer().isUsingVrComposer() || !hasSyncFramework);

    // Use phase of 0 since phase is not known.
    // Use latency of 0, which will snap to the ideal latency.
    DisplayStatInfo stats{0 /* vsyncTime */, vsyncPeriod};
    setCompositorTimingSnapped(stats, 0);

    mScheduler->resyncToHardwareVsync(false, vsyncPeriod);

    mRepaintEverything = true;
    setTransactionFlags(eDisplayTransactionNeeded);
}

sp<Fence> SurfaceFlinger::previousFrameFence() NO_THREAD_SAFETY_ANALYSIS {
    // We are storing the last 2 present fences. If sf's phase offset is to be
    // woken up before the actual vsync but targeting the next vsync, we need to check
    // fence N-2
    return mVSyncModulator->getOffsets().sf >= 0 ? mPreviousPresentFences[0]
                                                 : mPreviousPresentFences[1];
}

bool SurfaceFlinger::previousFramePending(int graceTimeMs) NO_THREAD_SAFETY_ANALYSIS {
    ATRACE_CALL();
    const sp<Fence>& fence = previousFrameFence();

    if (fence == Fence::NO_FENCE) {
        return false;
    }

    if (graceTimeMs > 0 && fence->getStatus() == Fence::Status::Unsignaled) {
        fence->wait(graceTimeMs);
    }

    return (fence->getStatus() == Fence::Status::Unsignaled);
}

nsecs_t SurfaceFlinger::previousFramePresentTime() NO_THREAD_SAFETY_ANALYSIS {
    const sp<Fence>& fence = previousFrameFence();

    if (fence == Fence::NO_FENCE) {
        return Fence::SIGNAL_TIME_INVALID;
    }

    return fence->getSignalTime();
}

nsecs_t SurfaceFlinger::calculateExpectedPresentTime(nsecs_t now) const {
    DisplayStatInfo stats;
    mScheduler->getDisplayStatInfo(&stats);
    const nsecs_t presentTime = mScheduler->getDispSyncExpectedPresentTime(now);
    // Inflate the expected present time if we're targetting the next vsync.
<<<<<<< HEAD
    mExpectedPresentTime.store(
            mVSyncModulator->getOffsets().sf >= 0 ? presentTime : presentTime + stats.vsyncPeriod);
=======
    return mVSyncModulator->getOffsets().sf > 0 ? presentTime : presentTime + stats.vsyncPeriod;
>>>>>>> 05f343a5
}

void SurfaceFlinger::onMessageReceived(int32_t what,
                                       nsecs_t expectedVSyncTime) NO_THREAD_SAFETY_ANALYSIS {
    ATRACE_CALL();
    switch (what) {
        case MessageQueue::INVALIDATE: {
            const nsecs_t frameStart = systemTime();
            // calculate the expected present time once and use the cached
            // value throughout this frame to make sure all layers are
            // seeing this same value.
            const nsecs_t lastExpectedPresentTime = mExpectedPresentTime.load();
            mExpectedPresentTime = expectedVSyncTime;

            // When Backpressure propagation is enabled we want to give a small grace period
            // for the present fence to fire instead of just giving up on this frame to handle cases
            // where present fence is just about to get signaled.
            const int graceTimeForPresentFenceMs =
                    (mPropagateBackpressure &&
                     (mPropagateBackpressureClientComposition || !mHadClientComposition))
                    ? 1
                    : 0;

            // Pending frames may trigger backpressure propagation.
            const TracedOrdinal<bool> framePending = {"PrevFramePending",
                                                      previousFramePending(
                                                              graceTimeForPresentFenceMs)};

            // Frame missed counts for metrics tracking.
            // A frame is missed if the prior frame is still pending. If no longer pending,
            // then we still count the frame as missed if the predicted present time
            // was further in the past than when the fence actually fired.

            // Add some slop to correct for drift. This should generally be
            // smaller than a typical frame duration, but should not be so small
            // that it reports reasonable drift as a missed frame.
            DisplayStatInfo stats;
            mScheduler->getDisplayStatInfo(&stats);
            const nsecs_t frameMissedSlop = stats.vsyncPeriod / 2;
            const nsecs_t previousPresentTime = previousFramePresentTime();
            const TracedOrdinal<bool> frameMissed =
                    {"PrevFrameMissed",
                     framePending ||
                             (previousPresentTime >= 0 &&
                              (lastExpectedPresentTime < previousPresentTime - frameMissedSlop))};
            const TracedOrdinal<bool> hwcFrameMissed = {"PrevHwcFrameMissed",
                                                        mHadDeviceComposition && frameMissed};
            const TracedOrdinal<bool> gpuFrameMissed = {"PrevGpuFrameMissed",
                                                        mHadClientComposition && frameMissed};

            if (frameMissed) {
                mFrameMissedCount++;
                mTimeStats->incrementMissedFrames();
                if (mMissedFrameJankCount == 0) {
                    mMissedFrameJankStart = systemTime();
                }
                mMissedFrameJankCount++;
            }

            if (hwcFrameMissed) {
                mHwcFrameMissedCount++;
            }

            if (gpuFrameMissed) {
                mGpuFrameMissedCount++;
            }

            // If we are in the middle of a config change and the fence hasn't
            // fired yet just wait for the next invalidate
            if (mSetActiveConfigPending) {
                if (framePending) {
                    mEventQueue->invalidate();
                    break;
                }

                // We received the present fence from the HWC, so we assume it successfully updated
                // the config, hence we update SF.
                mSetActiveConfigPending = false;
                setActiveConfigInternal();
            }

            if (framePending && mPropagateBackpressure) {
                if ((hwcFrameMissed && !gpuFrameMissed) ||
                    mPropagateBackpressureClientComposition) {
                    signalLayerUpdate();
                    break;
                }
            }

            if (mDolphinFuncsEnabled) {
                int maxQueuedFrames = 0;
                mDrawingState.traverseInZOrder([&](Layer* layer) {
                    if (layer->hasReadyFrame()) {
                        const nsecs_t now = systemTime(SYSTEM_TIME_MONOTONIC);
                        nsecs_t expectedPresentTime;
                        expectedPresentTime = mScheduler->getDispSyncExpectedPresentTime(now);
                        if (layer->shouldPresentNow(expectedPresentTime)) {
                            int layerQueuedFrames = layer->getQueuedFrameCount();
                            Mutex::Autolock lock(mDolphinStateLock);
                            if (maxQueuedFrames < layerQueuedFrames &&
                                !layer->getVisibleNonTransparentRegion().isEmpty()) {
                                maxQueuedFrames = layerQueuedFrames;
                                mNameLayerMax = layer->getName();
                            }
                        }
                    }
                });
                mMaxQueuedFrames = maxQueuedFrames;
                DisplayStatInfo stats;
                mScheduler->getDisplayStatInfo(&stats);
                if(mDolphinMonitor(maxQueuedFrames, stats.vsyncPeriod)) {
                    signalLayerUpdate();
                    if (mFrameExtn) {
                        mNumIdle++;
                    }
                    break;
                }
                if (mFrameExtn) {
                    mNumIdle++;
                }
            }

            // Our jank window is always at least 100ms since we missed a
            // frame...
            static constexpr nsecs_t kMinJankyDuration =
                    std::chrono::duration_cast<std::chrono::nanoseconds>(100ms).count();
            // ...but if it's larger than 1s then we missed the trace cutoff.
            static constexpr nsecs_t kMaxJankyDuration =
                    std::chrono::duration_cast<std::chrono::nanoseconds>(1s).count();
            // If we're in a user build then don't push any atoms
            if (!mIsUserBuild && mMissedFrameJankCount > 0) {
                const auto displayDevice = getDefaultDisplayDeviceLocked();
                // Only report jank when the display is on, as displays in DOZE
                // power mode may operate at a different frame rate than is
                // reported in their config, which causes noticeable (but less
                // severe) jank.
                if (displayDevice && displayDevice->getPowerMode() == hal::PowerMode::ON) {
                    const nsecs_t currentTime = systemTime();
                    const nsecs_t jankDuration = currentTime - mMissedFrameJankStart;
                    if (jankDuration > kMinJankyDuration && jankDuration < kMaxJankyDuration) {
                        ATRACE_NAME("Jank detected");
                        ALOGD("Detected janky event. Missed frames: %d", mMissedFrameJankCount);
                        const int32_t jankyDurationMillis = jankDuration / (1000 * 1000);
                        android::util::stats_write(android::util::DISPLAY_JANK_REPORTED,
                                                   jankyDurationMillis, mMissedFrameJankCount);
                    }

                    // We either reported a jank event or we missed the trace
                    // window, so clear counters here.
                    if (jankDuration > kMinJankyDuration) {
                        mMissedFrameJankCount = 0;
                        mMissedFrameJankStart = 0;
                    }
                }
            }

            // Now that we're going to make it to the handleMessageTransaction()
            // call below it's safe to call updateVrFlinger(), which will
            // potentially trigger a display handoff.
            updateVrFlinger();

            if (mTracingEnabledChanged) {
                mTracingEnabled = mTracing.isEnabled();
                mTracingEnabledChanged = false;
            }

            bool refreshNeeded;
            {
                ConditionalLockGuard<std::mutex> lock(mTracingLock, mTracingEnabled);

                refreshNeeded = handleMessageTransaction();
                refreshNeeded |= handleMessageInvalidate();
                if (mTracingEnabled) {
                    mAddCompositionStateToTrace =
                            mTracing.flagIsSetLocked(SurfaceTracing::TRACE_COMPOSITION);
                    if (mVisibleRegionsDirty && !mAddCompositionStateToTrace) {
                        mTracing.notifyLocked("visibleRegionsDirty");
                    }
                }
            }

            // Layers need to get updated (in the previous line) before we can use them for
            // choosing the refresh rate.
            // Hold mStateLock as chooseRefreshRateForContent promotes wp<Layer> to sp<Layer>
            // and may eventually call to ~Layer() if it holds the last reference
            {
                Mutex::Autolock _l(mStateLock);
                mScheduler->chooseRefreshRateForContent();
            }

            performSetActiveConfig();

            updateCursorAsync();
            updateInputFlinger();

            refreshNeeded |= mRepaintEverything;
            if (refreshNeeded && CC_LIKELY(mBootStage != BootStage::BOOTLOADER)) {
                // Signal a refresh if a transaction modified the window state,
                // a new buffer was latched, or if HWC has requested a full
                // repaint
                if (mFrameStartTime <= 0) {
                    // We should only use the time of the first invalidate
                    // message that signals a refresh as the beginning of the
                    // frame. Otherwise the real frame time will be
                    // underestimated.
                    mFrameStartTime = frameStart;
                }
                signalRefresh();
            }
            if (mFrameExtn && mDolphinFuncsEnabled) {
                if (!refreshNeeded) {
                    mDolphinScaling(mNumIdle, mMaxQueuedFrames);
                }
            }
            break;
        }
        case MessageQueue::REFRESH: {
            if (mFrameExtn) {
                mRefreshTimeStamp = systemTime(SYSTEM_TIME_MONOTONIC);
            }
            if (mDolphinFuncsEnabled) {
                mDolphinRefresh();
            }
            handleMessageRefresh();
            if (mFrameExtn) {
                mNumIdle = 0;
            }
            break;
        }
    }
}

bool SurfaceFlinger::handleMessageTransaction() {
    ATRACE_CALL();
    uint32_t transactionFlags = peekTransactionFlags();

    bool flushedATransaction = flushTransactionQueues();

    bool runHandleTransaction = transactionFlags &&
            ((transactionFlags != eTransactionFlushNeeded) || flushedATransaction);

    if (runHandleTransaction) {
        handleTransaction(eTransactionMask);
    } else {
        getTransactionFlags(eTransactionFlushNeeded);
    }

    if (transactionFlushNeeded()) {
        setTransactionFlags(eTransactionFlushNeeded);
    }

    return runHandleTransaction;
}

void SurfaceFlinger::handleMessageRefresh() {
    ATRACE_CALL();

    mRefreshPending = false;

    compositionengine::CompositionRefreshArgs refreshArgs;
    refreshArgs.outputs.reserve(mDisplays.size());
    for (const auto& [_, display] : mDisplays) {
        refreshArgs.outputs.push_back(display->getCompositionDisplay());
    }
    mDrawingState.traverseInZOrder([&refreshArgs](Layer* layer) {
        if (auto layerFE = layer->getCompositionEngineLayerFE())
            refreshArgs.layers.push_back(layerFE);
    });
    refreshArgs.layersWithQueuedFrames.reserve(mLayersWithQueuedFrames.size());
    for (sp<Layer> layer : mLayersWithQueuedFrames) {
        if (auto layerFE = layer->getCompositionEngineLayerFE())
            refreshArgs.layersWithQueuedFrames.push_back(layerFE);
    }

    refreshArgs.repaintEverything = mRepaintEverything.exchange(false);
    refreshArgs.outputColorSetting = useColorManagement
            ? mDisplayColorSetting
            : compositionengine::OutputColorSetting::kUnmanaged;
    refreshArgs.colorSpaceAgnosticDataspace = mColorSpaceAgnosticDataspace;
    refreshArgs.forceOutputColorMode = mForceColorMode;

    refreshArgs.updatingOutputGeometryThisFrame = mVisibleRegionsDirty;
    refreshArgs.updatingGeometryThisFrame = mGeometryInvalid || mVisibleRegionsDirty;
    refreshArgs.blursAreExpensive = mBlursAreExpensive;

    if (CC_UNLIKELY(mDrawingState.colorMatrixChanged)) {
        refreshArgs.colorTransformMatrix = mDrawingState.colorMatrix;
        mDrawingState.colorMatrixChanged = false;
    }

    refreshArgs.devOptForceClientComposition = mDebugDisableHWC || mDebugRegion;

    if (mDebugRegion != 0) {
        refreshArgs.devOptFlashDirtyRegionsDelay =
                std::chrono::milliseconds(mDebugRegion > 1 ? mDebugRegion : 0);
    }

    mGeometryInvalid = false;

    // Store the present time just before calling to the composition engine so we could notify
    // the scheduler.
    const auto presentTime = systemTime();

    for (const auto& [_, display] : mDisplays) {
        setDisplayElapseTime(display);
    }

    {
        Mutex::Autolock lock(mDolphinStateLock);
        mCompositionEngine->present(refreshArgs);
    }

    mTimeStats->recordFrameDuration(mFrameStartTime, systemTime());
    // Reset the frame start time now that we've recorded this frame.
    mFrameStartTime = 0;

    mScheduler->onDisplayRefreshed(presentTime);

    postFrame();
    postComposition();

    const bool prevFrameHadDeviceComposition = mHadDeviceComposition;

    mHadClientComposition =
            std::any_of(mDisplays.cbegin(), mDisplays.cend(), [](const auto& tokenDisplayPair) {
                auto& displayDevice = tokenDisplayPair.second;
                return displayDevice->getCompositionDisplay()->getState().usesClientComposition &&
                        !displayDevice->getCompositionDisplay()->getState().reusedClientComposition;
            });
    mHadDeviceComposition =
            std::any_of(mDisplays.cbegin(), mDisplays.cend(), [](const auto& tokenDisplayPair) {
                auto& displayDevice = tokenDisplayPair.second;
                return displayDevice->getCompositionDisplay()->getState().usesDeviceComposition;
            });
    mReusedClientComposition =
            std::any_of(mDisplays.cbegin(), mDisplays.cend(), [](const auto& tokenDisplayPair) {
                auto& displayDevice = tokenDisplayPair.second;
                return displayDevice->getCompositionDisplay()->getState().reusedClientComposition;
            });

    // Only report a strategy change if we move in and out of composition with hw overlays
    if (prevFrameHadDeviceComposition != mHadDeviceComposition) {
        mTimeStats->incrementCompositionStrategyChanges();
    }

    mVSyncModulator->onRefreshed(mHadClientComposition);

    mLayersWithQueuedFrames.clear();
    if (mVisibleRegionsDirty) {
        mVisibleRegionsDirty = false;
        if (mTracingEnabled && mAddCompositionStateToTrace) {
            mTracing.notify("visibleRegionsDirty");
        }
    }

    if (mCompositionEngine->needsAnotherUpdate()) {
        signalLayerUpdate();
    }
}


bool SurfaceFlinger::handleMessageInvalidate() {
    ATRACE_CALL();
    bool refreshNeeded = handlePageFlip();

    if (mVisibleRegionsDirty) {
        computeLayerBounds();
    }

    for (auto& layer : mLayersPendingRefresh) {
        Region visibleReg;
        visibleReg.set(layer->getScreenBounds());
        invalidateLayerStack(layer, visibleReg);
    }
    mLayersPendingRefresh.clear();
    return refreshNeeded;
}

void SurfaceFlinger::updateCompositorTiming(const DisplayStatInfo& stats, nsecs_t compositeTime,
                                            std::shared_ptr<FenceTime>& presentFenceTime) {
    // Update queue of past composite+present times and determine the
    // most recently known composite to present latency.
    getBE().mCompositePresentTimes.push({compositeTime, presentFenceTime});
    nsecs_t compositeToPresentLatency = -1;
    while (!getBE().mCompositePresentTimes.empty()) {
        SurfaceFlingerBE::CompositePresentTime& cpt = getBE().mCompositePresentTimes.front();
        // Cached values should have been updated before calling this method,
        // which helps avoid duplicate syscalls.
        nsecs_t displayTime = cpt.display->getCachedSignalTime();
        if (displayTime == Fence::SIGNAL_TIME_PENDING) {
            break;
        }
        compositeToPresentLatency = displayTime - cpt.composite;
        getBE().mCompositePresentTimes.pop();
    }

    // Don't let mCompositePresentTimes grow unbounded, just in case.
    while (getBE().mCompositePresentTimes.size() > 16) {
        getBE().mCompositePresentTimes.pop();
    }

    setCompositorTimingSnapped(stats, compositeToPresentLatency);
}

void SurfaceFlinger::setCompositorTimingSnapped(const DisplayStatInfo& stats,
                                                nsecs_t compositeToPresentLatency) {
    // Integer division and modulo round toward 0 not -inf, so we need to
    // treat negative and positive offsets differently.
    nsecs_t idealLatency = (mPhaseConfiguration->getCurrentOffsets().late.sf > 0)
            ? (stats.vsyncPeriod -
               (mPhaseConfiguration->getCurrentOffsets().late.sf % stats.vsyncPeriod))
            : ((-mPhaseConfiguration->getCurrentOffsets().late.sf) % stats.vsyncPeriod);

    // Just in case mPhaseConfiguration->getCurrentOffsets().late.sf == -vsyncInterval.
    if (idealLatency <= 0) {
        idealLatency = stats.vsyncPeriod;
    }

    // Snap the latency to a value that removes scheduling jitter from the
    // composition and present times, which often have >1ms of jitter.
    // Reducing jitter is important if an app attempts to extrapolate
    // something (such as user input) to an accurate diasplay time.
    // Snapping also allows an app to precisely calculate
    // mPhaseConfiguration->getCurrentOffsets().late.sf with (presentLatency % interval).
    nsecs_t bias = stats.vsyncPeriod / 2;
    int64_t extraVsyncs = (compositeToPresentLatency - idealLatency + bias) / stats.vsyncPeriod;
    nsecs_t snappedCompositeToPresentLatency =
            (extraVsyncs > 0) ? idealLatency + (extraVsyncs * stats.vsyncPeriod) : idealLatency;

    std::lock_guard<std::mutex> lock(getBE().mCompositorTimingLock);
    getBE().mCompositorTiming.deadline = stats.vsyncTime - idealLatency;
    getBE().mCompositorTiming.interval = stats.vsyncPeriod;
    getBE().mCompositorTiming.presentLatency = snappedCompositeToPresentLatency;
}

void SurfaceFlinger::postComposition()
{
    ATRACE_CALL();
    ALOGV("postComposition");

    nsecs_t dequeueReadyTime = systemTime();
    for (auto& layer : mLayersWithQueuedFrames) {
        layer->releasePendingBuffer(dequeueReadyTime);
    }
    // |mStateLock| not needed as we are on the main thread
    const auto displayDevice = getDefaultDisplayDeviceLocked();

    getBE().mGlCompositionDoneTimeline.updateSignalTimes();
    std::shared_ptr<FenceTime> glCompositionDoneFenceTime;
    if (displayDevice && displayDevice->getCompositionDisplay()->getState().usesClientComposition) {
        glCompositionDoneFenceTime =
                std::make_shared<FenceTime>(displayDevice->getCompositionDisplay()
                                                    ->getRenderSurface()
                                                    ->getClientTargetAcquireFence());
        getBE().mGlCompositionDoneTimeline.push(glCompositionDoneFenceTime);
    } else {
        glCompositionDoneFenceTime = FenceTime::NO_FENCE;
    }

    getBE().mDisplayTimeline.updateSignalTimes();
    mPreviousPresentFences[1] = mPreviousPresentFences[0];
    mPreviousPresentFences[0] = mActiveVsyncSource
            ? getHwComposer().getPresentFence(*mActiveVsyncSource->getId())
            : Fence::NO_FENCE;
    auto presentFenceTime = std::make_shared<FenceTime>(mPreviousPresentFences[0]);
    getBE().mDisplayTimeline.push(presentFenceTime);

    DisplayStatInfo stats;
    mScheduler->getDisplayStatInfo(&stats);

    // We use the CompositionEngine::getLastFrameRefreshTimestamp() which might
    // be sampled a little later than when we started doing work for this frame,
    // but that should be okay since updateCompositorTiming has snapping logic.
    updateCompositorTiming(stats, mCompositionEngine->getLastFrameRefreshTimestamp(),
                           presentFenceTime);
    CompositorTiming compositorTiming;
    {
        std::lock_guard<std::mutex> lock(getBE().mCompositorTimingLock);
        compositorTiming = getBE().mCompositorTiming;
    }

    mDrawingState.traverse([&](Layer* layer) {
        bool frameLatched = layer->onPostComposition(displayDevice, glCompositionDoneFenceTime,
                                                     presentFenceTime, compositorTiming);
        if (frameLatched) {
            recordBufferingStats(layer->getName(), layer->getOccupancyHistory(false));
        }
    });

    mTransactionCompletedThread.addPresentFence(mPreviousPresentFences[0]);
    mTransactionCompletedThread.sendCallbacks();

    if (displayDevice && displayDevice->isPrimary() &&
        displayDevice->getPowerMode() == hal::PowerMode::ON && presentFenceTime->isValid()) {
        mScheduler->addPresentFence(presentFenceTime);
    }

    if (!hasSyncFramework) {
        if (displayDevice && getHwComposer().isConnected(*displayDevice->getId()) &&
            displayDevice->isPoweredOn()) {
            mScheduler->enableHardwareVsync();
        }
    }

    if (mAnimCompositionPending) {
        mAnimCompositionPending = false;

        if (presentFenceTime->isValid()) {
            mAnimFrameTracker.setActualPresentFence(
                    std::move(presentFenceTime));
        } else if (displayDevice && getHwComposer().isConnected(*displayDevice->getId())) {
            // The HWC doesn't support present fences, so use the refresh
            // timestamp instead.
            const nsecs_t presentTime =
                    getHwComposer().getRefreshTimestamp(*displayDevice->getId());
            mAnimFrameTracker.setActualPresentTime(presentTime);
        }
        mAnimFrameTracker.advanceFrame();
    }

    mTimeStats->incrementTotalFrames();
    if (mHadClientComposition) {
        mTimeStats->incrementClientCompositionFrames();
    }

    if (mReusedClientComposition) {
        mTimeStats->incrementClientCompositionReusedFrames();
    }

    mTimeStats->setPresentFenceGlobal(presentFenceTime);

    const size_t sfConnections = mScheduler->getEventThreadConnectionCount(mSfConnectionHandle);
    const size_t appConnections = mScheduler->getEventThreadConnectionCount(mAppConnectionHandle);
    mTimeStats->recordDisplayEventConnectionCount(sfConnections + appConnections);

    if (displayDevice && getHwComposer().isConnected(*displayDevice->getId()) &&
        !displayDevice->isPoweredOn()) {
        return;
    }

    nsecs_t currentTime = systemTime();
    if (mHasPoweredOff) {
        mHasPoweredOff = false;
    } else {
        nsecs_t elapsedTime = currentTime - getBE().mLastSwapTime;
        size_t numPeriods = static_cast<size_t>(elapsedTime / stats.vsyncPeriod);
        if (numPeriods < SurfaceFlingerBE::NUM_BUCKETS - 1) {
            getBE().mFrameBuckets[numPeriods] += elapsedTime;
        } else {
            getBE().mFrameBuckets[SurfaceFlingerBE::NUM_BUCKETS - 1] += elapsedTime;
        }
        getBE().mTotalTime += elapsedTime;
    }
    getBE().mLastSwapTime = currentTime;

    // Cleanup any outstanding resources due to rendering a prior frame.
    getRenderEngine().cleanupPostRender();

    {
        std::lock_guard lock(mTexturePoolMutex);
        if (mTexturePool.size() < mTexturePoolSize) {
            const size_t refillCount = mTexturePoolSize - mTexturePool.size();
            const size_t offset = mTexturePool.size();
            mTexturePool.resize(mTexturePoolSize);
            getRenderEngine().genTextures(refillCount, mTexturePool.data() + offset);
            ATRACE_INT("TexturePoolSize", mTexturePool.size());
        } else if (mTexturePool.size() > mTexturePoolSize) {
            const size_t deleteCount = mTexturePool.size() - mTexturePoolSize;
            const size_t offset = mTexturePoolSize;
            getRenderEngine().deleteTextures(deleteCount, mTexturePool.data() + offset);
            mTexturePool.resize(mTexturePoolSize);
            ATRACE_INT("TexturePoolSize", mTexturePool.size());
        }
    }

    if (mLumaSampling && mRegionSamplingThread) {
        mRegionSamplingThread->notifyNewContent();
    }

    if (mSmoMo) {
        ATRACE_NAME("SmoMoUpdateState");
        Mutex::Autolock lock(mStateLock);

        uint32_t fps = 0;
        std::vector<smomo::SmomoLayerStats> layers;

        // Disable SmoMo by passing empty layer stack in multiple display case
        if (mDisplays.size() == 1) {
            mDrawingState.traverse([&](Layer* layer) {
                if (layer->findOutputLayerForDisplay(displayDevice)) {
                    smomo::SmomoLayerStats layerStats;
                    layerStats.id = layer->getSequence();
                    layerStats.name = layer->getName();
                    layers.push_back(layerStats);
                }
            });

            fps = mRefreshRateConfigs->getCurrentRefreshRate().getFps();
        }

        mSmoMo->UpdateSmomoState(layers, fps);
    }


    // Even though ATRACE_INT64 already checks if tracing is enabled, it doesn't prevent the
    // side-effect of getTotalSize(), so we check that again here
    if (ATRACE_ENABLED()) {
        // getTotalSize returns the total number of buffers that were allocated by SurfaceFlinger
        ATRACE_INT64("Total Buffer Size", GraphicBufferAllocator::get().getTotalSize());
    }
}

FloatRect SurfaceFlinger::getLayerClipBoundsForDisplay(const DisplayDevice& displayDevice) const {
    return displayDevice.getViewport().toFloatRect();
}

void SurfaceFlinger::computeLayerBounds() {
    for (const auto& pair : mDisplays) {
        const auto& displayDevice = pair.second;
        const auto display = displayDevice->getCompositionDisplay();
        for (const auto& layer : mDrawingState.layersSortedByZ) {
            // only consider the layers on the given layer stack
            if (!display->belongsInOutput(layer->getLayerStack(), layer->getPrimaryDisplayOnly())) {
                continue;
            }

            layer->computeBounds(getLayerClipBoundsForDisplay(*displayDevice), ui::Transform(),
                                 0.f /* shadowRadius */);
        }
    }
}

sp<DisplayDevice> SurfaceFlinger::getVsyncSource() {
    // Return the vsync source from the active displays based on
    // the order in which they are connected. Normally the order
    // of priority is Primary (Built-in/Pluggable) followed by
    // Secondary built-ins followed by pluggable.
    for (const auto& display : mDisplaysList) {
        hal::PowerMode mode = display->getPowerMode();
        if (display->isVirtual() || (mode == hal::PowerMode::OFF) ||
            (mode == hal::PowerMode::DOZE_SUSPEND)) {
            continue;
        }

        if (mVsyncSourceReliableOnDoze) {
            if ((mode == hal::PowerMode::ON) ||
                (mode == hal::PowerMode::DOZE)) {
              return display;
            }
        } else if (mode == hal::PowerMode::ON) {
            return display;
        }
    }

    // In-case active displays are not present, source the vsync from
    // the display which is in doze mode even if it is unreliable
    // in the same order of display priority as above.
    if (!mVsyncSourceReliableOnDoze) {
        for (const auto& display : mDisplaysList) {
            hal::PowerMode mode = display->getPowerMode();
            if (display->isVirtual()) {
                continue;
            }

            if (mode == hal::PowerMode::DOZE) {
                return display;
            }
        }
    }

    return NULL;
}

void SurfaceFlinger::updateVsyncSource()
            NO_THREAD_SAFETY_ANALYSIS {
    Mutex::Autolock lock(mVsyncLock);
    nsecs_t vsync = getVsyncPeriod();
    mNextVsyncSource = getVsyncSource();

    if (mNextVsyncSource == NULL) {
        // Switch off vsync for the last enabled source
        mScheduler->disableHardwareVsync(true);
        mScheduler->onScreenReleased(mAppConnectionHandle);
    } else if (mNextVsyncSource && (mActiveVsyncSource == NULL)) {
        mScheduler->onScreenAcquired(mAppConnectionHandle);
        mScheduler->resyncToHardwareVsync(true, vsync);
    } else if ((mNextVsyncSource != NULL) &&
        (mActiveVsyncSource != NULL)) {
        // Switch vsync to the new source
        mScheduler->resyncToHardwareVsync(true, vsync);
    }
}

void SurfaceFlinger::postFrame()
{
    // |mStateLock| not needed as we are on the main thread
    const auto display = getDefaultDisplayDeviceLocked();
    if (display && getHwComposer().isConnected(*display->getId())) {
        uint32_t flipCount = display->getPageFlipCount();
        if (flipCount % LOG_FRAME_STATS_PERIOD == 0) {
            logFrameStats();
        }
    }
}

void SurfaceFlinger::handleTransaction(uint32_t transactionFlags)
{
    ATRACE_CALL();

    // here we keep a copy of the drawing state (that is the state that's
    // going to be overwritten by handleTransactionLocked()) outside of
    // mStateLock so that the side-effects of the State assignment
    // don't happen with mStateLock held (which can cause deadlocks).
    State drawingState(mDrawingState);

    Mutex::Autolock _l(mStateLock);
    mDebugInTransaction = systemTime();

    // Here we're guaranteed that some transaction flags are set
    // so we can call handleTransactionLocked() unconditionally.
    // We call getTransactionFlags(), which will also clear the flags,
    // with mStateLock held to guarantee that mCurrentState won't change
    // until the transaction is committed.

    mVSyncModulator->onTransactionHandled();
    transactionFlags = getTransactionFlags(eTransactionMask);
    handleTransactionLocked(transactionFlags);

    mDebugInTransaction = 0;
    invalidateHwcGeometry();
    // here the transaction has been committed
}

void SurfaceFlinger::processDisplayHotplugEventsLocked() {
    for (const auto& event : mPendingHotplugEvents) {
        const std::optional<DisplayIdentificationInfo> info =
                getHwComposer().onHotplug(event.hwcDisplayId, event.connection);

        if (!info) {
            continue;
        }

        const DisplayId displayId = info->id;
        const auto it = mPhysicalDisplayTokens.find(displayId);

        if (event.connection == hal::Connection::CONNECTED) {
            if (it == mPhysicalDisplayTokens.end()) {
                ALOGV("Creating display %s", to_string(displayId).c_str());

                if (event.hwcDisplayId == getHwComposer().getInternalHwcDisplayId()) {
                    initScheduler(displayId);
                }

                DisplayDeviceState state;
                state.physical = {displayId, getHwComposer().getDisplayConnectionType(displayId),
                                  event.hwcDisplayId};
                state.isSecure = true; // All physical displays are currently considered secure.
                state.displayName = info->name;

                sp<IBinder> token = new BBinder();
                mCurrentState.displays.add(token, state);
                mPhysicalDisplayTokens.emplace(displayId, std::move(token));

                mInterceptor->saveDisplayCreation(state);
            } else {
                ALOGV("Recreating display %s", to_string(displayId).c_str());

                const auto token = it->second;
                auto& state = mCurrentState.displays.editValueFor(token);
                state.sequenceId = DisplayDeviceState{}.sequenceId;
            }
        } else {
            ALOGV("Removing display %s", to_string(displayId).c_str());

            const ssize_t index = mCurrentState.displays.indexOfKey(it->second);
            if (index >= 0) {
                const DisplayDeviceState& state = mCurrentState.displays.valueAt(index);
                mInterceptor->saveDisplayDeletion(state.sequenceId);
                mCurrentState.displays.removeItemsAt(index);
            }
            mDisplaysList.remove(getDisplayDeviceLocked(it->second));
            updateVsyncSource();
            mPhysicalDisplayTokens.erase(it);
        }

        processDisplayChangesLocked();
    }

    mPendingHotplugEvents.clear();
}

void SurfaceFlinger::dispatchDisplayHotplugEvent(PhysicalDisplayId displayId, bool connected) {
    mScheduler->onHotplugReceived(mAppConnectionHandle, displayId, connected);
    mScheduler->onHotplugReceived(mSfConnectionHandle, displayId, connected);
}

sp<DisplayDevice> SurfaceFlinger::setupNewDisplayDeviceInternal(
        const wp<IBinder>& displayToken,
        std::shared_ptr<compositionengine::Display> compositionDisplay,
        const DisplayDeviceState& state,
        const sp<compositionengine::DisplaySurface>& displaySurface,
        const sp<IGraphicBufferProducer>& producer) {
    auto displayId = compositionDisplay->getDisplayId();
    DisplayDeviceCreationArgs creationArgs(this, displayToken, compositionDisplay);
    creationArgs.sequenceId = state.sequenceId;
    creationArgs.isSecure = state.isSecure;
    creationArgs.displaySurface = displaySurface;
    creationArgs.hasWideColorGamut = false;
    creationArgs.supportedPerFrameMetadata = 0;

    if (const auto& physical = state.physical) {
        creationArgs.connectionType = physical->type;
    }

    const bool isInternalDisplay = displayId && displayId == getInternalDisplayIdLocked();
    creationArgs.isPrimary = isInternalDisplay;

    if (useColorManagement && displayId) {
        std::vector<ColorMode> modes = getHwComposer().getColorModes(*displayId);
        for (ColorMode colorMode : modes) {
            if (isWideColorMode(colorMode)) {
                creationArgs.hasWideColorGamut = true;
            }

            std::vector<RenderIntent> renderIntents =
                    getHwComposer().getRenderIntents(*displayId, colorMode);
            creationArgs.hwcColorModes.emplace(colorMode, renderIntents);
        }
    }

    if (displayId) {
        getHwComposer().getHdrCapabilities(*displayId, &creationArgs.hdrCapabilities);
        creationArgs.supportedPerFrameMetadata =
                getHwComposer().getSupportedPerFrameMetadata(*displayId);
    }

    auto nativeWindowSurface = getFactory().createNativeWindowSurface(producer);
    auto nativeWindow = nativeWindowSurface->getNativeWindow();
    creationArgs.nativeWindow = nativeWindow;

    // Make sure that composition can never be stalled by a virtual display
    // consumer that isn't processing buffers fast enough. We have to do this
    // here, in case the display is composed entirely by HWC.
    if (state.isVirtual()) {
        nativeWindow->setSwapInterval(nativeWindow.get(), 0);
    }

    creationArgs.physicalOrientation =
            isInternalDisplay ? internalDisplayOrientation : ui::ROTATION_0;

    // virtual displays are always considered enabled
    creationArgs.initialPowerMode = state.isVirtual() ? hal::PowerMode::ON : hal::PowerMode::OFF;

    sp<DisplayDevice> display = getFactory().createDisplayDevice(creationArgs);

    if (maxFrameBufferAcquiredBuffers >= 3) {
        nativeWindowSurface->preallocateBuffers();
    }

    ColorMode defaultColorMode = ColorMode::NATIVE;
    Dataspace defaultDataSpace = Dataspace::UNKNOWN;
    if (display->hasWideColorGamut()) {
        defaultColorMode = ColorMode::SRGB;
        defaultDataSpace = Dataspace::V0_SRGB;
    }
    display->getCompositionDisplay()->setColorProfile(
            compositionengine::Output::ColorProfile{defaultColorMode, defaultDataSpace,
                                                    RenderIntent::COLORIMETRIC,
                                                    Dataspace::UNKNOWN});
    if (!state.isVirtual()) {
        LOG_ALWAYS_FATAL_IF(!displayId);
        auto activeConfigId = HwcConfigIndexType(getHwComposer().getActiveConfigIndex(*displayId));
        display->setActiveConfig(activeConfigId);
    }

    display->setLayerStack(state.layerStack);
    display->setProjection(state.orientation, state.viewport, state.frame);
    display->setDisplayName(state.displayName);

    return display;
}

void SurfaceFlinger::processDisplayAdded(const wp<IBinder>& displayToken,
                                         const DisplayDeviceState& state) {
    int width = 0;
    int height = 0;
    bool canAllocateHwcForVDS = false;
    ui::PixelFormat pixelFormat = static_cast<ui::PixelFormat>(PIXEL_FORMAT_UNKNOWN);
    if (state.physical) {
        const auto& activeConfig =
                getCompositionEngine().getHwComposer().getActiveConfig(state.physical->id);
        width = activeConfig->getWidth();
        height = activeConfig->getHeight();
        pixelFormat = static_cast<ui::PixelFormat>(PIXEL_FORMAT_RGBA_8888);
    } else if (state.surface != nullptr) {
        int status = state.surface->query(NATIVE_WINDOW_WIDTH, &width);
        ALOGE_IF(status != NO_ERROR, "Unable to query width (%d)", status);
        status = state.surface->query(NATIVE_WINDOW_HEIGHT, &height);
        ALOGE_IF(status != NO_ERROR, "Unable to query height (%d)", status);
        int intPixelFormat;
        status = state.surface->query(NATIVE_WINDOW_FORMAT, &intPixelFormat);
        ALOGE_IF(status != NO_ERROR, "Unable to query format (%d)", status);
        pixelFormat = static_cast<ui::PixelFormat>(intPixelFormat);
        if (mUseHwcVirtualDisplays || getHwComposer().isUsingVrComposer()) {
            if (maxVirtualDisplaySize == 0 ||
                ((uint64_t)width <= maxVirtualDisplaySize &&
                (uint64_t)height <= maxVirtualDisplaySize)) {
                uint64_t usage = 0;
                // Replace with native_window_get_consumer_usage ?
                status = state .surface->getConsumerUsage(&usage);
                ALOGW_IF(status != NO_ERROR, "Unable to query usage (%d)", status);
                if ((status == NO_ERROR) && canAllocateHwcDisplayIdForVDS(usage)) {
                   canAllocateHwcForVDS = true;
               }
            }
        }

    } else {
        // Virtual displays without a surface are dormant:
        // they have external state (layer stack, projection,
        // etc.) but no internal state (i.e. a DisplayDevice).
        return;
    }

    compositionengine::DisplayCreationArgsBuilder builder;
    if (const auto& physical = state.physical) {
        builder.setPhysical({physical->id, physical->type});
    }
    builder.setPixels(ui::Size(width, height));
    builder.setPixelFormat(pixelFormat);
    builder.setIsSecure(state.isSecure);
    builder.setLayerStackId(state.layerStack);
    builder.setPowerAdvisor(&mPowerAdvisor);
    builder.setUseHwcVirtualDisplays((mUseHwcVirtualDisplays && canAllocateHwcForVDS) ||
                                     getHwComposer().isUsingVrComposer());
    builder.setName(state.displayName);
    const auto compositionDisplay = getCompositionEngine().createDisplay(builder.build());

    sp<compositionengine::DisplaySurface> displaySurface;
    sp<IGraphicBufferProducer> producer;
    sp<IGraphicBufferProducer> bqProducer;
    sp<IGraphicBufferConsumer> bqConsumer;
    getFactory().createBufferQueue(&bqProducer, &bqConsumer, /*consumerIsSurfaceFlinger =*/false);

    std::optional<DisplayId> displayId = compositionDisplay->getId();

    if (state.isVirtual()) {
        sp<VirtualDisplaySurface> vds =
                new VirtualDisplaySurface(getHwComposer(), displayId, state.surface,
                                          bqProducer, bqConsumer, state.displayName,
                                          state.isSecure);

        displaySurface = vds;
        producer = vds;
    } else {
        ALOGE_IF(state.surface != nullptr,
                 "adding a supported display, but rendering "
                 "surface is provided (%p), ignoring it",
                 state.surface.get());

        LOG_ALWAYS_FATAL_IF(!displayId);
        displaySurface = new FramebufferSurface(getHwComposer(), *displayId, bqConsumer,
                                                maxGraphicsWidth, maxGraphicsHeight);
        producer = bqProducer;
    }

    LOG_FATAL_IF(!displaySurface);
    const auto display = setupNewDisplayDeviceInternal(displayToken, compositionDisplay, state,
                                                       displaySurface, producer);
    mDisplays.emplace(displayToken, display);

    if (!state.isVirtual()) {
        mDisplaysList.push_back(getDisplayDeviceLocked(displayToken));
        LOG_FATAL_IF(!displayId);
        dispatchDisplayHotplugEvent(displayId->value, true);
    }

    if (display->isPrimary()) {
        mScheduler->onPrimaryDisplayAreaChanged(display->getWidth() * display->getHeight());
    }
}

void SurfaceFlinger::processDisplayRemoved(const wp<IBinder>& displayToken) {
    if (const auto display = getDisplayDeviceLocked(displayToken)) {
        // Save display ID before disconnecting.
        const auto displayId = display->getId();
        display->disconnect();

        if (!display->isVirtual()) {
            LOG_FATAL_IF(!displayId);
            dispatchDisplayHotplugEvent(displayId->value, false);
        }
    }

    mDisplays.erase(displayToken);
}

void SurfaceFlinger::processDisplayChanged(const wp<IBinder>& displayToken,
                                           const DisplayDeviceState& currentState,
                                           const DisplayDeviceState& drawingState) {
    const sp<IBinder> currentBinder = IInterface::asBinder(currentState.surface);
    const sp<IBinder> drawingBinder = IInterface::asBinder(drawingState.surface);
    if (currentBinder != drawingBinder || currentState.sequenceId != drawingState.sequenceId) {
        // changing the surface is like destroying and recreating the DisplayDevice
        if (const auto display = getDisplayDeviceLocked(displayToken)) {
            display->disconnect();
        }
        mDisplays.erase(displayToken);
        if (const auto& physical = currentState.physical) {
            getHwComposer().allocatePhysicalDisplay(physical->hwcDisplayId, physical->id);
        }
        processDisplayAdded(displayToken, currentState);
        if (currentState.physical) {
            initializeDisplays();
        }
        return;
    }

    if (const auto display = getDisplayDeviceLocked(displayToken)) {
        if (currentState.layerStack != drawingState.layerStack) {
            display->setLayerStack(currentState.layerStack);
        }
        if ((currentState.orientation != drawingState.orientation) ||
            (currentState.viewport != drawingState.viewport) ||
            (currentState.frame != drawingState.frame)) {
            display->setProjection(currentState.orientation, currentState.viewport,
                                   currentState.frame);
        }
        if (currentState.width != drawingState.width ||
            currentState.height != drawingState.height) {
            display->setDisplaySize(currentState.width, currentState.height);
            if (display->isPrimary()) {
                mScheduler->onPrimaryDisplayAreaChanged(currentState.width * currentState.height);
            }
        }
    }
}

void SurfaceFlinger::processDisplayChangesLocked() {
    // here we take advantage of Vector's copy-on-write semantics to
    // improve performance by skipping the transaction entirely when
    // know that the lists are identical
    const KeyedVector<wp<IBinder>, DisplayDeviceState>& curr(mCurrentState.displays);
    const KeyedVector<wp<IBinder>, DisplayDeviceState>& draw(mDrawingState.displays);
    if (!curr.isIdenticalTo(draw)) {
        mVisibleRegionsDirty = true;

        // find the displays that were removed
        // (ie: in drawing state but not in current state)
        // also handle displays that changed
        // (ie: displays that are in both lists)
        for (size_t i = 0; i < draw.size(); i++) {
            const wp<IBinder>& displayToken = draw.keyAt(i);
            const ssize_t j = curr.indexOfKey(displayToken);
            if (j < 0) {
                // in drawing state but not in current state
                processDisplayRemoved(displayToken);
            } else {
                // this display is in both lists. see if something changed.
                const DisplayDeviceState& currentState = curr[j];
                const DisplayDeviceState& drawingState = draw[i];
                processDisplayChanged(displayToken, currentState, drawingState);
            }
        }

        // find displays that were added
        // (ie: in current state but not in drawing state)
        for (size_t i = 0; i < curr.size(); i++) {
            const wp<IBinder>& displayToken = curr.keyAt(i);
            if (draw.indexOfKey(displayToken) < 0) {
                processDisplayAdded(displayToken, curr[i]);
            }
        }
    }

    mDrawingState.displays = mCurrentState.displays;
}

void SurfaceFlinger::handleTransactionLocked(uint32_t transactionFlags)
{
    const nsecs_t expectedPresentTime = mExpectedPresentTime.load();

    // Notify all layers of available frames
    mCurrentState.traverse([expectedPresentTime](Layer* layer) {
        layer->notifyAvailableFrames(expectedPresentTime);
    });

    /*
     * Traversal of the children
     * (perform the transaction for each of them if needed)
     */

    if ((transactionFlags & eTraversalNeeded) || mTraversalNeededMainThread) {
        mCurrentState.traverse([&](Layer* layer) {
            uint32_t trFlags = layer->getTransactionFlags(eTransactionNeeded);
            if (!trFlags) return;

            const uint32_t flags = layer->doTransaction(0);
            if (flags & Layer::eVisibleRegion)
                mVisibleRegionsDirty = true;

            if (flags & Layer::eInputInfoChanged) {
                mInputInfoChanged = true;
            }
        });
        mTraversalNeededMainThread = false;
    }

    /*
     * Perform display own transactions if needed
     */

    if (transactionFlags & eDisplayTransactionNeeded) {
        processDisplayChangesLocked();
        processDisplayHotplugEventsLocked();
    }

    if (transactionFlags & (eDisplayLayerStackChanged|eDisplayTransactionNeeded)) {
        // The transform hint might have changed for some layers
        // (either because a display has changed, or because a layer
        // as changed).
        //
        // Walk through all the layers in currentLayers,
        // and update their transform hint.
        //
        // If a layer is visible only on a single display, then that
        // display is used to calculate the hint, otherwise we use the
        // default display.
        //
        // NOTE: we do this here, rather than when presenting the display so that
        // the hint is set before we acquire a buffer from the surface texture.
        //
        // NOTE: layer transactions have taken place already, so we use their
        // drawing state. However, SurfaceFlinger's own transaction has not
        // happened yet, so we must use the current state layer list
        // (soon to become the drawing state list).
        //
        sp<const DisplayDevice> hintDisplay;
        uint32_t currentlayerStack = 0;
        bool first = true;
        mCurrentState.traverse([&](Layer* layer) {
            // NOTE: we rely on the fact that layers are sorted by
            // layerStack first (so we don't have to traverse the list
            // of displays for every layer).
            uint32_t layerStack = layer->getLayerStack();
            if (first || currentlayerStack != layerStack) {
                currentlayerStack = layerStack;
                // figure out if this layerstack is mirrored
                // (more than one display) if so, pick the default display,
                // if not, pick the only display it's on.
                hintDisplay = nullptr;
                for (const auto& [token, display] : mDisplays) {
                    if (display->getCompositionDisplay()
                                ->belongsInOutput(layer->getLayerStack(),
                                                  layer->getPrimaryDisplayOnly())) {
                        if (hintDisplay) {
                            hintDisplay = nullptr;
                            break;
                        } else {
                            hintDisplay = display;
                        }
                    }
                }
            }

            if (!hintDisplay) {
                // NOTE: TEMPORARY FIX ONLY. Real fix should cause layers to
                // redraw after transform hint changes. See bug 8508397.

                // could be null when this layer is using a layerStack
                // that is not visible on any display. Also can occur at
                // screen off/on times.
                hintDisplay = getDefaultDisplayDeviceLocked();
            }

            // could be null if there is no display available at all to get
            // the transform hint from.
            if (hintDisplay) {
                layer->updateTransformHint(hintDisplay);
            }

            first = false;
        });
    }


    /*
     * Perform our own transaction if needed
     */

    if (mLayersAdded) {
        mLayersAdded = false;
        // Layers have been added.
        mVisibleRegionsDirty = true;
    }

    // some layers might have been removed, so
    // we need to update the regions they're exposing.
    if (mLayersRemoved) {
        mLayersRemoved = false;
        mVisibleRegionsDirty = true;
        mDrawingState.traverseInZOrder([&](Layer* layer) {
            if (mLayersPendingRemoval.indexOf(layer) >= 0) {
                // this layer is not visible anymore
                Region visibleReg;
                visibleReg.set(layer->getScreenBounds());
                invalidateLayerStack(layer, visibleReg);
            }
        });
    }

    commitInputWindowCommands();
    commitTransaction();
}

void SurfaceFlinger::updateInputFlinger() {
    ATRACE_CALL();
    if (!mInputFlinger) {
        return;
    }

    if (mVisibleRegionsDirty || mInputInfoChanged) {
        mInputInfoChanged = false;
        updateInputWindowInfo();
    } else if (mInputWindowCommands.syncInputWindows) {
        // If the caller requested to sync input windows, but there are no
        // changes to input windows, notify immediately.
        setInputWindowsFinished();
    }

    mInputWindowCommands.clear();
}

void SurfaceFlinger::updateInputWindowInfo() {
    std::vector<InputWindowInfo> inputHandles;

    mDrawingState.traverseInReverseZOrder([&](Layer* layer) {
        if (layer->hasInput()) {
            // When calculating the screen bounds we ignore the transparent region since it may
            // result in an unwanted offset.
            inputHandles.push_back(layer->fillInputInfo());
        }
    });

    mInputFlinger->setInputWindows(inputHandles,
                                   mInputWindowCommands.syncInputWindows ? mSetInputWindowsListener
                                                                         : nullptr);
}

void SurfaceFlinger::commitInputWindowCommands() {
    mInputWindowCommands.merge(mPendingInputWindowCommands);
    mPendingInputWindowCommands.clear();
}

void SurfaceFlinger::updateCursorAsync()
{
    compositionengine::CompositionRefreshArgs refreshArgs;
    for (const auto& [_, display] : mDisplays) {
        if (display->getId()) {
            refreshArgs.outputs.push_back(display->getCompositionDisplay());
        }
    }

    mCompositionEngine->updateCursorAsync(refreshArgs);
}

void SurfaceFlinger::changeRefreshRate(const RefreshRate& refreshRate,
                                       Scheduler::ConfigEvent event) NO_THREAD_SAFETY_ANALYSIS {
    // If this is called from the main thread mStateLock must be locked before
    // Currently the only way to call this function from the main thread is from
    // Sheduler::chooseRefreshRateForContent

    ConditionalLock lock(mStateLock, std::this_thread::get_id() != mMainThreadId);
    changeRefreshRateLocked(refreshRate, event);
}

void SurfaceFlinger::initScheduler(DisplayId primaryDisplayId) {
    if (mScheduler) {
        // In practice it's not allowed to hotplug in/out the primary display once it's been
        // connected during startup, but some tests do it, so just warn and return.
        ALOGW("Can't re-init scheduler");
        return;
    }

    auto currentConfig = HwcConfigIndexType(getHwComposer().getActiveConfigIndex(primaryDisplayId));
    mRefreshRateConfigs =
            std::make_unique<scheduler::RefreshRateConfigs>(getHwComposer().getConfigs(
                                                                    primaryDisplayId),
                                                            currentConfig);
    mRefreshRateStats =
            std::make_unique<scheduler::RefreshRateStats>(*mRefreshRateConfigs, *mTimeStats,
                                                          currentConfig, hal::PowerMode::OFF);
    mRefreshRateStats->setConfigMode(currentConfig);

    mPhaseConfiguration = getFactory().createPhaseConfiguration(*mRefreshRateConfigs);

    // start the EventThread
    mScheduler =
            getFactory().createScheduler([this](bool enabled) { setVsyncEnabled(enabled); },
                                         *mRefreshRateConfigs, *this);
    mAppConnectionHandle =
            mScheduler->createConnection("app", mPhaseConfiguration->getCurrentOffsets().late.app,
                                         impl::EventThread::InterceptVSyncsCallback());
    mSfConnectionHandle =
            mScheduler->createConnection("sf", mPhaseConfiguration->getCurrentOffsets().late.sf,
                                         [this](nsecs_t timestamp) {
                                             mInterceptor->saveVSyncEvent(timestamp);
                                         });

    mEventQueue->setEventConnection(mScheduler->getEventConnection(mSfConnectionHandle));
    mVSyncModulator.emplace(*mScheduler, mAppConnectionHandle, mSfConnectionHandle,
                            mPhaseConfiguration->getCurrentOffsets());

    mRegionSamplingThread =
            new RegionSamplingThread(*this, *mScheduler,
                                     RegionSamplingThread::EnvironmentTimingTunables());
    // Dispatch a config change request for the primary display on scheduler
    // initialization, so that the EventThreads always contain a reference to a
    // prior configuration.
    //
    // This is a bit hacky, but this avoids a back-pointer into the main SF
    // classes from EventThread, and there should be no run-time binder cost
    // anyway since there are no connected apps at this point.
    const nsecs_t vsyncPeriod =
            mRefreshRateConfigs->getRefreshRateFromConfigId(currentConfig).getVsyncPeriod();
    mScheduler->onConfigChanged(mAppConnectionHandle, primaryDisplayId.value, currentConfig,
                                vsyncPeriod);
}

void SurfaceFlinger::commitTransaction()
{
    commitTransactionLocked();
    mTransactionPending = false;
    mAnimTransactionPending = false;
    mTransactionCV.broadcast();
}

void SurfaceFlinger::commitTransactionLocked() {
    if (!mLayersPendingRemoval.isEmpty()) {
        // Notify removed layers now that they can't be drawn from
        for (const auto& l : mLayersPendingRemoval) {
            recordBufferingStats(l->getName(), l->getOccupancyHistory(true));

            // Ensure any buffers set to display on any children are released.
            if (l->isRemovedFromCurrentState()) {
                l->latchAndReleaseBuffer();
            }

            // If the layer has been removed and has no parent, then it will not be reachable
            // when traversing layers on screen. Add the layer to the offscreenLayers set to
            // ensure we can copy its current to drawing state.
            if (!l->getParent()) {
                mOffscreenLayers.emplace(l.get());
            }
        }
        mLayersPendingRemoval.clear();
    }

    // If this transaction is part of a window animation then the next frame
    // we composite should be considered an animation as well.
    mAnimCompositionPending = mAnimTransactionPending;

    mDrawingState = mCurrentState;
    // clear the "changed" flags in current state
    mCurrentState.colorMatrixChanged = false;

    mDrawingState.traverse([&](Layer* layer) {
        layer->commitChildList();

        // If the layer can be reached when traversing mDrawingState, then the layer is no
        // longer offscreen. Remove the layer from the offscreenLayer set.
        if (mOffscreenLayers.count(layer)) {
            mOffscreenLayers.erase(layer);
        }
    });

    commitOffscreenLayers();
    mDrawingState.traverse([&](Layer* layer) { layer->updateMirrorInfo(); });
}

void SurfaceFlinger::commitOffscreenLayers() {
    for (Layer* offscreenLayer : mOffscreenLayers) {
        offscreenLayer->traverse(LayerVector::StateSet::Drawing, [](Layer* layer) {
            uint32_t trFlags = layer->getTransactionFlags(eTransactionNeeded);
            if (!trFlags) return;

            layer->doTransaction(0);
            layer->commitChildList();
        });
    }
}

void SurfaceFlinger::invalidateLayerStack(const sp<const Layer>& layer, const Region& dirty) {
    for (const auto& [token, displayDevice] : mDisplays) {
        auto display = displayDevice->getCompositionDisplay();
        if (display->belongsInOutput(layer->getLayerStack(), layer->getPrimaryDisplayOnly())) {
            display->editState().dirtyRegion.orSelf(dirty);
        }
    }
}

bool SurfaceFlinger::handlePageFlip()
{
    ATRACE_CALL();
    ALOGV("handlePageFlip");

    nsecs_t latchTime = systemTime();

    bool visibleRegions = false;
    bool frameQueued = false;
    bool newDataLatched = false;

    const nsecs_t expectedPresentTime = mExpectedPresentTime.load();

    // Store the set of layers that need updates. This set must not change as
    // buffers are being latched, as this could result in a deadlock.
    // Example: Two producers share the same command stream and:
    // 1.) Layer 0 is latched
    // 2.) Layer 0 gets a new frame
    // 2.) Layer 1 gets a new frame
    // 3.) Layer 1 is latched.
    // Display is now waiting on Layer 1's frame, which is behind layer 0's
    // second frame. But layer 0's second frame could be waiting on display.
    mDrawingState.traverse([&](Layer* layer) {
        if (layer->hasReadyFrame()) {
            frameQueued = true;
            if (layer->shouldPresentNow(expectedPresentTime)) {
                mLayersWithQueuedFrames.push_back(layer);
            } else {
                ATRACE_NAME("!layer->shouldPresentNow()");
                layer->useEmptyDamage();
            }
        } else {
            layer->useEmptyDamage();
        }
    });

    // The client can continue submitting buffers for offscreen layers, but they will not
    // be shown on screen. Therefore, we need to latch and release buffers of offscreen
    // layers to ensure dequeueBuffer doesn't block indefinitely.
    for (Layer* offscreenLayer : mOffscreenLayers) {
        offscreenLayer->traverse(LayerVector::StateSet::Drawing,
                                         [&](Layer* l) { l->latchAndReleaseBuffer(); });
    }

    if (!mLayersWithQueuedFrames.empty()) {
        // mStateLock is needed for latchBuffer as LayerRejecter::reject()
        // writes to Layer current state. See also b/119481871
        Mutex::Autolock lock(mStateLock);

        for (auto& layer : mLayersWithQueuedFrames) {
            if (layer->latchBuffer(visibleRegions, latchTime, expectedPresentTime)) {
                mLayersPendingRefresh.push_back(layer);
            }
            layer->useSurfaceDamage();
            if (layer->isBufferLatched()) {
                newDataLatched = true;
            }
        }
    }

    mVisibleRegionsDirty |= visibleRegions;

    // If we will need to wake up at some time in the future to deal with a
    // queued frame that shouldn't be displayed during this vsync period, wake
    // up during the next vsync period to check again.
    if (frameQueued && (mLayersWithQueuedFrames.empty() || !newDataLatched)) {
        signalLayerUpdate();
    }

    // enter boot animation on first buffer latch
    if (CC_UNLIKELY(mBootStage == BootStage::BOOTLOADER && newDataLatched)) {
        ALOGI("Enter boot animation");
        mBootStage = BootStage::BOOTANIMATION;
    }

    mDrawingState.traverse([&](Layer* layer) { layer->updateCloneBufferInfo(); });

    // Only continue with the refresh if there is actually new work to do
    return !mLayersWithQueuedFrames.empty() && newDataLatched;
}

void SurfaceFlinger::invalidateHwcGeometry()
{
    mGeometryInvalid = true;
}

status_t SurfaceFlinger::addClientLayer(const sp<Client>& client, const sp<IBinder>& handle,
                                        const sp<IGraphicBufferProducer>& gbc, const sp<Layer>& lbc,
                                        const sp<IBinder>& parentHandle,
                                        const sp<Layer>& parentLayer, bool addToCurrentState) {
    // add this layer to the current state list
    {
        Mutex::Autolock _l(mStateLock);
        sp<Layer> parent;
        if (parentHandle != nullptr) {
            parent = fromHandleLocked(parentHandle).promote();
            if (parent == nullptr) {
                return NAME_NOT_FOUND;
            }
        } else {
            parent = parentLayer;
        }

        if (mNumLayers >= ISurfaceComposer::MAX_LAYERS) {
            ALOGE("AddClientLayer failed, mNumLayers (%zu) >= MAX_LAYERS (%zu)", mNumLayers.load(),
                  ISurfaceComposer::MAX_LAYERS);
            return NO_MEMORY;
        }

        mLayersByLocalBinderToken.emplace(handle->localBinder(), lbc);

        if (parent == nullptr && addToCurrentState) {
            mCurrentState.layersSortedByZ.add(lbc);
        } else if (parent == nullptr) {
            lbc->onRemovedFromCurrentState();
        } else if (parent->isRemovedFromCurrentState()) {
            parent->addChild(lbc);
            lbc->onRemovedFromCurrentState();
        } else {
            parent->addChild(lbc);
        }

        if (gbc != nullptr) {
            mGraphicBufferProducerList.insert(IInterface::asBinder(gbc).get());
            LOG_ALWAYS_FATAL_IF(mGraphicBufferProducerList.size() >
                                        mMaxGraphicBufferProducerListSize,
                                "Suspected IGBP leak: %zu IGBPs (%zu max), %zu Layers",
                                mGraphicBufferProducerList.size(),
                                mMaxGraphicBufferProducerListSize, mNumLayers.load());
        }
        mLayersAdded = true;
    }

    // attach this layer to the client
    client->attachLayer(handle, lbc);

    return NO_ERROR;
}

uint32_t SurfaceFlinger::peekTransactionFlags() {
    return mTransactionFlags;
}

uint32_t SurfaceFlinger::getTransactionFlags(uint32_t flags) {
    return mTransactionFlags.fetch_and(~flags) & flags;
}

uint32_t SurfaceFlinger::setTransactionFlags(uint32_t flags) {
    return setTransactionFlags(flags, Scheduler::TransactionStart::NORMAL);
}

uint32_t SurfaceFlinger::setTransactionFlags(uint32_t flags,
                                             Scheduler::TransactionStart transactionStart) {
    uint32_t old = mTransactionFlags.fetch_or(flags);
    mVSyncModulator->setTransactionStart(transactionStart);
    if ((old & flags)==0) { // wake the server up
        signalTransaction();
    }
    return old;
}

bool SurfaceFlinger::flushTransactionQueues() {
    // to prevent onHandleDestroyed from being called while the lock is held,
    // we must keep a copy of the transactions (specifically the composer
    // states) around outside the scope of the lock
    std::vector<const TransactionState> transactions;
    bool flushedATransaction = false;
    {
        Mutex::Autolock _l(mStateLock);

        auto it = mTransactionQueues.begin();
        while (it != mTransactionQueues.end()) {
            auto& [applyToken, transactionQueue] = *it;

            while (!transactionQueue.empty()) {
                const auto& transaction = transactionQueue.front();
                if (!transactionIsReadyToBeApplied(transaction.desiredPresentTime,
                                                   transaction.states)) {
                    setTransactionFlags(eTransactionFlushNeeded);
                    break;
                }
                transactions.push_back(transaction);
                applyTransactionState(transaction.states, transaction.displays, transaction.flags,
                                      mPendingInputWindowCommands, transaction.desiredPresentTime,
                                      transaction.buffer, transaction.postTime,
                                      transaction.privileged, transaction.hasListenerCallbacks,
                                      transaction.listenerCallbacks, /*isMainThread*/ true);
                transactionQueue.pop();
                flushedATransaction = true;
            }

            if (transactionQueue.empty()) {
                it = mTransactionQueues.erase(it);
                mTransactionCV.broadcast();
            } else {
                it = std::next(it, 1);
            }
        }
    }
    return flushedATransaction;
}

bool SurfaceFlinger::transactionFlushNeeded() {
    return !mTransactionQueues.empty();
}


bool SurfaceFlinger::transactionIsReadyToBeApplied(int64_t desiredPresentTime,
                                                   const Vector<ComposerState>& states) {

    const nsecs_t expectedPresentTime = mExpectedPresentTime.load();
    // Do not present if the desiredPresentTime has not passed unless it is more than one second
    // in the future. We ignore timestamps more than 1 second in the future for stability reasons.
    if (desiredPresentTime >= 0 && desiredPresentTime >= expectedPresentTime &&
        desiredPresentTime < expectedPresentTime + s2ns(1)) {
        return false;
    }

    for (const ComposerState& state : states) {
        const layer_state_t& s = state.state;
        if (!(s.what & layer_state_t::eAcquireFenceChanged)) {
            continue;
        }
        if (s.acquireFence && s.acquireFence->getStatus() == Fence::Status::Unsignaled) {
            return false;
        }
    }
    return true;
}

void SurfaceFlinger::setTransactionState(
        const Vector<ComposerState>& states, const Vector<DisplayState>& displays, uint32_t flags,
        const sp<IBinder>& applyToken, const InputWindowCommands& inputWindowCommands,
        int64_t desiredPresentTime, const client_cache_t& uncacheBuffer, bool hasListenerCallbacks,
        const std::vector<ListenerCallbacks>& listenerCallbacks) {
    ATRACE_CALL();

    const int64_t postTime = systemTime();

    bool privileged = callingThreadHasUnscopedSurfaceFlingerAccess();

    Mutex::Autolock _l(mStateLock);

    // If its TransactionQueue already has a pending TransactionState or if it is pending
    auto itr = mTransactionQueues.find(applyToken);
    // if this is an animation frame, wait until prior animation frame has
    // been applied by SF
    if (flags & eAnimation) {
        while (itr != mTransactionQueues.end()) {
            status_t err = mTransactionCV.waitRelative(mStateLock, s2ns(5));
            if (CC_UNLIKELY(err != NO_ERROR)) {
                ALOGW_IF(err == TIMED_OUT,
                         "setTransactionState timed out "
                         "waiting for animation frame to apply");
                break;
            }
            itr = mTransactionQueues.find(applyToken);
        }
    }

    const bool pendingTransactions = itr != mTransactionQueues.end();
    // Expected present time is computed and cached on invalidate, so it may be stale.
    if (!pendingTransactions) {
        mExpectedPresentTime = calculateExpectedPresentTime(systemTime());
    }

    if (pendingTransactions || !transactionIsReadyToBeApplied(desiredPresentTime, states)) {
        mTransactionQueues[applyToken].emplace(states, displays, flags, desiredPresentTime,
                                               uncacheBuffer, postTime, privileged,
                                               hasListenerCallbacks, listenerCallbacks);
        setTransactionFlags(eTransactionFlushNeeded);
        return;
    }

    applyTransactionState(states, displays, flags, inputWindowCommands, desiredPresentTime,
                          uncacheBuffer, postTime, privileged, hasListenerCallbacks,
                          listenerCallbacks);
}

void SurfaceFlinger::applyTransactionState(
        const Vector<ComposerState>& states, const Vector<DisplayState>& displays, uint32_t flags,
        const InputWindowCommands& inputWindowCommands, const int64_t desiredPresentTime,
        const client_cache_t& uncacheBuffer, const int64_t postTime, bool privileged,
        bool hasListenerCallbacks, const std::vector<ListenerCallbacks>& listenerCallbacks,
        bool isMainThread) {
    uint32_t transactionFlags = 0;

    if (flags & eAnimation) {
        // For window updates that are part of an animation we must wait for
        // previous animation "frames" to be handled.
        while (!isMainThread && mAnimTransactionPending) {
            status_t err = mTransactionCV.waitRelative(mStateLock, s2ns(5));
            if (CC_UNLIKELY(err != NO_ERROR)) {
                // just in case something goes wrong in SF, return to the
                // caller after a few seconds.
                ALOGW_IF(err == TIMED_OUT, "setTransactionState timed out "
                        "waiting for previous animation frame");
                mAnimTransactionPending = false;
                break;
            }
        }
    }

    for (const DisplayState& display : displays) {
        transactionFlags |= setDisplayStateLocked(display);
    }

    // start and end registration for listeners w/ no surface so they can get their callback.  Note
    // that listeners with SurfaceControls will start registration during setClientStateLocked
    // below.
    for (const auto& listener : listenerCallbacks) {
        mTransactionCompletedThread.startRegistration(listener);
        mTransactionCompletedThread.endRegistration(listener);
    }

    std::unordered_set<ListenerCallbacks, ListenerCallbacksHash> listenerCallbacksWithSurfaces;
    uint32_t clientStateFlags = 0;
    for (const ComposerState& state : states) {
        clientStateFlags |= setClientStateLocked(state, desiredPresentTime, postTime, privileged,
                                                 listenerCallbacksWithSurfaces);
    }

    for (const auto& listenerCallback : listenerCallbacksWithSurfaces) {
        mTransactionCompletedThread.endRegistration(listenerCallback);
    }

    // If the state doesn't require a traversal and there are callbacks, send them now
    if (!(clientStateFlags & eTraversalNeeded) && hasListenerCallbacks) {
        mTransactionCompletedThread.sendCallbacks();
    }
    transactionFlags |= clientStateFlags;

    transactionFlags |= addInputWindowCommands(inputWindowCommands);

    if (uncacheBuffer.isValid()) {
        ClientCache::getInstance().erase(uncacheBuffer);
        getRenderEngine().unbindExternalTextureBuffer(uncacheBuffer.id);
    }

    // If a synchronous transaction is explicitly requested without any changes, force a transaction
    // anyway. This can be used as a flush mechanism for previous async transactions.
    // Empty animation transaction can be used to simulate back-pressure, so also force a
    // transaction for empty animation transactions.
    if (transactionFlags == 0 &&
            ((flags & eSynchronous) || (flags & eAnimation))) {
        transactionFlags = eTransactionNeeded;
    }

    // If we are on the main thread, we are about to preform a traversal. Clear the traversal bit
    // so we don't have to wake up again next frame to preform an uneeded traversal.
    if (isMainThread && (transactionFlags & eTraversalNeeded)) {
        transactionFlags = transactionFlags & (~eTraversalNeeded);
        mTraversalNeededMainThread = true;
    }

    if (transactionFlags) {
        if (mInterceptor->isEnabled()) {
            mInterceptor->saveTransaction(states, mCurrentState.displays, displays, flags);
        }

        // this triggers the transaction
        const auto start = (flags & eEarlyWakeup) ? Scheduler::TransactionStart::EARLY
                                                  : Scheduler::TransactionStart::NORMAL;
        setTransactionFlags(transactionFlags, start);

        // if this is a synchronous transaction, wait for it to take effect
        // before returning.
        if (flags & eSynchronous) {
            mTransactionPending = true;
        }
        if (flags & eAnimation) {
            mAnimTransactionPending = true;
        }
        if (mPendingInputWindowCommands.syncInputWindows) {
            mPendingSyncInputWindows = true;
        }

        // applyTransactionState can be called by either the main SF thread or by
        // another process through setTransactionState.  While a given process may wish
        // to wait on synchronous transactions, the main SF thread should never
        // be blocked.  Therefore, we only wait if isMainThread is false.
        while (!isMainThread && (mTransactionPending || mPendingSyncInputWindows)) {
            status_t err = mTransactionCV.waitRelative(mStateLock, s2ns(5));
            if (CC_UNLIKELY(err != NO_ERROR)) {
                // just in case something goes wrong in SF, return to the
                // called after a few seconds.
                ALOGW_IF(err == TIMED_OUT, "setTransactionState timed out!");
                mTransactionPending = false;
                mPendingSyncInputWindows = false;
                break;
            }
        }
    }
}

uint32_t SurfaceFlinger::setDisplayStateLocked(const DisplayState& s) {
    const ssize_t index = mCurrentState.displays.indexOfKey(s.token);
    if (index < 0) return 0;

    uint32_t flags = 0;
    DisplayDeviceState& state = mCurrentState.displays.editValueAt(index);

    const uint32_t what = s.what;
    if (what & DisplayState::eSurfaceChanged) {
        if (IInterface::asBinder(state.surface) != IInterface::asBinder(s.surface)) {
            state.surface = s.surface;
            flags |= eDisplayTransactionNeeded;
        }
    }
    if (what & DisplayState::eLayerStackChanged) {
        if (state.layerStack != s.layerStack) {
            state.layerStack = s.layerStack;
            flags |= eDisplayTransactionNeeded;
        }
    }
    if (what & DisplayState::eDisplayProjectionChanged) {
        if (state.orientation != s.orientation) {
            state.orientation = s.orientation;
            flags |= eDisplayTransactionNeeded;
        }
        if (state.frame != s.frame) {
            state.frame = s.frame;
            flags |= eDisplayTransactionNeeded;
        }
        if (state.viewport != s.viewport) {
            state.viewport = s.viewport;
            flags |= eDisplayTransactionNeeded;
        }
    }
    if (what & DisplayState::eDisplaySizeChanged) {
        if (state.width != s.width) {
            state.width = s.width;
            flags |= eDisplayTransactionNeeded;
        }
        if (state.height != s.height) {
            state.height = s.height;
            flags |= eDisplayTransactionNeeded;
        }
    }

    return flags;
}

bool SurfaceFlinger::callingThreadHasUnscopedSurfaceFlingerAccess(bool usePermissionCache) {
    IPCThreadState* ipc = IPCThreadState::self();
    const int pid = ipc->getCallingPid();
    const int uid = ipc->getCallingUid();
    if ((uid != AID_GRAPHICS && uid != AID_SYSTEM) &&
        (usePermissionCache ? !PermissionCache::checkPermission(sAccessSurfaceFlinger, pid, uid)
                            : !checkPermission(sAccessSurfaceFlinger, pid, uid))) {
        return false;
    }
    return true;
}

uint32_t SurfaceFlinger::setClientStateLocked(
        const ComposerState& composerState, int64_t desiredPresentTime, int64_t postTime,
        bool privileged,
        std::unordered_set<ListenerCallbacks, ListenerCallbacksHash>& listenerCallbacks) {
    const layer_state_t& s = composerState.state;

    for (auto& listener : s.listeners) {
        // note that startRegistration will not re-register if the listener has
        // already be registered for a prior surface control
        mTransactionCompletedThread.startRegistration(listener);
        listenerCallbacks.insert(listener);
    }

    sp<Layer> layer = nullptr;
    if (s.surface) {
        layer = fromHandleLocked(s.surface).promote();
    } else {
        // The client may provide us a null handle. Treat it as if the layer was removed.
        ALOGW("Attempt to set client state with a null layer handle");
    }
    if (layer == nullptr) {
        for (auto& [listener, callbackIds] : s.listeners) {
            mTransactionCompletedThread.registerUnpresentedCallbackHandle(
                    new CallbackHandle(listener, callbackIds, s.surface));
        }
        return 0;
    }

    uint32_t flags = 0;

    const uint64_t what = s.what;

    // If we are deferring transaction, make sure to push the pending state, as otherwise the
    // pending state will also be deferred.
    if (what & layer_state_t::eDeferTransaction_legacy) {
        layer->pushPendingState();
    }

    // Only set by BLAST adapter layers
    if (what & layer_state_t::eProducerDisconnect) {
        layer->onDisconnect();
    }

    if (what & layer_state_t::ePositionChanged) {
        if (layer->setPosition(s.x, s.y)) {
            flags |= eTraversalNeeded;
        }
    }
    if (what & layer_state_t::eLayerChanged) {
        // NOTE: index needs to be calculated before we update the state
        const auto& p = layer->getParent();
        if (p == nullptr) {
            ssize_t idx = mCurrentState.layersSortedByZ.indexOf(layer);
            if (layer->setLayer(s.z) && idx >= 0) {
                mCurrentState.layersSortedByZ.removeAt(idx);
                mCurrentState.layersSortedByZ.add(layer);
                // we need traversal (state changed)
                // AND transaction (list changed)
                flags |= eTransactionNeeded|eTraversalNeeded;
            }
        } else {
            if (p->setChildLayer(layer, s.z)) {
                flags |= eTransactionNeeded|eTraversalNeeded;
            }
        }
    }
    if (what & layer_state_t::eRelativeLayerChanged) {
        // NOTE: index needs to be calculated before we update the state
        const auto& p = layer->getParent();
        if (p == nullptr) {
            ssize_t idx = mCurrentState.layersSortedByZ.indexOf(layer);
            if (layer->setRelativeLayer(s.relativeLayerHandle, s.z) && idx >= 0) {
                mCurrentState.layersSortedByZ.removeAt(idx);
                mCurrentState.layersSortedByZ.add(layer);
                // we need traversal (state changed)
                // AND transaction (list changed)
                flags |= eTransactionNeeded|eTraversalNeeded;
            }
        } else {
            if (p->setChildRelativeLayer(layer, s.relativeLayerHandle, s.z)) {
                flags |= eTransactionNeeded|eTraversalNeeded;
            }
        }
    }
    if (what & layer_state_t::eSizeChanged) {
        if (layer->setSize(s.w, s.h)) {
            flags |= eTraversalNeeded;
        }
    }
    if (what & layer_state_t::eAlphaChanged) {
        if (layer->setAlpha(s.alpha))
            flags |= eTraversalNeeded;
    }
    if (what & layer_state_t::eColorChanged) {
        if (layer->setColor(s.color))
            flags |= eTraversalNeeded;
    }
    if (what & layer_state_t::eColorTransformChanged) {
        if (layer->setColorTransform(s.colorTransform)) {
            flags |= eTraversalNeeded;
        }
    }
    if (what & layer_state_t::eBackgroundColorChanged) {
        if (layer->setBackgroundColor(s.color, s.bgColorAlpha, s.bgColorDataspace)) {
            flags |= eTraversalNeeded;
        }
    }
    if (what & layer_state_t::eMatrixChanged) {
        // TODO: b/109894387
        //
        // SurfaceFlinger's renderer is not prepared to handle cropping in the face of arbitrary
        // rotation. To see the problem observe that if we have a square parent, and a child
        // of the same size, then we rotate the child 45 degrees around it's center, the child
        // must now be cropped to a non rectangular 8 sided region.
        //
        // Of course we can fix this in the future. For now, we are lucky, SurfaceControl is
        // private API, and the WindowManager only uses rotation in one case, which is on a top
        // level layer in which cropping is not an issue.
        //
        // However given that abuse of rotation matrices could lead to surfaces extending outside
        // of cropped areas, we need to prevent non-root clients without permission ACCESS_SURFACE_FLINGER
        // (a.k.a. everyone except WindowManager and tests) from setting non rectangle preserving
        // transformations.
        if (layer->setMatrix(s.matrix, privileged))
            flags |= eTraversalNeeded;
    }
    if (what & layer_state_t::eTransparentRegionChanged) {
        if (layer->setTransparentRegionHint(s.transparentRegion))
            flags |= eTraversalNeeded;
    }
    if (what & layer_state_t::eFlagsChanged) {
        if (layer->setFlags(s.flags, s.mask))
            flags |= eTraversalNeeded;
    }
    if (what & layer_state_t::eCropChanged_legacy) {
        if (layer->setCrop_legacy(s.crop_legacy)) flags |= eTraversalNeeded;
    }
    if (what & layer_state_t::eCornerRadiusChanged) {
        if (layer->setCornerRadius(s.cornerRadius))
            flags |= eTraversalNeeded;
    }
    if (what & layer_state_t::eBackgroundBlurRadiusChanged && !mDisableBlurs) {
        if (layer->setBackgroundBlurRadius(s.backgroundBlurRadius)) flags |= eTraversalNeeded;
    }
    if (what & layer_state_t::eLayerStackChanged) {
        ssize_t idx = mCurrentState.layersSortedByZ.indexOf(layer);
        // We only allow setting layer stacks for top level layers,
        // everything else inherits layer stack from its parent.
        if (layer->hasParent()) {
            ALOGE("Attempt to set layer stack on layer with parent (%s) is invalid",
                  layer->getDebugName());
        } else if (idx < 0) {
            ALOGE("Attempt to set layer stack on layer without parent (%s) that "
                  "that also does not appear in the top level layer list. Something"
                  " has gone wrong.",
                  layer->getDebugName());
        } else if (layer->setLayerStack(s.layerStack)) {
            mCurrentState.layersSortedByZ.removeAt(idx);
            mCurrentState.layersSortedByZ.add(layer);
            // we need traversal (state changed)
            // AND transaction (list changed)
            flags |= eTransactionNeeded|eTraversalNeeded|eDisplayLayerStackChanged;
        }
    }
    if (what & layer_state_t::eDeferTransaction_legacy) {
        if (s.barrierHandle_legacy != nullptr) {
            layer->deferTransactionUntil_legacy(s.barrierHandle_legacy, s.frameNumber_legacy);
        } else if (s.barrierGbp_legacy != nullptr) {
            const sp<IGraphicBufferProducer>& gbp = s.barrierGbp_legacy;
            if (authenticateSurfaceTextureLocked(gbp)) {
                const auto& otherLayer =
                    (static_cast<MonitoredProducer*>(gbp.get()))->getLayer();
                layer->deferTransactionUntil_legacy(otherLayer, s.frameNumber_legacy);
            } else {
                ALOGE("Attempt to defer transaction to to an"
                        " unrecognized GraphicBufferProducer");
            }
        }
        // We don't trigger a traversal here because if no other state is
        // changed, we don't want this to cause any more work
    }
    if (what & layer_state_t::eReparentChildren) {
        if (layer->reparentChildren(s.reparentHandle)) {
            flags |= eTransactionNeeded|eTraversalNeeded;
        }
    }
    if (what & layer_state_t::eDetachChildren) {
        layer->detachChildren();
    }
    if (what & layer_state_t::eOverrideScalingModeChanged) {
        layer->setOverrideScalingMode(s.overrideScalingMode);
        // We don't trigger a traversal here because if no other state is
        // changed, we don't want this to cause any more work
    }
    if (what & layer_state_t::eTransformChanged) {
        if (layer->setTransform(s.transform)) flags |= eTraversalNeeded;
    }
    if (what & layer_state_t::eTransformToDisplayInverseChanged) {
        if (layer->setTransformToDisplayInverse(s.transformToDisplayInverse))
            flags |= eTraversalNeeded;
    }
    if (what & layer_state_t::eCropChanged) {
        if (layer->setCrop(s.crop)) flags |= eTraversalNeeded;
    }
    if (what & layer_state_t::eFrameChanged) {
        if (layer->setFrame(s.frame)) flags |= eTraversalNeeded;
    }
    if (what & layer_state_t::eAcquireFenceChanged) {
        if (layer->setAcquireFence(s.acquireFence)) flags |= eTraversalNeeded;
    }
    if (what & layer_state_t::eDataspaceChanged) {
        if (layer->setDataspace(s.dataspace)) flags |= eTraversalNeeded;
    }
    if (what & layer_state_t::eHdrMetadataChanged) {
        if (layer->setHdrMetadata(s.hdrMetadata)) flags |= eTraversalNeeded;
    }
    if (what & layer_state_t::eSurfaceDamageRegionChanged) {
        if (layer->setSurfaceDamageRegion(s.surfaceDamageRegion)) flags |= eTraversalNeeded;
    }
    if (what & layer_state_t::eApiChanged) {
        if (layer->setApi(s.api)) flags |= eTraversalNeeded;
    }
    if (what & layer_state_t::eSidebandStreamChanged) {
        if (layer->setSidebandStream(s.sidebandStream)) flags |= eTraversalNeeded;
    }
    if (what & layer_state_t::eInputInfoChanged) {
        if (privileged) {
            layer->setInputInfo(s.inputInfo);
            flags |= eTraversalNeeded;
        } else {
            ALOGE("Attempt to update InputWindowInfo without permission ACCESS_SURFACE_FLINGER");
        }
    }
    if (what & layer_state_t::eMetadataChanged) {
        if (layer->setMetadata(s.metadata)) flags |= eTraversalNeeded;
    }
    if (what & layer_state_t::eColorSpaceAgnosticChanged) {
        if (layer->setColorSpaceAgnostic(s.colorSpaceAgnostic)) {
            flags |= eTraversalNeeded;
        }
    }
    if (what & layer_state_t::eShadowRadiusChanged) {
        if (layer->setShadowRadius(s.shadowRadius)) flags |= eTraversalNeeded;
    }
    if (what & layer_state_t::eFrameRateSelectionPriority) {
        if (privileged && layer->setFrameRateSelectionPriority(s.frameRateSelectionPriority)) {
            flags |= eTraversalNeeded;
        }
    }
    if (what & layer_state_t::eFrameRateChanged) {
        if (ValidateFrameRate(s.frameRate, s.frameRateCompatibility,
                              "SurfaceFlinger::setClientStateLocked") &&
            layer->setFrameRate(Layer::FrameRate(s.frameRate,
                                                 Layer::FrameRate::convertCompatibility(
                                                         s.frameRateCompatibility)))) {
            flags |= eTraversalNeeded;
        }
    }
    // This has to happen after we reparent children because when we reparent to null we remove
    // child layers from current state and remove its relative z. If the children are reparented in
    // the same transaction, then we have to make sure we reparent the children first so we do not
    // lose its relative z order.
    if (what & layer_state_t::eReparent) {
        bool hadParent = layer->hasParent();
        if (layer->reparent(s.parentHandleForChild)) {
            if (!hadParent) {
                mCurrentState.layersSortedByZ.remove(layer);
            }
            flags |= eTransactionNeeded | eTraversalNeeded;
        }
    }
    std::vector<sp<CallbackHandle>> callbackHandles;
    if ((what & layer_state_t::eHasListenerCallbacksChanged) && (!s.listeners.empty())) {
        for (auto& [listener, callbackIds] : s.listeners) {
            callbackHandles.emplace_back(new CallbackHandle(listener, callbackIds, s.surface));
        }
    }
    bool bufferChanged = what & layer_state_t::eBufferChanged;
    bool cacheIdChanged = what & layer_state_t::eCachedBufferChanged;
    sp<GraphicBuffer> buffer;
    if (bufferChanged && cacheIdChanged && s.buffer != nullptr) {
        buffer = s.buffer;
        bool success = ClientCache::getInstance().add(s.cachedBuffer, s.buffer);
        if (success) {
            getRenderEngine().cacheExternalTextureBuffer(s.buffer);
            success = ClientCache::getInstance()
                              .registerErasedRecipient(s.cachedBuffer,
                                                       wp<ClientCache::ErasedRecipient>(this));
            if (!success) {
                getRenderEngine().unbindExternalTextureBuffer(s.buffer->getId());
            }
        }
    } else if (cacheIdChanged) {
        buffer = ClientCache::getInstance().get(s.cachedBuffer);
    } else if (bufferChanged) {
        buffer = s.buffer;
    }
    if (buffer) {
        if (layer->setBuffer(buffer, s.acquireFence, postTime, desiredPresentTime,
                             s.cachedBuffer)) {
            flags |= eTraversalNeeded;
        }
    }
    if (layer->setTransactionCompletedListeners(callbackHandles)) flags |= eTraversalNeeded;
    // Do not put anything that updates layer state or modifies flags after
    // setTransactionCompletedListener
    return flags;
}

uint32_t SurfaceFlinger::addInputWindowCommands(const InputWindowCommands& inputWindowCommands) {
    uint32_t flags = 0;
    if (inputWindowCommands.syncInputWindows) {
        flags |= eTraversalNeeded;
    }

    mPendingInputWindowCommands.merge(inputWindowCommands);
    return flags;
}

status_t SurfaceFlinger::mirrorLayer(const sp<Client>& client, const sp<IBinder>& mirrorFromHandle,
                                     sp<IBinder>* outHandle) {
    if (!mirrorFromHandle) {
        return NAME_NOT_FOUND;
    }

    sp<Layer> mirrorLayer;
    sp<Layer> mirrorFrom;
    std::string uniqueName = getUniqueLayerName("MirrorRoot");

    {
        Mutex::Autolock _l(mStateLock);
        mirrorFrom = fromHandleLocked(mirrorFromHandle).promote();
        if (!mirrorFrom) {
            return NAME_NOT_FOUND;
        }

        status_t result = createContainerLayer(client, std::move(uniqueName), -1, -1, 0,
                                               LayerMetadata(), outHandle, &mirrorLayer);
        if (result != NO_ERROR) {
            return result;
        }

        mirrorLayer->mClonedChild = mirrorFrom->createClone();
    }

    return addClientLayer(client, *outHandle, nullptr, mirrorLayer, nullptr, nullptr, false);
}

status_t SurfaceFlinger::createLayer(const String8& name, const sp<Client>& client, uint32_t w,
                                     uint32_t h, PixelFormat format, uint32_t flags,
                                     LayerMetadata metadata, sp<IBinder>* handle,
                                     sp<IGraphicBufferProducer>* gbp,
                                     const sp<IBinder>& parentHandle, const sp<Layer>& parentLayer,
                                     uint32_t* outTransformHint) {
    if (int32_t(w|h) < 0) {
        ALOGE("createLayer() failed, w or h is negative (w=%d, h=%d)",
                int(w), int(h));
        return BAD_VALUE;
    }

    ALOG_ASSERT(parentLayer == nullptr || parentHandle == nullptr,
            "Expected only one of parentLayer or parentHandle to be non-null. "
            "Programmer error?");

    status_t result = NO_ERROR;

    sp<Layer> layer;

    std::string uniqueName = getUniqueLayerName(name.string());

    bool primaryDisplayOnly = false;

    // window type is WINDOW_TYPE_DONT_SCREENSHOT from SurfaceControl.java
    // TODO b/64227542
    if (metadata.has(METADATA_WINDOW_TYPE)) {
        int32_t windowType = metadata.getInt32(METADATA_WINDOW_TYPE, 0);
        if (windowType == 441731) {
            metadata.setInt32(METADATA_WINDOW_TYPE, InputWindowInfo::TYPE_NAVIGATION_BAR_PANEL);
            primaryDisplayOnly = true;
        }
    }

    switch (flags & ISurfaceComposerClient::eFXSurfaceMask) {
        case ISurfaceComposerClient::eFXSurfaceBufferQueue:
            result = createBufferQueueLayer(client, std::move(uniqueName), w, h, flags,
                                            std::move(metadata), format, handle, gbp, &layer);

            break;
        case ISurfaceComposerClient::eFXSurfaceBufferState:
            result = createBufferStateLayer(client, std::move(uniqueName), w, h, flags,
                                            std::move(metadata), handle, outTransformHint, &layer);
            break;
        case ISurfaceComposerClient::eFXSurfaceEffect:
            // check if buffer size is set for color layer.
            if (w > 0 || h > 0) {
                ALOGE("createLayer() failed, w or h cannot be set for color layer (w=%d, h=%d)",
                      int(w), int(h));
                return BAD_VALUE;
            }

            result = createEffectLayer(client, std::move(uniqueName), w, h, flags,
                                       std::move(metadata), handle, &layer);
            break;
        case ISurfaceComposerClient::eFXSurfaceContainer:
            // check if buffer size is set for container layer.
            if (w > 0 || h > 0) {
                ALOGE("createLayer() failed, w or h cannot be set for container layer (w=%d, h=%d)",
                      int(w), int(h));
                return BAD_VALUE;
            }
            result = createContainerLayer(client, std::move(uniqueName), w, h, flags,
                                          std::move(metadata), handle, &layer);
            break;
        default:
            result = BAD_VALUE;
            break;
    }

    if (result != NO_ERROR) {
        return result;
    }

    if (primaryDisplayOnly) {
        layer->setPrimaryDisplayOnly();
    }

    bool addToCurrentState = callingThreadHasUnscopedSurfaceFlingerAccess();
    result = addClientLayer(client, *handle, *gbp, layer, parentHandle, parentLayer,
                            addToCurrentState);
    if (result != NO_ERROR) {
        return result;
    }
    mInterceptor->saveSurfaceCreation(layer);

    setTransactionFlags(eTransactionNeeded);
    return result;
}

std::string SurfaceFlinger::getUniqueLayerName(const char* name) {
    unsigned dupeCounter = 0;

    // Tack on our counter whether there is a hit or not, so everyone gets a tag
    std::string uniqueName = base::StringPrintf("%s#%u", name, dupeCounter);

    // Grab the state lock since we're accessing mCurrentState
    Mutex::Autolock lock(mStateLock);

    // Loop over layers until we're sure there is no matching name
    bool matchFound = true;
    while (matchFound) {
        matchFound = false;
        mCurrentState.traverse([&](Layer* layer) {
            if (layer->getName() == uniqueName) {
                matchFound = true;
                uniqueName = base::StringPrintf("%s#%u", name, ++dupeCounter);
            }
        });
    }

    ALOGV_IF(dupeCounter > 0, "duplicate layer name: changing %s to %s", name, uniqueName.c_str());
    return uniqueName;
}

status_t SurfaceFlinger::createBufferQueueLayer(const sp<Client>& client, std::string name,
                                                uint32_t w, uint32_t h, uint32_t flags,
                                                LayerMetadata metadata, PixelFormat& format,
                                                sp<IBinder>* handle,
                                                sp<IGraphicBufferProducer>* gbp,
                                                sp<Layer>* outLayer) {
    // initialize the surfaces
    switch (format) {
    case PIXEL_FORMAT_TRANSPARENT:
    case PIXEL_FORMAT_TRANSLUCENT:
        format = PIXEL_FORMAT_RGBA_8888;
        break;
    case PIXEL_FORMAT_OPAQUE:
        format = PIXEL_FORMAT_RGBX_8888;
        break;
    }

    sp<BufferQueueLayer> layer;
    LayerCreationArgs args(this, client, std::move(name), w, h, flags, std::move(metadata));
    args.textureName = getNewTexture();
    {
        // Grab the SF state lock during this since it's the only safe way to access
        // RenderEngine when creating a BufferLayerConsumer
        // TODO: Check if this lock is still needed here
        Mutex::Autolock lock(mStateLock);
        layer = getFactory().createBufferQueueLayer(args);
    }

    status_t err = layer->setDefaultBufferProperties(w, h, format);
    if (err == NO_ERROR) {
        *handle = layer->getHandle();
        *gbp = layer->getProducer();
        *outLayer = layer;
    }

    ALOGE_IF(err, "createBufferQueueLayer() failed (%s)", strerror(-err));
    return err;
}

status_t SurfaceFlinger::createBufferStateLayer(const sp<Client>& client, std::string name,
                                                uint32_t w, uint32_t h, uint32_t flags,
                                                LayerMetadata metadata, sp<IBinder>* handle,
                                                uint32_t* outTransformHint, sp<Layer>* outLayer) {
    LayerCreationArgs args(this, client, std::move(name), w, h, flags, std::move(metadata));
    args.displayDevice = getDefaultDisplayDevice();
    args.textureName = getNewTexture();
    sp<BufferStateLayer> layer = getFactory().createBufferStateLayer(args);
    if (outTransformHint) {
        *outTransformHint = layer->getTransformHint();
    }
    *handle = layer->getHandle();
    *outLayer = layer;

    return NO_ERROR;
}

status_t SurfaceFlinger::createEffectLayer(const sp<Client>& client, std::string name, uint32_t w,
                                           uint32_t h, uint32_t flags, LayerMetadata metadata,
                                           sp<IBinder>* handle, sp<Layer>* outLayer) {
    *outLayer = getFactory().createEffectLayer(
            {this, client, std::move(name), w, h, flags, std::move(metadata)});
    *handle = (*outLayer)->getHandle();
    return NO_ERROR;
}

status_t SurfaceFlinger::createContainerLayer(const sp<Client>& client, std::string name,
                                              uint32_t w, uint32_t h, uint32_t flags,
                                              LayerMetadata metadata, sp<IBinder>* handle,
                                              sp<Layer>* outLayer) {
    *outLayer = getFactory().createContainerLayer(
            {this, client, std::move(name), w, h, flags, std::move(metadata)});
    *handle = (*outLayer)->getHandle();
    return NO_ERROR;
}

void SurfaceFlinger::markLayerPendingRemovalLocked(const sp<Layer>& layer) {
    mLayersPendingRemoval.add(layer);
    mLayersRemoved = true;
    setTransactionFlags(eTransactionNeeded);
}

void SurfaceFlinger::onHandleDestroyed(sp<Layer>& layer)
{
    Mutex::Autolock lock(mStateLock);
    // If a layer has a parent, we allow it to out-live it's handle
    // with the idea that the parent holds a reference and will eventually
    // be cleaned up. However no one cleans up the top-level so we do so
    // here.
    if (layer->getParent() == nullptr) {
        mCurrentState.layersSortedByZ.remove(layer);
    }
    markLayerPendingRemovalLocked(layer);

    auto it = mLayersByLocalBinderToken.begin();
    while (it != mLayersByLocalBinderToken.end()) {
        if (it->second == layer) {
            it = mLayersByLocalBinderToken.erase(it);
        } else {
            it++;
        }
    }

    layer.clear();
}

// ---------------------------------------------------------------------------

void SurfaceFlinger::onInitializeDisplays() {
    const auto display = getDefaultDisplayDeviceLocked();
    if (!display) return;

    const sp<IBinder> token = display->getDisplayToken().promote();
    LOG_ALWAYS_FATAL_IF(token == nullptr);

    // reset screen orientation and use primary layer stack
    Vector<ComposerState> state;
    Vector<DisplayState> displays;
    DisplayState d;
    d.what = DisplayState::eDisplayProjectionChanged |
             DisplayState::eLayerStackChanged;
    d.token = token;
    d.layerStack = 0;
    d.orientation = ui::ROTATION_0;
    d.frame.makeInvalid();
    d.viewport.makeInvalid();
    d.width = 0;
    d.height = 0;
    displays.add(d);
    setTransactionState(state, displays, 0, nullptr, mPendingInputWindowCommands, -1, {}, false,
                        {});

    setPowerModeInternal(display, hal::PowerMode::ON);

    const nsecs_t vsyncPeriod = getVsyncPeriod();
    mAnimFrameTracker.setDisplayRefreshPeriod(vsyncPeriod);

    // Use phase of 0 since phase is not known.
    // Use latency of 0, which will snap to the ideal latency.
    DisplayStatInfo stats{0 /* vsyncTime */, vsyncPeriod};
    setCompositorTimingSnapped(stats, 0);
}

void SurfaceFlinger::initializeDisplays() {
    // Async since we may be called from the main thread.
    postMessageAsync(
            new LambdaMessage([this]() NO_THREAD_SAFETY_ANALYSIS { onInitializeDisplays(); }));
}

void SurfaceFlinger::setVsyncEnabledInHWC(DisplayId displayId, hal::Vsync enabled) {
    if (mHWCVsyncState != enabled) {
        getHwComposer().setVsyncEnabled(displayId, enabled);
        mHWCVsyncState = enabled;
    }
}

void SurfaceFlinger::setPowerModeInternal(const sp<DisplayDevice>& display, hal::PowerMode mode) {
    if (display->isVirtual()) {
        ALOGE("%s: Invalid operation on virtual display", __FUNCTION__);
        return;
    }

    const auto displayId = display->getId();
    LOG_ALWAYS_FATAL_IF(!displayId);

    ALOGD("Setting power mode %d on display %s", mode, to_string(*displayId).c_str());

    const hal::PowerMode currentMode = display->getPowerMode();
    if (mode == currentMode) {
        return;
    }

    mActiveVsyncSource = getVsyncSource();

    display->setPowerMode(mode);

    // Dummy display created by LibSurfaceFlinger unit test
    // for setPowerModeInternal test cases.
    bool isDummyDisplay = (std::find(mDisplaysList.begin(),
        mDisplaysList.end(), display) == mDisplaysList.end());

    if (mInterceptor->isEnabled()) {
        mInterceptor->savePowerModeUpdate(display->getSequenceId(), static_cast<int32_t>(mode));
    }

    if (currentMode == hal::PowerMode::OFF) {
        if (SurfaceFlinger::setSchedFifo(true) != NO_ERROR) {
            ALOGW("Couldn't set SCHED_FIFO on display on: %s\n", strerror(errno));
        }
        getHwComposer().setPowerMode(*displayId, mode);
        if (isDummyDisplay) {
            if (display->isPrimary() && mode != hal::PowerMode::DOZE_SUSPEND) {
                setVsyncEnabledInHWC(*displayId, mHWCVsyncPendingState);
                mScheduler->onScreenAcquired(mAppConnectionHandle);
                mScheduler->resyncToHardwareVsync(true, getVsyncPeriod());
            }
        } else {
            updateVsyncSource();
        }

        mVisibleRegionsDirty = true;
        mHasPoweredOff = true;
        repaintEverything();
    } else if (mode == hal::PowerMode::OFF) {
        // Turn off the display
        if (isDummyDisplay) {
            if (SurfaceFlinger::setSchedFifo(false) != NO_ERROR) {
                ALOGW("Couldn't set SCHED_OTHER on display off: %s\n", strerror(errno));
            }
            if (display->isPrimary() && currentMode != hal::PowerMode::DOZE_SUSPEND) {
                mScheduler->disableHardwareVsync(true);
                mScheduler->onScreenReleased(mAppConnectionHandle);
            }

            // Make sure HWVsync is disabled before turning off the display
            setVsyncEnabledInHWC(*displayId, hal::Vsync::DISABLE);
        } else {
            updateVsyncSource();
        }
        getHwComposer().setPowerMode(*displayId, mode);
        mVisibleRegionsDirty = true;
        // from this point on, SF will stop drawing on this display
    } else if (mode == hal::PowerMode::DOZE || mode == hal::PowerMode::ON) {
        // Update display while dozing
        getHwComposer().setPowerMode(*displayId, mode);
        if (isDummyDisplay) {
            if (display->isPrimary() && currentMode == hal::PowerMode::DOZE_SUSPEND) {
                mScheduler->onScreenAcquired(mAppConnectionHandle);
                mScheduler->resyncToHardwareVsync(true, getVsyncPeriod());
            }
        } else {
            updateVsyncSource();
        }
    } else if (mode == hal::PowerMode::DOZE_SUSPEND) {
        // Leave display going to doze
        if (isDummyDisplay) {
            if (display->isPrimary()) {
                mScheduler->disableHardwareVsync(true);
                mScheduler->onScreenReleased(mAppConnectionHandle);
            }
        } else {
            updateVsyncSource();
        }
        getHwComposer().setPowerMode(*displayId, mode);
    } else {
        ALOGE("Attempting to set unknown power mode: %d\n", mode);
        getHwComposer().setPowerMode(*displayId, mode);
    }

    const sp<DisplayDevice> vsyncSource = getVsyncSource();
    struct sched_param param = {0};
    if (vsyncSource != NULL) {
        param.sched_priority = 1;
        if (sched_setscheduler(0, SCHED_FIFO, &param) != 0) {
            ALOGW("Couldn't set SCHED_FIFO on display on");
        }
    } else {
        if (sched_setscheduler(0, SCHED_OTHER, &param) != 0) {
            ALOGW("Couldn't set SCHED_OTHER on display off");
        }
    }

    if (display->isPrimary()) {
        mTimeStats->setPowerMode(mode);
        mRefreshRateStats->setPowerMode(mode);
        mScheduler->setDisplayPowerState(mode == hal::PowerMode::ON);
    }

    ALOGD("Finished setting power mode %d on display %s", mode, to_string(*displayId).c_str());
}

void SurfaceFlinger::setPowerMode(const sp<IBinder>& displayToken, int mode) {
    postMessageSync(new LambdaMessage([&]() NO_THREAD_SAFETY_ANALYSIS {
        const auto display = getDisplayDeviceLocked(displayToken);
        if (!display) {
            ALOGE("Attempt to set power mode %d for invalid display token %p", mode,
                  displayToken.get());
        } else if (display->isVirtual()) {
            ALOGW("Attempt to set power mode %d for virtual display", mode);
        } else {
            setPowerModeInternal(display, static_cast<hal::PowerMode>(mode));
        }
    }));
}

// ---------------------------------------------------------------------------

status_t SurfaceFlinger::doDump(int fd, const DumpArgs& args,
                                bool asProto) NO_THREAD_SAFETY_ANALYSIS {
    std::string result;

    IPCThreadState* ipc = IPCThreadState::self();
    const int pid = ipc->getCallingPid();
    const int uid = ipc->getCallingUid();

    if ((uid != AID_SHELL) &&
            !PermissionCache::checkPermission(sDump, pid, uid)) {
        StringAppendF(&result, "Permission Denial: can't dump SurfaceFlinger from pid=%d, uid=%d\n",
                      pid, uid);
    } else {
        // Try to get the main lock, but give up after one second
        // (this would indicate SF is stuck, but we want to be able to
        // print something in dumpsys).
        status_t err = mStateLock.timedLock(s2ns(1));
        bool locked = (err == NO_ERROR);
        if (!locked) {
            StringAppendF(&result,
                          "SurfaceFlinger appears to be unresponsive (%s [%d]), dumping anyways "
                          "(no locks held)\n",
                          strerror(-err), err);
        }

        static const std::unordered_map<std::string, Dumper> dumpers = {
                {"--display-id"s, dumper(&SurfaceFlinger::dumpDisplayIdentificationData)},
                {"--dispsync"s,
                 dumper([this](std::string& s) { mScheduler->getPrimaryDispSync().dump(s); })},
                {"--edid"s, argsDumper(&SurfaceFlinger::dumpRawDisplayIdentificationData)},
                {"--frame-events"s, dumper(&SurfaceFlinger::dumpFrameEventsLocked)},
                {"--latency"s, argsDumper(&SurfaceFlinger::dumpStatsLocked)},
                {"--latency-clear"s, argsDumper(&SurfaceFlinger::clearStatsLocked)},
                {"--list"s, dumper(&SurfaceFlinger::listLayersLocked)},
                {"--static-screen"s, dumper(&SurfaceFlinger::dumpStaticScreenStats)},
                {"--timestats"s, protoDumper(&SurfaceFlinger::dumpTimeStats)},
                {"--vsync"s, dumper(&SurfaceFlinger::dumpVSync)},
                {"--wide-color"s, dumper(&SurfaceFlinger::dumpWideColorInfo)},
        };

        const auto flag = args.empty() ? ""s : std::string(String8(args[0]));

        const auto it = dumpers.find(flag);
        if (it != dumpers.end()) {
            (it->second)(args, asProto, result);
        } else if (!asProto) {
            dumpAllLocked(args, result);
        }

        if (locked) {
            mStateLock.unlock();
        }

        if (it == dumpers.end()) {
            const LayersProto layersProto = dumpProtoFromMainThread();
            if (asProto) {
                result.append(layersProto.SerializeAsString());
            } else {
                // Dump info that we need to access from the main thread
                const auto layerTree = LayerProtoParser::generateLayerTree(layersProto);
                result.append(LayerProtoParser::layerTreeToString(layerTree));
                result.append("\n");
                dumpOffscreenLayers(result);
            }
        }
    }
    write(fd, result.c_str(), result.size());
    return NO_ERROR;
}

status_t SurfaceFlinger::dumpCritical(int fd, const DumpArgs&, bool asProto) {
    if (asProto && mTracing.isEnabled()) {
        mTracing.writeToFileAsync();
    }

    return doDump(fd, DumpArgs(), asProto);
}

void SurfaceFlinger::listLayersLocked(std::string& result) const {
    mCurrentState.traverseInZOrder(
            [&](Layer* layer) { StringAppendF(&result, "%s\n", layer->getDebugName()); });
}

void SurfaceFlinger::dumpStatsLocked(const DumpArgs& args, std::string& result) const {
    StringAppendF(&result, "%" PRId64 "\n", getVsyncPeriod());

    if (args.size() > 1) {
        const auto name = String8(args[1]);
        mCurrentState.traverseInZOrder([&](Layer* layer) {
            if (layer->getName() == name.string()) {
                layer->dumpFrameStats(result);
            }
        });
    } else {
        mAnimFrameTracker.dumpStats(result);
    }
}

void SurfaceFlinger::clearStatsLocked(const DumpArgs& args, std::string&) {
    const bool clearAll = args.size() < 2;
    const auto name = clearAll ? String8() : String8(args[1]);

    mCurrentState.traverse([&](Layer* layer) {
        if (clearAll || layer->getName() == name.string()) {
            layer->clearFrameStats();
        }
    });

    mAnimFrameTracker.clearStats();
}

void SurfaceFlinger::dumpTimeStats(const DumpArgs& args, bool asProto, std::string& result) const {
    mTimeStats->parseArgs(asProto, args, result);
}

// This should only be called from the main thread.  Otherwise it would need
// the lock and should use mCurrentState rather than mDrawingState.
void SurfaceFlinger::logFrameStats() {
    mDrawingState.traverse([&](Layer* layer) {
        layer->logFrameStats();
    });

    mAnimFrameTracker.logAndResetStats("<win-anim>");
}

void SurfaceFlinger::appendSfConfigString(std::string& result) const {
    result.append(" [sf");

    if (isLayerTripleBufferingDisabled())
        result.append(" DISABLE_TRIPLE_BUFFERING");

    StringAppendF(&result, " PRESENT_TIME_OFFSET=%" PRId64, dispSyncPresentTimeOffset);
    StringAppendF(&result, " FORCE_HWC_FOR_RBG_TO_YUV=%d", useHwcForRgbToYuv);
    StringAppendF(&result, " MAX_VIRT_DISPLAY_DIM=%" PRIu64, maxVirtualDisplaySize);
    StringAppendF(&result, " RUNNING_WITHOUT_SYNC_FRAMEWORK=%d", !hasSyncFramework);
    StringAppendF(&result, " NUM_FRAMEBUFFER_SURFACE_BUFFERS=%" PRId64,
                  maxFrameBufferAcquiredBuffers);
    result.append("]");
}

void SurfaceFlinger::dumpVSync(std::string& result) const {
    mScheduler->dump(result);

    mRefreshRateStats->dump(result);
    result.append("\n");

    mPhaseConfiguration->dump(result);
    StringAppendF(&result,
                  "      present offset: %9" PRId64 " ns\t     VSYNC period: %9" PRId64 " ns\n\n",
                  dispSyncPresentTimeOffset, getVsyncPeriod());

    scheduler::RefreshRateConfigs::Policy policy = mRefreshRateConfigs->getDisplayManagerPolicy();
    StringAppendF(&result,
                  "DesiredDisplayConfigSpecs (DisplayManager): default config ID: %d"
                  ", min: %.2f Hz, max: %.2f Hz",
                  policy.defaultConfig.value(), policy.minRefreshRate, policy.maxRefreshRate);
    StringAppendF(&result, "(config override by backdoor: %s)\n\n",
                  mDebugDisplayConfigSetByBackdoor ? "yes" : "no");
    scheduler::RefreshRateConfigs::Policy currentPolicy = mRefreshRateConfigs->getCurrentPolicy();
    if (currentPolicy != policy) {
        StringAppendF(&result,
                      "DesiredDisplayConfigSpecs (Override): default config ID: %d"
                      ", min: %.2f Hz, max: %.2f Hz\n\n",
                      currentPolicy.defaultConfig.value(), currentPolicy.minRefreshRate,
                      currentPolicy.maxRefreshRate);
    }

    mScheduler->dump(mAppConnectionHandle, result);
    mScheduler->getPrimaryDispSync().dump(result);
}

void SurfaceFlinger::dumpStaticScreenStats(std::string& result) const {
    result.append("Static screen stats:\n");
    for (size_t b = 0; b < SurfaceFlingerBE::NUM_BUCKETS - 1; ++b) {
        float bucketTimeSec = getBE().mFrameBuckets[b] / 1e9;
        float percent = 100.0f *
                static_cast<float>(getBE().mFrameBuckets[b]) / getBE().mTotalTime;
        StringAppendF(&result, "  < %zd frames: %.3f s (%.1f%%)\n", b + 1, bucketTimeSec, percent);
    }
    float bucketTimeSec = getBE().mFrameBuckets[SurfaceFlingerBE::NUM_BUCKETS - 1] / 1e9;
    float percent = 100.0f *
            static_cast<float>(getBE().mFrameBuckets[SurfaceFlingerBE::NUM_BUCKETS - 1]) / getBE().mTotalTime;
    StringAppendF(&result, "  %zd+ frames: %.3f s (%.1f%%)\n", SurfaceFlingerBE::NUM_BUCKETS - 1,
                  bucketTimeSec, percent);
}

void SurfaceFlinger::recordBufferingStats(const std::string& layerName,
                                          std::vector<OccupancyTracker::Segment>&& history) {
    Mutex::Autolock lock(getBE().mBufferingStatsMutex);
    auto& stats = getBE().mBufferingStats[layerName];
    for (const auto& segment : history) {
        if (!segment.usedThirdBuffer) {
            stats.twoBufferTime += segment.totalTime;
        }
        if (segment.occupancyAverage < 1.0f) {
            stats.doubleBufferedTime += segment.totalTime;
        } else if (segment.occupancyAverage < 2.0f) {
            stats.tripleBufferedTime += segment.totalTime;
        }
        ++stats.numSegments;
        stats.totalTime += segment.totalTime;
    }
}

void SurfaceFlinger::dumpFrameEventsLocked(std::string& result) {
    result.append("Layer frame timestamps:\n");

    const LayerVector& currentLayers = mCurrentState.layersSortedByZ;
    const size_t count = currentLayers.size();
    for (size_t i=0 ; i<count ; i++) {
        currentLayers[i]->dumpFrameEvents(result);
    }
}

void SurfaceFlinger::dumpBufferingStats(std::string& result) const {
    result.append("Buffering stats:\n");
    result.append("  [Layer name] <Active time> <Two buffer> "
            "<Double buffered> <Triple buffered>\n");
    Mutex::Autolock lock(getBE().mBufferingStatsMutex);
    typedef std::tuple<std::string, float, float, float> BufferTuple;
    std::map<float, BufferTuple, std::greater<float>> sorted;
    for (const auto& statsPair : getBE().mBufferingStats) {
        const char* name = statsPair.first.c_str();
        const SurfaceFlingerBE::BufferingStats& stats = statsPair.second;
        if (stats.numSegments == 0) {
            continue;
        }
        float activeTime = ns2ms(stats.totalTime) / 1000.0f;
        float twoBufferRatio = static_cast<float>(stats.twoBufferTime) /
                stats.totalTime;
        float doubleBufferRatio = static_cast<float>(
                stats.doubleBufferedTime) / stats.totalTime;
        float tripleBufferRatio = static_cast<float>(
                stats.tripleBufferedTime) / stats.totalTime;
        sorted.insert({activeTime, {name, twoBufferRatio,
                doubleBufferRatio, tripleBufferRatio}});
    }
    for (const auto& sortedPair : sorted) {
        float activeTime = sortedPair.first;
        const BufferTuple& values = sortedPair.second;
        StringAppendF(&result, "  [%s] %.2f %.3f %.3f %.3f\n", std::get<0>(values).c_str(),
                      activeTime, std::get<1>(values), std::get<2>(values), std::get<3>(values));
    }
    result.append("\n");
}

void SurfaceFlinger::dumpDisplayIdentificationData(std::string& result) const {
    for (const auto& [token, display] : mDisplays) {
        const auto displayId = display->getId();
        if (!displayId) {
            continue;
        }
        const auto hwcDisplayId = getHwComposer().fromPhysicalDisplayId(*displayId);
        if (!hwcDisplayId) {
            continue;
        }

        StringAppendF(&result,
                      "Display %s (HWC display %" PRIu64 "): ", to_string(*displayId).c_str(),
                      *hwcDisplayId);
        uint8_t port;
        DisplayIdentificationData data;
        if (!getHwComposer().getDisplayIdentificationData(*hwcDisplayId, &port, &data)) {
            result.append("no identification data\n");
            continue;
        }

        if (!isEdid(data)) {
            result.append("unknown identification data\n");
            continue;
        }

        const auto edid = parseEdid(data);
        if (!edid) {
            result.append("invalid EDID\n");
            continue;
        }

        StringAppendF(&result, "port=%u pnpId=%s displayName=\"", port, edid->pnpId.data());
        result.append(edid->displayName.data(), edid->displayName.length());
        result.append("\"\n");
    }
}

void SurfaceFlinger::dumpRawDisplayIdentificationData(const DumpArgs& args,
                                                      std::string& result) const {
    hal::HWDisplayId hwcDisplayId;
    uint8_t port;
    DisplayIdentificationData data;

    if (args.size() > 1 && base::ParseUint(String8(args[1]), &hwcDisplayId) &&
        getHwComposer().getDisplayIdentificationData(hwcDisplayId, &port, &data)) {
        result.append(reinterpret_cast<const char*>(data.data()), data.size());
    }
}

void SurfaceFlinger::dumpWideColorInfo(std::string& result) const {
    StringAppendF(&result, "Device has wide color built-in display: %d\n", hasWideColorDisplay);
    StringAppendF(&result, "Device uses color management: %d\n", useColorManagement);
    StringAppendF(&result, "DisplayColorSetting: %s\n",
                  decodeDisplayColorSetting(mDisplayColorSetting).c_str());

    // TODO: print out if wide-color mode is active or not

    for (const auto& [token, display] : mDisplays) {
        const auto displayId = display->getId();
        if (!displayId) {
            continue;
        }

        StringAppendF(&result, "Display %s color modes:\n", to_string(*displayId).c_str());
        std::vector<ColorMode> modes = getHwComposer().getColorModes(*displayId);
        for (auto&& mode : modes) {
            StringAppendF(&result, "    %s (%d)\n", decodeColorMode(mode).c_str(), mode);
        }

        ColorMode currentMode = display->getCompositionDisplay()->getState().colorMode;
        StringAppendF(&result, "    Current color mode: %s (%d)\n",
                      decodeColorMode(currentMode).c_str(), currentMode);
    }
    result.append("\n");
}

LayersProto SurfaceFlinger::dumpDrawingStateProto(uint32_t traceFlags) const {
    // If context is SurfaceTracing thread, mTracingLock blocks display transactions on main thread.
    const auto display = getDefaultDisplayDeviceLocked();

    LayersProto layersProto;
    for (const sp<Layer>& layer : mDrawingState.layersSortedByZ) {
        layer->writeToProto(layersProto, traceFlags, display);
    }

    return layersProto;
}

void SurfaceFlinger::dumpHwc(std::string& result) const {
    getHwComposer().dump(result);
}

void SurfaceFlinger::dumpOffscreenLayersProto(LayersProto& layersProto, uint32_t traceFlags) const {
    // Add a fake invisible root layer to the proto output and parent all the offscreen layers to
    // it.
    LayerProto* rootProto = layersProto.add_layers();
    const int32_t offscreenRootLayerId = INT32_MAX - 2;
    rootProto->set_id(offscreenRootLayerId);
    rootProto->set_name("Offscreen Root");
    rootProto->set_parent(-1);

    for (Layer* offscreenLayer : mOffscreenLayers) {
        // Add layer as child of the fake root
        rootProto->add_children(offscreenLayer->sequence);

        // Add layer
        LayerProto* layerProto =
                offscreenLayer->writeToProto(layersProto, traceFlags, nullptr /*device*/);
        layerProto->set_parent(offscreenRootLayerId);
    }
}

LayersProto SurfaceFlinger::dumpProtoFromMainThread(uint32_t traceFlags) {
    LayersProto layersProto;
    postMessageSync(new LambdaMessage([&] { layersProto = dumpDrawingStateProto(traceFlags); }));
    return layersProto;
}

void SurfaceFlinger::dumpOffscreenLayers(std::string& result) {
    result.append("Offscreen Layers:\n");
    postMessageSync(new LambdaMessage([&]() {
        for (Layer* offscreenLayer : mOffscreenLayers) {
            offscreenLayer->traverse(LayerVector::StateSet::Drawing, [&](Layer* layer) {
                layer->dumpCallingUidPid(result);
            });
        }
    }));
}

void SurfaceFlinger::dumpAllLocked(const DumpArgs& args, std::string& result) const {
    const bool colorize = !args.empty() && args[0] == String16("--color");
    Colorizer colorizer(colorize);

    // figure out if we're stuck somewhere
    const nsecs_t now = systemTime();
    const nsecs_t inTransaction(mDebugInTransaction);
    nsecs_t inTransactionDuration = (inTransaction) ? now-inTransaction : 0;

    /*
     * Dump library configuration.
     */

    colorizer.bold(result);
    result.append("Build configuration:");
    colorizer.reset(result);
    appendSfConfigString(result);
    appendUiConfigString(result);
    appendGuiConfigString(result);
    result.append("\n");

    result.append("\nDisplay identification data:\n");
    dumpDisplayIdentificationData(result);

    result.append("\nWide-Color information:\n");
    dumpWideColorInfo(result);

    colorizer.bold(result);
    result.append("Sync configuration: ");
    colorizer.reset(result);
    result.append(SyncFeatures::getInstance().toString());
    result.append("\n\n");

    colorizer.bold(result);
    result.append("Scheduler:\n");
    colorizer.reset(result);
    dumpVSync(result);
    result.append("\n");

    dumpStaticScreenStats(result);
    result.append("\n");

    StringAppendF(&result, "Total missed frame count: %u\n", mFrameMissedCount.load());
    StringAppendF(&result, "HWC missed frame count: %u\n", mHwcFrameMissedCount.load());
    StringAppendF(&result, "GPU missed frame count: %u\n\n", mGpuFrameMissedCount.load());

    dumpBufferingStats(result);

    /*
     * Dump the visible layer list
     */
    colorizer.bold(result);
    StringAppendF(&result, "Visible layers (count = %zu)\n", mNumLayers.load());
    StringAppendF(&result, "GraphicBufferProducers: %zu, max %zu\n",
                  mGraphicBufferProducerList.size(), mMaxGraphicBufferProducerListSize);
    colorizer.reset(result);

    {
        StringAppendF(&result, "Composition layers\n");
        mDrawingState.traverseInZOrder([&](Layer* layer) {
            auto* compositionState = layer->getCompositionState();
            if (!compositionState) return;

            android::base::StringAppendF(&result, "* Layer %p (%s)\n", layer,
                                         layer->getDebugName() ? layer->getDebugName()
                                                               : "<unknown>");
            compositionState->dump(result);
        });
    }

    /*
     * Dump Display state
     */

    colorizer.bold(result);
    StringAppendF(&result, "Displays (%zu entries)\n", mDisplays.size());
    colorizer.reset(result);
    for (const auto& [token, display] : mDisplays) {
        display->dump(result);
    }
    result.append("\n");

    /*
     * Dump CompositionEngine state
     */

    mCompositionEngine->dump(result);

    /*
     * Dump SurfaceFlinger global state
     */

    colorizer.bold(result);
    result.append("SurfaceFlinger global state:\n");
    colorizer.reset(result);

    getRenderEngine().dump(result);

    DebugEGLImageTracker::getInstance()->dump(result);

    if (const auto display = getDefaultDisplayDeviceLocked()) {
        display->getCompositionDisplay()->getState().undefinedRegion.dump(result,
                                                                          "undefinedRegion");
        StringAppendF(&result, "  orientation=%s, isPoweredOn=%d\n",
                      toCString(display->getOrientation()), display->isPoweredOn());
    }
    StringAppendF(&result,
                  "  transaction-flags         : %08x\n"
                  "  gpu_to_cpu_unsupported    : %d\n",
                  mTransactionFlags.load(), !mGpuToCpuSupported);

    if (const auto displayId = getInternalDisplayIdLocked();
        displayId && getHwComposer().isConnected(*displayId)) {
        const auto activeConfig = getHwComposer().getActiveConfig(*displayId);
        StringAppendF(&result,
                      "  refresh-rate              : %f fps\n"
                      "  x-dpi                     : %f\n"
                      "  y-dpi                     : %f\n",
                      1e9 / getHwComposer().getDisplayVsyncPeriod(*displayId),
                      activeConfig->getDpiX(), activeConfig->getDpiY());
    }

    StringAppendF(&result, "  transaction time: %f us\n", inTransactionDuration / 1000.0);

    /*
     * Tracing state
     */
    mTracing.dump(result);
    result.append("\n");

    /*
     * HWC layer minidump
     */
    for (const auto& [token, display] : mDisplays) {
        const auto displayId = display->getId();
        if (!displayId) {
            continue;
        }

        StringAppendF(&result, "Display %s HWC layers:\n", to_string(*displayId).c_str());
        Layer::miniDumpHeader(result);
        const sp<DisplayDevice> displayDevice = display;
        mCurrentState.traverseInZOrder(
                [&](Layer* layer) { layer->miniDump(result, displayDevice); });
        result.append("\n");
    }

    /*
     * Dump HWComposer state
     */
    colorizer.bold(result);
    result.append("h/w composer state:\n");
    colorizer.reset(result);
    bool hwcDisabled = mDebugDisableHWC || mDebugRegion;
    StringAppendF(&result, "  h/w composer %s\n", hwcDisabled ? "disabled" : "enabled");
    getHwComposer().dump(result);

    /*
     * Dump gralloc state
     */
    const GraphicBufferAllocator& alloc(GraphicBufferAllocator::get());
    alloc.dump(result);

    /*
     * Dump VrFlinger state if in use.
     */
    if (mVrFlingerRequestsDisplay && mVrFlinger) {
        result.append("VrFlinger state:\n");
        result.append(mVrFlinger->Dump());
        result.append("\n");
    }

    result.append(mTimeStats->miniDump());
    result.append("\n");
}

void SurfaceFlinger::updateColorMatrixLocked() {
    mat4 colorMatrix;
    if (mGlobalSaturationFactor != 1.0f) {
        // Rec.709 luma coefficients
        float3 luminance{0.213f, 0.715f, 0.072f};
        luminance *= 1.0f - mGlobalSaturationFactor;
        mat4 saturationMatrix = mat4(
            vec4{luminance.r + mGlobalSaturationFactor, luminance.r, luminance.r, 0.0f},
            vec4{luminance.g, luminance.g + mGlobalSaturationFactor, luminance.g, 0.0f},
            vec4{luminance.b, luminance.b, luminance.b + mGlobalSaturationFactor, 0.0f},
            vec4{0.0f, 0.0f, 0.0f, 1.0f}
        );
        colorMatrix = mClientColorMatrix * saturationMatrix * mDaltonizer();
    } else {
        colorMatrix = mClientColorMatrix * mDaltonizer();
    }

    if (mCurrentState.colorMatrix != colorMatrix) {
        mCurrentState.colorMatrix = colorMatrix;
        mCurrentState.colorMatrixChanged = true;
        setTransactionFlags(eTransactionNeeded);
    }
}

status_t SurfaceFlinger::CheckTransactCodeCredentials(uint32_t code) {
#pragma clang diagnostic push
#pragma clang diagnostic error "-Wswitch-enum"
    switch (static_cast<ISurfaceComposerTag>(code)) {
        // These methods should at minimum make sure that the client requested
        // access to SF.
        case BOOT_FINISHED:
        case CLEAR_ANIMATION_FRAME_STATS:
        case CREATE_DISPLAY:
        case DESTROY_DISPLAY:
        case ENABLE_VSYNC_INJECTIONS:
        case GET_ANIMATION_FRAME_STATS:
        case GET_HDR_CAPABILITIES:
        case SET_DESIRED_DISPLAY_CONFIG_SPECS:
        case GET_DESIRED_DISPLAY_CONFIG_SPECS:
        case SET_ACTIVE_COLOR_MODE:
        case GET_AUTO_LOW_LATENCY_MODE_SUPPORT:
        case SET_AUTO_LOW_LATENCY_MODE:
        case GET_GAME_CONTENT_TYPE_SUPPORT:
        case SET_GAME_CONTENT_TYPE:
        case INJECT_VSYNC:
        case SET_POWER_MODE:
        case GET_DISPLAYED_CONTENT_SAMPLING_ATTRIBUTES:
        case SET_DISPLAY_CONTENT_SAMPLING_ENABLED:
        case GET_DISPLAYED_CONTENT_SAMPLE:
        case NOTIFY_POWER_HINT:
        case SET_GLOBAL_SHADOW_SETTINGS:
        case ACQUIRE_FRAME_RATE_FLEXIBILITY_TOKEN: {
            // ACQUIRE_FRAME_RATE_FLEXIBILITY_TOKEN is used by CTS tests, which acquire the
            // necessary permission dynamically. Don't use the permission cache for this check.
            bool usePermissionCache = code != ACQUIRE_FRAME_RATE_FLEXIBILITY_TOKEN;
            if (!callingThreadHasUnscopedSurfaceFlingerAccess(usePermissionCache)) {
                IPCThreadState* ipc = IPCThreadState::self();
                ALOGE("Permission Denial: can't access SurfaceFlinger pid=%d, uid=%d",
                        ipc->getCallingPid(), ipc->getCallingUid());
                return PERMISSION_DENIED;
            }
            return OK;
        }
        case GET_LAYER_DEBUG_INFO: {
            IPCThreadState* ipc = IPCThreadState::self();
            const int pid = ipc->getCallingPid();
            const int uid = ipc->getCallingUid();
            if ((uid != AID_SHELL) && !PermissionCache::checkPermission(sDump, pid, uid)) {
                ALOGE("Layer debug info permission denied for pid=%d, uid=%d", pid, uid);
                return PERMISSION_DENIED;
            }
            return OK;
        }
        // Used by apps to hook Choreographer to SurfaceFlinger.
        case CREATE_DISPLAY_EVENT_CONNECTION:
        // The following calls are currently used by clients that do not
        // request necessary permissions. However, they do not expose any secret
        // information, so it is OK to pass them.
        case AUTHENTICATE_SURFACE:
        case GET_ACTIVE_COLOR_MODE:
        case GET_ACTIVE_CONFIG:
        case GET_PHYSICAL_DISPLAY_IDS:
        case GET_PHYSICAL_DISPLAY_TOKEN:
        case GET_DISPLAY_COLOR_MODES:
        case GET_DISPLAY_NATIVE_PRIMARIES:
        case GET_DISPLAY_INFO:
        case GET_DISPLAY_CONFIGS:
        case GET_DISPLAY_STATE:
        case GET_DISPLAY_STATS:
        case GET_SUPPORTED_FRAME_TIMESTAMPS:
        // Calling setTransactionState is safe, because you need to have been
        // granted a reference to Client* and Handle* to do anything with it.
        case SET_TRANSACTION_STATE:
        case CREATE_CONNECTION:
        case GET_COLOR_MANAGEMENT:
        case GET_COMPOSITION_PREFERENCE:
        case GET_PROTECTED_CONTENT_SUPPORT:
        case IS_WIDE_COLOR_DISPLAY:
        // setFrameRate() is deliberately available for apps to call without any
        // special permissions.
        case SET_FRAME_RATE:
        case GET_DISPLAY_BRIGHTNESS_SUPPORT:
        case SET_DISPLAY_BRIGHTNESS: {
            return OK;
        }
        case CAPTURE_LAYERS:
        case CAPTURE_SCREEN:
        case ADD_REGION_SAMPLING_LISTENER:
        case REMOVE_REGION_SAMPLING_LISTENER: {
            // codes that require permission check
            IPCThreadState* ipc = IPCThreadState::self();
            const int pid = ipc->getCallingPid();
            const int uid = ipc->getCallingUid();
            if ((uid != AID_GRAPHICS) &&
                !PermissionCache::checkPermission(sReadFramebuffer, pid, uid)) {
                ALOGE("Permission Denial: can't read framebuffer pid=%d, uid=%d", pid, uid);
                return PERMISSION_DENIED;
            }
            return OK;
        }
        case CAPTURE_SCREEN_BY_ID: {
            IPCThreadState* ipc = IPCThreadState::self();
            const int uid = ipc->getCallingUid();
            if (uid == AID_ROOT || uid == AID_GRAPHICS || uid == AID_SYSTEM || uid == AID_SHELL) {
                return OK;
            }
            return PERMISSION_DENIED;
        }
    }

    // These codes are used for the IBinder protocol to either interrogate the recipient
    // side of the transaction for its canonical interface descriptor or to dump its state.
    // We let them pass by default.
    if (code == IBinder::INTERFACE_TRANSACTION || code == IBinder::DUMP_TRANSACTION ||
        code == IBinder::PING_TRANSACTION || code == IBinder::SHELL_COMMAND_TRANSACTION ||
        code == IBinder::SYSPROPS_TRANSACTION) {
        return OK;
    }
    // Numbers from 1000 to 1036 and 20000 are currently used for backdoors. The code
    // in onTransact verifies that the user is root, and has access to use SF.
    if ((code >= 1000 && code <= 1036) || (code == 20000)) {
        ALOGV("Accessing SurfaceFlinger through backdoor code: %u", code);
        return OK;
    }
    ALOGE("Permission Denial: SurfaceFlinger did not recognize request code: %u", code);
    return PERMISSION_DENIED;
#pragma clang diagnostic pop
}

status_t SurfaceFlinger::onTransact(uint32_t code, const Parcel& data, Parcel* reply,
                                    uint32_t flags) {
    status_t credentialCheck = CheckTransactCodeCredentials(code);
    if (credentialCheck != OK) {
        return credentialCheck;
    }

    status_t err = BnSurfaceComposer::onTransact(code, data, reply, flags);
    if (err == UNKNOWN_TRANSACTION || err == PERMISSION_DENIED) {
        CHECK_INTERFACE(ISurfaceComposer, data, reply);
        IPCThreadState* ipc = IPCThreadState::self();
        const int uid = ipc->getCallingUid();
        if (CC_UNLIKELY(uid != AID_SYSTEM
                && !PermissionCache::checkCallingPermission(sHardwareTest))) {
            const int pid = ipc->getCallingPid();
            ALOGE("Permission Denial: "
                    "can't access SurfaceFlinger pid=%d, uid=%d", pid, uid);
            return PERMISSION_DENIED;
        }
        int n;
        switch (code) {
            case 1000: // SHOW_CPU, NOT SUPPORTED ANYMORE
            case 1001: // SHOW_FPS, NOT SUPPORTED ANYMORE
                return NO_ERROR;
            case 1002:  // SHOW_UPDATES
                n = data.readInt32();
                mDebugRegion = n ? n : (mDebugRegion ? 0 : 1);
                invalidateHwcGeometry();
                repaintEverything();
                return NO_ERROR;
            case 1004:{ // repaint everything
                repaintEverything();
                return NO_ERROR;
            }
            case 1005:{ // force transaction
                Mutex::Autolock _l(mStateLock);
                setTransactionFlags(
                        eTransactionNeeded|
                        eDisplayTransactionNeeded|
                        eTraversalNeeded);
                return NO_ERROR;
            }
            case 1006:{ // send empty update
                signalRefresh();
                return NO_ERROR;
            }
            case 1008:  // toggle use of hw composer
                n = data.readInt32();
                mDebugDisableHWC = n != 0;
                invalidateHwcGeometry();
                repaintEverything();
                return NO_ERROR;
            case 1009:  // toggle use of transform hint
                n = data.readInt32();
                mDebugDisableTransformHint = n != 0;
                invalidateHwcGeometry();
                repaintEverything();
                return NO_ERROR;
            case 1010:  // interrogate.
                reply->writeInt32(0);
                reply->writeInt32(0);
                reply->writeInt32(mDebugRegion);
                reply->writeInt32(0);
                reply->writeInt32(mDebugDisableHWC);
                return NO_ERROR;
            case 1013: {
                const auto display = getDefaultDisplayDevice();
                if (!display) {
                    return NAME_NOT_FOUND;
                }

                reply->writeInt32(display->getPageFlipCount());
                return NO_ERROR;
            }
            case 1014: {
                Mutex::Autolock _l(mStateLock);
                // daltonize
                n = data.readInt32();
                switch (n % 10) {
                    case 1:
                        mDaltonizer.setType(ColorBlindnessType::Protanomaly);
                        break;
                    case 2:
                        mDaltonizer.setType(ColorBlindnessType::Deuteranomaly);
                        break;
                    case 3:
                        mDaltonizer.setType(ColorBlindnessType::Tritanomaly);
                        break;
                    default:
                        mDaltonizer.setType(ColorBlindnessType::None);
                        break;
                }
                if (n >= 10) {
                    mDaltonizer.setMode(ColorBlindnessMode::Correction);
                } else {
                    mDaltonizer.setMode(ColorBlindnessMode::Simulation);
                }

                updateColorMatrixLocked();
                return NO_ERROR;
            }
            case 1015: {
                Mutex::Autolock _l(mStateLock);
                // apply a color matrix
                n = data.readInt32();
                if (n) {
                    // color matrix is sent as a column-major mat4 matrix
                    for (size_t i = 0 ; i < 4; i++) {
                        for (size_t j = 0; j < 4; j++) {
                            mClientColorMatrix[i][j] = data.readFloat();
                        }
                    }
                } else {
                    mClientColorMatrix = mat4();
                }

                // Check that supplied matrix's last row is {0,0,0,1} so we can avoid
                // the division by w in the fragment shader
                float4 lastRow(transpose(mClientColorMatrix)[3]);
                if (any(greaterThan(abs(lastRow - float4{0, 0, 0, 1}), float4{1e-4f}))) {
                    ALOGE("The color transform's last row must be (0, 0, 0, 1)");
                }

                updateColorMatrixLocked();
                return NO_ERROR;
            }
            case 1016: { // Unused.
                return NAME_NOT_FOUND;
            }
            case 1017: {
                n = data.readInt32();
                mForceFullDamage = n != 0;
                return NO_ERROR;
            }
            case 1018: { // Modify Choreographer's phase offset
                n = data.readInt32();
                mScheduler->setPhaseOffset(mAppConnectionHandle, static_cast<nsecs_t>(n));
                return NO_ERROR;
            }
            case 1019: { // Modify SurfaceFlinger's phase offset
                n = data.readInt32();
                mScheduler->setPhaseOffset(mSfConnectionHandle, static_cast<nsecs_t>(n));
                return NO_ERROR;
            }
            case 1020: { // Layer updates interceptor
                n = data.readInt32();
                if (n) {
                    ALOGV("Interceptor enabled");
                    mInterceptor->enable(mDrawingState.layersSortedByZ, mDrawingState.displays);
                }
                else{
                    ALOGV("Interceptor disabled");
                    mInterceptor->disable();
                }
                return NO_ERROR;
            }
            case 1021: { // Disable HWC virtual displays
                n = data.readInt32();
                mUseHwcVirtualDisplays = !n;
                return NO_ERROR;
            }
            case 1022: { // Set saturation boost
                Mutex::Autolock _l(mStateLock);
                mGlobalSaturationFactor = std::max(0.0f, std::min(data.readFloat(), 2.0f));

                updateColorMatrixLocked();
                return NO_ERROR;
            }
            case 1023: { // Set native mode
                int32_t colorMode;

                mDisplayColorSetting = static_cast<DisplayColorSetting>(data.readInt32());
                if (data.readInt32(&colorMode) == NO_ERROR) {
                    mForceColorMode = static_cast<ColorMode>(colorMode);
                }
                invalidateHwcGeometry();
                repaintEverything();
                return NO_ERROR;
            }
            // Deprecate, use 1030 to check whether the device is color managed.
            case 1024: {
                return NAME_NOT_FOUND;
            }
            case 1025: { // Set layer tracing
                n = data.readInt32();
                if (n) {
                    ALOGD("LayerTracing enabled");
                    mTracingEnabledChanged = mTracing.enable();
                    reply->writeInt32(NO_ERROR);
                } else {
                    ALOGD("LayerTracing disabled");
                    mTracingEnabledChanged = mTracing.disable();
                    if (mTracingEnabledChanged) {
                        reply->writeInt32(mTracing.writeToFile());
                    } else {
                        reply->writeInt32(NO_ERROR);
                    }
                }
                return NO_ERROR;
            }
            case 1026: { // Get layer tracing status
                reply->writeBool(mTracing.isEnabled());
                return NO_ERROR;
            }
            // Is a DisplayColorSetting supported?
            case 1027: {
                const auto display = getDefaultDisplayDevice();
                if (!display) {
                    return NAME_NOT_FOUND;
                }

                DisplayColorSetting setting = static_cast<DisplayColorSetting>(data.readInt32());
                switch (setting) {
                    case DisplayColorSetting::kManaged:
                        reply->writeBool(useColorManagement);
                        break;
                    case DisplayColorSetting::kUnmanaged:
                        reply->writeBool(true);
                        break;
                    case DisplayColorSetting::kEnhanced:
                        reply->writeBool(display->hasRenderIntent(RenderIntent::ENHANCE));
                        break;
                    default: // vendor display color setting
                        reply->writeBool(
                                display->hasRenderIntent(static_cast<RenderIntent>(setting)));
                        break;
                }
                return NO_ERROR;
            }
            // Is VrFlinger active?
            case 1028: {
                Mutex::Autolock _l(mStateLock);
                reply->writeBool(getHwComposer().isUsingVrComposer());
                return NO_ERROR;
            }
            // Set buffer size for SF tracing (value in KB)
            case 1029: {
                n = data.readInt32();
                if (n <= 0 || n > MAX_TRACING_MEMORY) {
                    ALOGW("Invalid buffer size: %d KB", n);
                    reply->writeInt32(BAD_VALUE);
                    return BAD_VALUE;
                }

                ALOGD("Updating trace buffer to %d KB", n);
                mTracing.setBufferSize(n * 1024);
                reply->writeInt32(NO_ERROR);
                return NO_ERROR;
            }
            // Is device color managed?
            case 1030: {
                reply->writeBool(useColorManagement);
                return NO_ERROR;
            }
            // Override default composition data space
            // adb shell service call SurfaceFlinger 1031 i32 1 DATASPACE_NUMBER DATASPACE_NUMBER \
            // && adb shell stop zygote && adb shell start zygote
            // to restore: adb shell service call SurfaceFlinger 1031 i32 0 && \
            // adb shell stop zygote && adb shell start zygote
            case 1031: {
                Mutex::Autolock _l(mStateLock);
                n = data.readInt32();
                if (n) {
                    n = data.readInt32();
                    if (n) {
                        Dataspace dataspace = static_cast<Dataspace>(n);
                        if (!validateCompositionDataspace(dataspace)) {
                            return BAD_VALUE;
                        }
                        mDefaultCompositionDataspace = dataspace;
                    }
                    n = data.readInt32();
                    if (n) {
                        Dataspace dataspace = static_cast<Dataspace>(n);
                        if (!validateCompositionDataspace(dataspace)) {
                            return BAD_VALUE;
                        }
                        mWideColorGamutCompositionDataspace = dataspace;
                    }
                } else {
                    // restore composition data space.
                    mDefaultCompositionDataspace = defaultCompositionDataspace;
                    mWideColorGamutCompositionDataspace = wideColorGamutCompositionDataspace;
                }
                return NO_ERROR;
            }
            // Set trace flags
            case 1033: {
                n = data.readUint32();
                ALOGD("Updating trace flags to 0x%x", n);
                mTracing.setTraceFlags(n);
                reply->writeInt32(NO_ERROR);
                return NO_ERROR;
            }
            case 1034: {
                n = data.readInt32();
                if (n == 1 && !mRefreshRateOverlay) {
                    mRefreshRateOverlay = std::make_unique<RefreshRateOverlay>(*this);
                    auto& current = mRefreshRateConfigs->getCurrentRefreshRate();
                    mRefreshRateOverlay->changeRefreshRate(current);
                } else if (n == 0) {
                    mRefreshRateOverlay.reset();
                } else {
                    reply->writeBool(mRefreshRateOverlay != nullptr);
                }
                return NO_ERROR;
            }
            case 1035: {
                n = data.readInt32();
                mDebugDisplayConfigSetByBackdoor = false;
                if (n >= 0) {
                    const auto displayToken = getInternalDisplayToken();
                    status_t result = setActiveConfig(displayToken, n);
                    if (result != NO_ERROR) {
                        return result;
                    }
                    mDebugDisplayConfigSetByBackdoor = true;
                }
                return NO_ERROR;
            }
            case 1036: {
                if (data.readInt32() > 0) {
                    status_t result =
                            acquireFrameRateFlexibilityToken(&mDebugFrameRateFlexibilityToken);
                    if (result != NO_ERROR) {
                        return result;
                    }
                } else {
                    mDebugFrameRateFlexibilityToken = nullptr;
                }
                return NO_ERROR;
            }
            case 20000: {
              uint64_t disp = data.readUint64();
              int mode = data.readInt32();
              ALOGI("Debug: Set display = %llu, power mode = %d", (unsigned long long)disp, mode);
              setPowerMode(getPhysicalDisplayToken(disp), mode);
              return NO_ERROR;
            }
        }
    }
    return err;
}

void SurfaceFlinger::repaintEverything() {
    mRepaintEverything = true;
    signalTransaction();
}

void SurfaceFlinger::repaintEverythingForHWC() {
    mRepaintEverything = true;
    mPowerAdvisor.notifyDisplayUpdateImminent();
    mEventQueue->invalidate();
}

void SurfaceFlinger::kernelTimerChanged(bool expired) {
    static bool updateOverlay =
            property_get_bool("debug.sf.kernel_idle_timer_update_overlay", true);
    if (!updateOverlay || !mRefreshRateOverlay) return;

    // Update the overlay on the main thread to avoid race conditions with
    // mRefreshRateConfigs->getCurrentRefreshRate()
    postMessageAsync(new LambdaMessage([this, expired]() NO_THREAD_SAFETY_ANALYSIS {
        if (mRefreshRateOverlay) {
            const auto kernelTimerEnabled = property_get_bool(KERNEL_IDLE_TIMER_PROP, false);
            const bool timerExpired = kernelTimerEnabled && expired;
            const auto& current = [this]() -> const RefreshRate& {
                std::lock_guard<std::mutex> lock(mActiveConfigLock);
                if (mDesiredActiveConfigChanged) {
                    return mRefreshRateConfigs->getRefreshRateFromConfigId(
                            mDesiredActiveConfig.configId);
                }

                return mRefreshRateConfigs->getCurrentRefreshRate();
            }();
            const auto& min = mRefreshRateConfigs->getMinRefreshRate();

            if (current != min) {
                mRefreshRateOverlay->changeRefreshRate(timerExpired ? min : current);
                mEventQueue->invalidate();
            }
        }
    }));
}

// A simple RAII class to disconnect from an ANativeWindow* when it goes out of scope
class WindowDisconnector {
public:
    WindowDisconnector(ANativeWindow* window, int api) : mWindow(window), mApi(api) {}
    ~WindowDisconnector() {
        native_window_api_disconnect(mWindow, mApi);
    }

private:
    ANativeWindow* mWindow;
    const int mApi;
};

status_t SurfaceFlinger::captureScreen(const sp<IBinder>& displayToken,
                                       sp<GraphicBuffer>* outBuffer, bool& outCapturedSecureLayers,
                                       Dataspace reqDataspace, ui::PixelFormat reqPixelFormat,
                                       const Rect& sourceCrop, uint32_t reqWidth,
                                       uint32_t reqHeight, bool useIdentityTransform,
                                       ui::Rotation rotation, bool captureSecureLayers) {
    ATRACE_CALL();

    if (!displayToken) return BAD_VALUE;

    auto renderAreaRotation = ui::Transform::toRotationFlags(rotation);
    if (renderAreaRotation == ui::Transform::ROT_INVALID) {
        ALOGE("%s: Invalid rotation: %s", __FUNCTION__, toCString(rotation));
        renderAreaRotation = ui::Transform::ROT_0;
    }

    sp<DisplayDevice> display;
    {
        Mutex::Autolock lock(mStateLock);

        display = getDisplayDeviceLocked(displayToken);
        if (!display) return NAME_NOT_FOUND;

        // set the requested width/height to the logical display viewport size
        // by default
        if (reqWidth == 0 || reqHeight == 0) {
            reqWidth = uint32_t(display->getViewport().width());
            reqHeight = uint32_t(display->getViewport().height());
        }
    }

    DisplayRenderArea renderArea(display, sourceCrop, reqWidth, reqHeight, reqDataspace,
                                 renderAreaRotation, captureSecureLayers);
    auto traverseLayers = std::bind(&SurfaceFlinger::traverseLayersInDisplay, this, display,
                                    std::placeholders::_1);
    return captureScreenCommon(renderArea, traverseLayers, outBuffer, reqPixelFormat,
                               useIdentityTransform, outCapturedSecureLayers);
}

static Dataspace pickDataspaceFromColorMode(const ColorMode colorMode) {
    switch (colorMode) {
        case ColorMode::DISPLAY_P3:
        case ColorMode::BT2100_PQ:
        case ColorMode::BT2100_HLG:
        case ColorMode::DISPLAY_BT2020:
            return Dataspace::DISPLAY_P3;
        default:
            return Dataspace::V0_SRGB;
    }
}

status_t SurfaceFlinger::setSchedFifo(bool enabled) {
    static constexpr int kFifoPriority = 2;
    static constexpr int kOtherPriority = 0;

    struct sched_param param = {0};
    int sched_policy;
    if (enabled) {
        sched_policy = SCHED_FIFO;
        param.sched_priority = kFifoPriority;
    } else {
        sched_policy = SCHED_OTHER;
        param.sched_priority = kOtherPriority;
    }

    if (sched_setscheduler(0, sched_policy, &param) != 0) {
        return -errno;
    }
    return NO_ERROR;
}

const sp<DisplayDevice> SurfaceFlinger::getDisplayByIdOrLayerStack(uint64_t displayOrLayerStack) {
    const sp<IBinder> displayToken = getPhysicalDisplayTokenLocked(DisplayId{displayOrLayerStack});
    if (displayToken) {
        return getDisplayDeviceLocked(displayToken);
    }
    // Couldn't find display by displayId. Try to get display by layerStack since virtual displays
    // may not have a displayId.
    return getDisplayByLayerStack(displayOrLayerStack);
}

const sp<DisplayDevice> SurfaceFlinger::getDisplayByLayerStack(uint64_t layerStack) {
    for (const auto& [token, display] : mDisplays) {
        if (display->getLayerStack() == layerStack) {
            return display;
        }
    }
    return nullptr;
}

status_t SurfaceFlinger::captureScreen(uint64_t displayOrLayerStack, Dataspace* outDataspace,
                                       sp<GraphicBuffer>* outBuffer) {
    sp<DisplayDevice> display;
    uint32_t width;
    uint32_t height;
    ui::Transform::RotationFlags captureOrientation;
    {
        Mutex::Autolock lock(mStateLock);
        display = getDisplayByIdOrLayerStack(displayOrLayerStack);
        if (!display) {
            return NAME_NOT_FOUND;
        }

        width = uint32_t(display->getViewport().width());
        height = uint32_t(display->getViewport().height());

        const auto orientation = display->getOrientation();
        captureOrientation = ui::Transform::toRotationFlags(orientation);

        switch (captureOrientation) {
            case ui::Transform::ROT_90:
                captureOrientation = ui::Transform::ROT_270;
                break;

            case ui::Transform::ROT_270:
                captureOrientation = ui::Transform::ROT_90;
                break;

            case ui::Transform::ROT_INVALID:
                ALOGE("%s: Invalid orientation: %s", __FUNCTION__, toCString(orientation));
                captureOrientation = ui::Transform::ROT_0;
                break;

            default:
                break;
        }
        *outDataspace =
                pickDataspaceFromColorMode(display->getCompositionDisplay()->getState().colorMode);
    }

    DisplayRenderArea renderArea(display, Rect(), width, height, *outDataspace, captureOrientation,
                                 false /* captureSecureLayers */);

    auto traverseLayers = std::bind(&SurfaceFlinger::traverseLayersInDisplay, this, display,
                                    std::placeholders::_1);
    bool ignored = false;
    return captureScreenCommon(renderArea, traverseLayers, outBuffer, ui::PixelFormat::RGBA_8888,
                               false /* useIdentityTransform */,
                               ignored /* outCapturedSecureLayers */);
}

status_t SurfaceFlinger::captureLayers(
        const sp<IBinder>& layerHandleBinder, sp<GraphicBuffer>* outBuffer,
        const Dataspace reqDataspace, const ui::PixelFormat reqPixelFormat, const Rect& sourceCrop,
        const std::unordered_set<sp<IBinder>, ISurfaceComposer::SpHash<IBinder>>& excludeHandles,
        float frameScale, bool childrenOnly) {
    ATRACE_CALL();

    class LayerRenderArea : public RenderArea {
    public:
        LayerRenderArea(SurfaceFlinger* flinger, const sp<Layer>& layer, const Rect crop,
                        int32_t reqWidth, int32_t reqHeight, Dataspace reqDataSpace,
                        bool childrenOnly, const Rect& displayViewport)
              : RenderArea(reqWidth, reqHeight, CaptureFill::CLEAR, reqDataSpace, displayViewport),
                mLayer(layer),
                mCrop(crop),
                mNeedsFiltering(false),
                mFlinger(flinger),
                mChildrenOnly(childrenOnly) {}
        const ui::Transform& getTransform() const override { return mTransform; }
        Rect getBounds() const override { return mLayer->getBufferSize(mLayer->getDrawingState()); }
        int getHeight() const override {
            return mLayer->getBufferSize(mLayer->getDrawingState()).getHeight();
        }
        int getWidth() const override {
            return mLayer->getBufferSize(mLayer->getDrawingState()).getWidth();
        }
        bool isSecure() const override { return false; }
        bool needsFiltering() const override { return mNeedsFiltering; }
        sp<const DisplayDevice> getDisplayDevice() const override { return nullptr; }
        Rect getSourceCrop() const override {
            if (mCrop.isEmpty()) {
                return getBounds();
            } else {
                return mCrop;
            }
        }
        class ReparentForDrawing {
        public:
            const sp<Layer>& oldParent;
            const sp<Layer>& newParent;

            ReparentForDrawing(const sp<Layer>& oldParent, const sp<Layer>& newParent,
                               const Rect& drawingBounds)
                  : oldParent(oldParent), newParent(newParent) {
                // Compute and cache the bounds for the new parent layer.
                newParent->computeBounds(drawingBounds.toFloatRect(), ui::Transform(),
                                         0.f /* shadowRadius */);
                oldParent->setChildrenDrawingParent(newParent);
            }
            ~ReparentForDrawing() { oldParent->setChildrenDrawingParent(oldParent); }
        };

        void render(std::function<void()> drawLayers) override {
            const Rect sourceCrop = getSourceCrop();
            // no need to check rotation because there is none
            mNeedsFiltering = sourceCrop.width() != getReqWidth() ||
                sourceCrop.height() != getReqHeight();

            if (!mChildrenOnly) {
                mTransform = mLayer->getTransform().inverse();
                drawLayers();
            } else {
                uint32_t w = static_cast<uint32_t>(getWidth());
                uint32_t h = static_cast<uint32_t>(getHeight());
                // In the "childrenOnly" case we reparent the children to a screenshot
                // layer which has no properties set and which does not draw.
                sp<ContainerLayer> screenshotParentLayer =
                        mFlinger->getFactory().createContainerLayer({mFlinger, nullptr,
                                                                     "Screenshot Parent"s, w, h, 0,
                                                                     LayerMetadata()});

                ReparentForDrawing reparent(mLayer, screenshotParentLayer, sourceCrop);
                drawLayers();
            }
        }

    private:
        const sp<Layer> mLayer;
        const Rect mCrop;

        ui::Transform mTransform;
        bool mNeedsFiltering;

        SurfaceFlinger* mFlinger;
        const bool mChildrenOnly;
    };

    int reqWidth = 0;
    int reqHeight = 0;
    sp<Layer> parent;
    Rect crop(sourceCrop);
    std::unordered_set<sp<Layer>, ISurfaceComposer::SpHash<Layer>> excludeLayers;
    Rect displayViewport;
    {
        Mutex::Autolock lock(mStateLock);

        parent = fromHandleLocked(layerHandleBinder).promote();
        if (parent == nullptr || parent->isRemovedFromCurrentState()) {
            ALOGE("captureLayers called with an invalid or removed parent");
            return NAME_NOT_FOUND;
        }

        const int uid = IPCThreadState::self()->getCallingUid();
        const bool forSystem = uid == AID_GRAPHICS || uid == AID_SYSTEM;
        if (!forSystem && parent->getCurrentState().flags & layer_state_t::eLayerSecure) {
            ALOGW("Attempting to capture secure layer: PERMISSION_DENIED");
            return PERMISSION_DENIED;
        }

        Rect parentSourceBounds = parent->getCroppedBufferSize(parent->getCurrentState());
        if (sourceCrop.width() <= 0) {
            crop.left = 0;
            crop.right = parentSourceBounds.getWidth();
        }

        if (sourceCrop.height() <= 0) {
            crop.top = 0;
            crop.bottom = parentSourceBounds.getHeight();
        }

        if (crop.isEmpty() || frameScale <= 0.0f) {
            // Error out if the layer has no source bounds (i.e. they are boundless) and a source
            // crop was not specified, or an invalid frame scale was provided.
            return BAD_VALUE;
        }
        reqWidth = crop.width() * frameScale;
        reqHeight = crop.height() * frameScale;

        for (const auto& handle : excludeHandles) {
            sp<Layer> excludeLayer = fromHandleLocked(handle).promote();
            if (excludeLayer != nullptr) {
                excludeLayers.emplace(excludeLayer);
            } else {
                ALOGW("Invalid layer handle passed as excludeLayer to captureLayers");
                return NAME_NOT_FOUND;
            }
        }

        const auto display = getDisplayByLayerStack(parent->getLayerStack());
        if (!display) {
            return NAME_NOT_FOUND;
        }

        displayViewport = display->getViewport();
    } // mStateLock

    // really small crop or frameScale
    if (reqWidth <= 0) {
        reqWidth = 1;
    }
    if (reqHeight <= 0) {
        reqHeight = 1;
    }

    LayerRenderArea renderArea(this, parent, crop, reqWidth, reqHeight, reqDataspace, childrenOnly,
                               displayViewport);
    auto traverseLayers = [parent, childrenOnly,
                           &excludeLayers](const LayerVector::Visitor& visitor) {
        parent->traverseChildrenInZOrder(LayerVector::StateSet::Drawing, [&](Layer* layer) {
            if (!layer->isVisible()) {
                return;
            } else if (childrenOnly && layer == parent.get()) {
                return;
            }

            sp<Layer> p = layer;
            while (p != nullptr) {
                if (excludeLayers.count(p) != 0) {
                    return;
                }
                p = p->getParent();
            }

            visitor(layer);
        });
    };

    bool outCapturedSecureLayers = false;
    return captureScreenCommon(renderArea, traverseLayers, outBuffer, reqPixelFormat, false,
                               outCapturedSecureLayers);
}

status_t SurfaceFlinger::captureScreenCommon(RenderArea& renderArea,
                                             TraverseLayersFunction traverseLayers,
                                             sp<GraphicBuffer>* outBuffer,
                                             const ui::PixelFormat reqPixelFormat,
                                             bool useIdentityTransform,
                                             bool& outCapturedSecureLayers) {
    ATRACE_CALL();

    // TODO(b/116112787) Make buffer usage a parameter.
    const uint32_t usage = GRALLOC_USAGE_SW_READ_OFTEN | GRALLOC_USAGE_SW_WRITE_OFTEN |
            GRALLOC_USAGE_HW_RENDER | GRALLOC_USAGE_HW_TEXTURE;
    *outBuffer =
            getFactory().createGraphicBuffer(renderArea.getReqWidth(), renderArea.getReqHeight(),
                                             static_cast<android_pixel_format>(reqPixelFormat), 1,
                                             usage, "screenshot");

    return captureScreenCommon(renderArea, traverseLayers, *outBuffer, useIdentityTransform,
                               false /* regionSampling */, outCapturedSecureLayers);
}

status_t SurfaceFlinger::captureScreenCommon(RenderArea& renderArea,
                                             TraverseLayersFunction traverseLayers,
                                             const sp<GraphicBuffer>& buffer,
                                             bool useIdentityTransform, bool regionSampling,
                                             bool& outCapturedSecureLayers) {
    // This mutex protects syncFd and captureResult for communication of the return values from the
    // main thread back to this Binder thread
    std::mutex captureMutex;
    std::condition_variable captureCondition;
    std::unique_lock<std::mutex> captureLock(captureMutex);
    int syncFd = -1;
    std::optional<status_t> captureResult;

    const int uid = IPCThreadState::self()->getCallingUid();
    const bool forSystem = uid == AID_GRAPHICS || uid == AID_SYSTEM;

    sp<LambdaMessage> message = new LambdaMessage([&] {
        // If there is a refresh pending, bug out early and tell the binder thread to try again
        // after the refresh.
        if (mRefreshPending) {
            ATRACE_NAME("Skipping screenshot for now");
            std::unique_lock<std::mutex> captureLock(captureMutex);
            captureResult = std::make_optional<status_t>(EAGAIN);
            captureCondition.notify_one();
            return;
        }

        status_t result = NO_ERROR;
        int fd = -1;
        {
            Mutex::Autolock _l(mStateLock);
            renderArea.render([&] {
                result = captureScreenImplLocked(renderArea, traverseLayers, buffer.get(),
                                                 useIdentityTransform, forSystem, &fd,
                                                 regionSampling, outCapturedSecureLayers);
            });
        }

        {
            std::unique_lock<std::mutex> captureLock(captureMutex);
            syncFd = fd;
            captureResult = std::make_optional<status_t>(result);
            captureCondition.notify_one();
        }
    });

    status_t result = postMessageAsync(message);
    if (result == NO_ERROR) {
        captureCondition.wait(captureLock, [&] { return captureResult; });
        while (*captureResult == EAGAIN) {
            captureResult.reset();
            result = postMessageAsync(message);
            if (result != NO_ERROR) {
                return result;
            }
            captureCondition.wait(captureLock, [&] { return captureResult; });
        }
        result = *captureResult;
    }

    if (result == NO_ERROR) {
        sync_wait(syncFd, -1);
        close(syncFd);
    }

    return result;
}

void SurfaceFlinger::renderScreenImplLocked(const RenderArea& renderArea,
                                            TraverseLayersFunction traverseLayers,
                                            ANativeWindowBuffer* buffer, bool useIdentityTransform,
                                            bool regionSampling, int* outSyncFd) {
    ATRACE_CALL();

    const auto reqWidth = renderArea.getReqWidth();
    const auto reqHeight = renderArea.getReqHeight();
    const auto sourceCrop = renderArea.getSourceCrop();
    const auto transform = renderArea.getTransform();
    const auto rotation = renderArea.getRotationFlags();
    const auto& displayViewport = renderArea.getDisplayViewport();

    renderengine::DisplaySettings clientCompositionDisplay;
    std::vector<compositionengine::LayerFE::LayerSettings> clientCompositionLayers;

    // assume that bounds are never offset, and that they are the same as the
    // buffer bounds.
    clientCompositionDisplay.physicalDisplay = Rect(reqWidth, reqHeight);
    clientCompositionDisplay.clip = sourceCrop;
    clientCompositionDisplay.orientation = rotation;

    clientCompositionDisplay.outputDataspace = renderArea.getReqDataSpace();
    clientCompositionDisplay.maxLuminance = DisplayDevice::sDefaultMaxLumiance;

    const float alpha = RenderArea::getCaptureFillValue(renderArea.getCaptureFill());

    compositionengine::LayerFE::LayerSettings fillLayer;
    fillLayer.source.buffer.buffer = nullptr;
    fillLayer.source.solidColor = half3(0.0, 0.0, 0.0);
    fillLayer.geometry.boundaries =
            FloatRect(sourceCrop.left, sourceCrop.top, sourceCrop.right, sourceCrop.bottom);
    fillLayer.alpha = half(alpha);
    clientCompositionLayers.push_back(fillLayer);

    std::vector<Layer*> renderedLayers;
    Region clearRegion = Region::INVALID_REGION;
    traverseLayers([&](Layer* layer) {
        if (layer->isSecureDisplay()) {
            return;
        }
        const bool supportProtectedContent = false;
        Region clip(renderArea.getBounds());
        compositionengine::LayerFE::ClientCompositionTargetSettings targetSettings{
                clip,
                useIdentityTransform,
                layer->needsFilteringForScreenshots(renderArea.getDisplayDevice(), transform) ||
                        renderArea.needsFiltering(),
                renderArea.isSecure(),
                supportProtectedContent,
                clearRegion,
                displayViewport,
                clientCompositionDisplay.outputDataspace,
                true,  /* realContentIsVisible */
                false, /* clearContent */
        };
        std::vector<compositionengine::LayerFE::LayerSettings> results =
                layer->prepareClientCompositionList(targetSettings);
        if (results.size() > 0) {
            for (auto& settings : results) {
                settings.geometry.positionTransform =
                        transform.asMatrix4() * settings.geometry.positionTransform;
                // There's no need to process blurs when we're executing region sampling,
                // we're just trying to understand what we're drawing, and doing so without
                // blurs is already a pretty good approximation.
                if (regionSampling) {
                    settings.backgroundBlurRadius = 0;
                }
            }
            clientCompositionLayers.insert(clientCompositionLayers.end(),
                                           std::make_move_iterator(results.begin()),
                                           std::make_move_iterator(results.end()));
            renderedLayers.push_back(layer);
        }
    });

    std::vector<const renderengine::LayerSettings*> clientCompositionLayerPointers(
            clientCompositionLayers.size());
    std::transform(clientCompositionLayers.begin(), clientCompositionLayers.end(),
                   clientCompositionLayerPointers.begin(),
                   std::pointer_traits<renderengine::LayerSettings*>::pointer_to);

    clientCompositionDisplay.clearRegion = clearRegion;
    // Use an empty fence for the buffer fence, since we just created the buffer so
    // there is no need for synchronization with the GPU.
    base::unique_fd bufferFence;
    base::unique_fd drawFence;
    getRenderEngine().useProtectedContext(false);
    getRenderEngine().drawLayers(clientCompositionDisplay, clientCompositionLayerPointers, buffer,
                                 /*useFramebufferCache=*/false, std::move(bufferFence), &drawFence);

    *outSyncFd = drawFence.release();

    if (*outSyncFd >= 0) {
        sp<Fence> releaseFence = new Fence(dup(*outSyncFd));
        for (auto* layer : renderedLayers) {
            layer->onLayerDisplayed(releaseFence);
        }
    }
}

status_t SurfaceFlinger::captureScreenImplLocked(const RenderArea& renderArea,
                                                 TraverseLayersFunction traverseLayers,
                                                 ANativeWindowBuffer* buffer,
                                                 bool useIdentityTransform, bool forSystem,
                                                 int* outSyncFd, bool regionSampling,
                                                 bool& outCapturedSecureLayers) {
    ATRACE_CALL();

    traverseLayers([&](Layer* layer) {
        outCapturedSecureLayers =
                outCapturedSecureLayers || (layer->isVisible() && layer->isSecure());
    });

    // We allow the system server to take screenshots of secure layers for
    // use in situations like the Screen-rotation animation and place
    // the impetus on WindowManager to not persist them.
    if (outCapturedSecureLayers && !forSystem) {
        ALOGW("FB is protected: PERMISSION_DENIED");
        return PERMISSION_DENIED;
    }
    renderScreenImplLocked(renderArea, traverseLayers, buffer, useIdentityTransform, regionSampling,
                           outSyncFd);
    return NO_ERROR;
}

void SurfaceFlinger::setInputWindowsFinished() {
    Mutex::Autolock _l(mStateLock);

    mPendingSyncInputWindows = false;

    mTransactionCV.broadcast();
}

// ---------------------------------------------------------------------------

void SurfaceFlinger::State::traverse(const LayerVector::Visitor& visitor) const {
    layersSortedByZ.traverse(visitor);
}

void SurfaceFlinger::State::traverseInZOrder(const LayerVector::Visitor& visitor) const {
    layersSortedByZ.traverseInZOrder(stateSet, visitor);
}

void SurfaceFlinger::State::traverseInReverseZOrder(const LayerVector::Visitor& visitor) const {
    layersSortedByZ.traverseInReverseZOrder(stateSet, visitor);
}

void SurfaceFlinger::traverseLayersInDisplay(const sp<const DisplayDevice>& display,
                                             const LayerVector::Visitor& visitor) {
    // We loop through the first level of layers without traversing,
    // as we need to determine which layers belong to the requested display.
    for (const auto& layer : mDrawingState.layersSortedByZ) {
        if (!layer->belongsToDisplay(display->getLayerStack(), false)) {
            continue;
        }
        // relative layers are traversed in Layer::traverseInZOrder
        layer->traverseInZOrder(LayerVector::StateSet::Drawing, [&](Layer* layer) {
            if (!layer->belongsToDisplay(display->getLayerStack(), false)) {
                return;
            }
            if (!layer->isVisible()) {
                return;
            }
            visitor(layer);
        });
    }
}

status_t SurfaceFlinger::setDesiredDisplayConfigSpecsInternal(
        const sp<DisplayDevice>& display,
        const std::optional<scheduler::RefreshRateConfigs::Policy>& policy, bool overridePolicy) {
    Mutex::Autolock lock(mStateLock);

    LOG_ALWAYS_FATAL_IF(!display->isPrimary() && overridePolicy,
                        "Can only set override policy on the primary display");
    LOG_ALWAYS_FATAL_IF(!policy && !overridePolicy, "Can only clear the override policy");

    if (!display->isPrimary()) {
	return NO_ERROR;

        // TODO(b/144711714): For non-primary displays we should be able to set an active config
        // as well. For now, just call directly to setActiveConfigWithConstraints but ideally
        // it should go thru setDesiredActiveConfig, similar to primary display.
        ALOGV("setAllowedDisplayConfigsInternal for non-primary display");
        const auto displayId = display->getId();
        LOG_ALWAYS_FATAL_IF(!displayId);

        hal::VsyncPeriodChangeConstraints constraints;
        constraints.desiredTimeNanos = systemTime();
        constraints.seamlessRequired = false;

        hal::VsyncPeriodChangeTimeline timeline = {0, 0, 0};
        if (getHwComposer().setActiveConfigWithConstraints(*displayId,
                                                           policy->defaultConfig.value(),
                                                           constraints, &timeline) < 0) {
            return BAD_VALUE;
        }
        if (timeline.refreshRequired) {
            repaintEverythingForHWC();
        }

        display->setActiveConfig(policy->defaultConfig);
        const nsecs_t vsyncPeriod = getHwComposer()
                                            .getConfigs(*displayId)[policy->defaultConfig.value()]
                                            ->getVsyncPeriod();
        mScheduler->onConfigChanged(mAppConnectionHandle, display->getId()->value,
                                    policy->defaultConfig, vsyncPeriod);
        return NO_ERROR;
    }

    if (mDebugDisplayConfigSetByBackdoor) {
        // ignore this request as config is overridden by backdoor
        return NO_ERROR;
    }

    status_t setPolicyResult = overridePolicy
            ? mRefreshRateConfigs->setOverridePolicy(policy)
            : mRefreshRateConfigs->setDisplayManagerPolicy(*policy);
    if (setPolicyResult < 0) {
        return BAD_VALUE;
    }
    if (setPolicyResult == scheduler::RefreshRateConfigs::CURRENT_POLICY_UNCHANGED) {
        return NO_ERROR;
    }
    scheduler::RefreshRateConfigs::Policy currentPolicy = mRefreshRateConfigs->getCurrentPolicy();

    ALOGV("Setting desired display config specs: defaultConfig: %d min: %.f max: %.f",
          currentPolicy.defaultConfig.value(), currentPolicy.minRefreshRate,
          currentPolicy.maxRefreshRate);

    // TODO(b/140204874): This hack triggers a notification that something has changed, so
    // that listeners that care about a change in allowed configs can get the notification.
    // Giving current ActiveConfig so that most other listeners would just drop the event
    const nsecs_t vsyncPeriod =
            mRefreshRateConfigs->getRefreshRateFromConfigId(display->getActiveConfig())
                    .getVsyncPeriod();
    mScheduler->onConfigChanged(mAppConnectionHandle, display->getId()->value,
                                display->getActiveConfig(), vsyncPeriod);

    auto configId = mScheduler->getPreferredConfigId();
    auto& preferredRefreshRate = configId
            ? mRefreshRateConfigs->getRefreshRateFromConfigId(*configId)
            // NOTE: Choose the default config ID, if Scheduler doesn't have one in mind.
            : mRefreshRateConfigs->getRefreshRateFromConfigId(currentPolicy.defaultConfig);
    ALOGV("trying to switch to Scheduler preferred config %d (%s)",
          preferredRefreshRate.getConfigId().value(), preferredRefreshRate.getName().c_str());

    if (isDisplayConfigAllowed(preferredRefreshRate.getConfigId())) {
        ALOGV("switching to Scheduler preferred config %d",
              preferredRefreshRate.getConfigId().value());
        setDesiredActiveConfig(
                {preferredRefreshRate.getConfigId(), Scheduler::ConfigEvent::Changed});
    } else {
        LOG_ALWAYS_FATAL("Desired config not allowed: %d",
                         preferredRefreshRate.getConfigId().value());
    }

    return NO_ERROR;
}

bool SurfaceFlinger::canAllocateHwcDisplayIdForVDS(uint64_t usage) {
    uint64_t flag_mask_pvt_wfd = ~0;
    uint64_t flag_mask_hw_video = ~0;
    char value[PROPERTY_VALUE_MAX] = {};
    property_get("vendor.display.vds_allow_hwc", value, "0");
    int allowHwcForVDS = atoi(value);
    // Reserve hardware acceleration for WFD use-case
    // GRALLOC_USAGE_PRIVATE_WFD + GRALLOC_USAGE_HW_VIDEO_ENCODER = WFD using HW composer.
    flag_mask_pvt_wfd = GRALLOC_USAGE_PRIVATE_WFD;
    flag_mask_hw_video = GRALLOC_USAGE_HW_VIDEO_ENCODER;
    // GRALLOC_USAGE_PRIVATE_WFD + GRALLOC_USAGE_SW_READ_OFTEN
    // WFD using GLES (directstreaming).
    sDirectStreaming = ((usage & GRALLOC_USAGE_PRIVATE_WFD) &&
                        (usage & GRALLOC_USAGE_SW_READ_OFTEN));
    return (allowHwcForVDS || ((usage & flag_mask_pvt_wfd) &&
            (usage & flag_mask_hw_video)));
}

bool SurfaceFlinger::skipColorLayer(const char* layerType) {
    return (sDirectStreaming && !strncmp(layerType, "ColorLayer", strlen("ColorLayer")));
}
status_t SurfaceFlinger::setDesiredDisplayConfigSpecs(const sp<IBinder>& displayToken,
                                                      int32_t defaultConfig, float minRefreshRate,
                                                      float maxRefreshRate) {
    ATRACE_CALL();

    if (!displayToken) {
        return BAD_VALUE;
    }

    status_t result = NAME_NOT_FOUND;

    postMessageSync(new LambdaMessage([&]() {
        const auto display = getDisplayDeviceLocked(displayToken);
        if (!display) {
            ALOGE("Attempt to set desired display configs for invalid display token %p",
                  displayToken.get());
        } else if (display->isVirtual()) {
            ALOGW("Attempt to set desired display configs for virtual display");
            result = INVALID_OPERATION;
        } else {
            result = setDesiredDisplayConfigSpecsInternal(display,
                                                          scheduler::RefreshRateConfigs::
                                                                  Policy{HwcConfigIndexType(
                                                                                 defaultConfig),
                                                                         minRefreshRate,
                                                                         maxRefreshRate},
                                                          /*overridePolicy=*/false);
        }
    }));

    return result;
}

status_t SurfaceFlinger::getDesiredDisplayConfigSpecs(const sp<IBinder>& displayToken,
                                                      int32_t* outDefaultConfig,
                                                      float* outMinRefreshRate,
                                                      float* outMaxRefreshRate) {
    ATRACE_CALL();

    if (!displayToken || !outDefaultConfig || !outMinRefreshRate || !outMaxRefreshRate) {
        return BAD_VALUE;
    }

    Mutex::Autolock lock(mStateLock);
    const auto display = getDisplayDeviceLocked(displayToken);
    if (!display) {
        return NAME_NOT_FOUND;
    }

    if (display->isPrimary()) {
        scheduler::RefreshRateConfigs::Policy policy =
                mRefreshRateConfigs->getDisplayManagerPolicy();
        *outDefaultConfig = policy.defaultConfig.value();
        *outMinRefreshRate = policy.minRefreshRate;
        *outMaxRefreshRate = policy.maxRefreshRate;
        return NO_ERROR;
    } else if (display->isVirtual()) {
        return INVALID_OPERATION;
    } else {
        const auto displayId = display->getId();
        LOG_FATAL_IF(!displayId);

        *outDefaultConfig = getHwComposer().getActiveConfigIndex(*displayId);
        auto vsyncPeriod = getHwComposer().getActiveConfig(*displayId)->getVsyncPeriod();
        *outMinRefreshRate = 1e9f / vsyncPeriod;
        *outMaxRefreshRate = 1e9f / vsyncPeriod;
        return NO_ERROR;
    }
}

void SurfaceFlinger::SetInputWindowsListener::onSetInputWindowsFinished() {
    mFlinger->setInputWindowsFinished();
}

wp<Layer> SurfaceFlinger::fromHandle(const sp<IBinder>& handle) {
    Mutex::Autolock _l(mStateLock);
    return fromHandleLocked(handle);
}

wp<Layer> SurfaceFlinger::fromHandleLocked(const sp<IBinder>& handle) {
    BBinder* b = nullptr;
    if (handle) {
        b = handle->localBinder();
    }
    if (b == nullptr) {
        return nullptr;
    }
    auto it = mLayersByLocalBinderToken.find(b);
    if (it != mLayersByLocalBinderToken.end()) {
        return it->second;
    }
    return nullptr;
}

void SurfaceFlinger::onLayerFirstRef(Layer* layer) {
    mNumLayers++;
    mScheduler->registerLayer(layer);
}

void SurfaceFlinger::onLayerDestroyed(Layer* layer) {
    mNumLayers--;
    removeFromOffscreenLayers(layer);
}

// WARNING: ONLY CALL THIS FROM LAYER DTOR
// Here we add children in the current state to offscreen layers and remove the
// layer itself from the offscreen layer list.  Since
// this is the dtor, it is safe to access the current state.  This keeps us
// from dangling children layers such that they are not reachable from the
// Drawing state nor the offscreen layer list
// See b/141111965
void SurfaceFlinger::removeFromOffscreenLayers(Layer* layer) {
    for (auto& child : layer->getCurrentChildren()) {
        mOffscreenLayers.emplace(child.get());
    }
    mOffscreenLayers.erase(layer);
}

void SurfaceFlinger::bufferErased(const client_cache_t& clientCacheId) {
    getRenderEngine().unbindExternalTextureBuffer(clientCacheId.id);
}

status_t SurfaceFlinger::setGlobalShadowSettings(const half4& ambientColor, const half4& spotColor,
                                                 float lightPosY, float lightPosZ,
                                                 float lightRadius) {
    Mutex::Autolock _l(mStateLock);
    mCurrentState.globalShadowSettings.ambientColor = vec4(ambientColor);
    mCurrentState.globalShadowSettings.spotColor = vec4(spotColor);
    mCurrentState.globalShadowSettings.lightPos.y = lightPosY;
    mCurrentState.globalShadowSettings.lightPos.z = lightPosZ;
    mCurrentState.globalShadowSettings.lightRadius = lightRadius;

    // these values are overridden when calculating the shadow settings for a layer.
    mCurrentState.globalShadowSettings.lightPos.x = 0.f;
    mCurrentState.globalShadowSettings.length = 0.f;
    return NO_ERROR;
}

const std::unordered_map<std::string, uint32_t>& SurfaceFlinger::getGenericLayerMetadataKeyMap()
        const {
    // TODO(b/149500060): Remove this fixed/static mapping. Please prefer taking
    // on the work to remove the table in that bug rather than adding more to
    // it.
    static const std::unordered_map<std::string, uint32_t> genericLayerMetadataKeyMap{
            // Note: METADATA_OWNER_UID and METADATA_WINDOW_TYPE are officially
            // supported, and exposed via the
            // IVrComposerClient::VrCommand::SET_LAYER_INFO command.
            {"org.chromium.arc.V1_0.TaskId", METADATA_TASK_ID},
            {"org.chromium.arc.V1_0.CursorInfo", METADATA_MOUSE_CURSOR},
    };
    return genericLayerMetadataKeyMap;
}

status_t SurfaceFlinger::setFrameRate(const sp<IGraphicBufferProducer>& surface, float frameRate,
                                      int8_t compatibility) {
    if (!ValidateFrameRate(frameRate, compatibility, "SurfaceFlinger::setFrameRate")) {
        return BAD_VALUE;
    }

    postMessageAsync(new LambdaMessage([=]() NO_THREAD_SAFETY_ANALYSIS {
        Mutex::Autolock lock(mStateLock);
        if (authenticateSurfaceTextureLocked(surface)) {
            sp<Layer> layer = (static_cast<MonitoredProducer*>(surface.get()))->getLayer();
            if (layer->setFrameRate(
                        Layer::FrameRate(frameRate,
                                         Layer::FrameRate::convertCompatibility(compatibility)))) {
                setTransactionFlags(eTraversalNeeded);
            }
        } else {
            ALOGE("Attempt to set frame rate on an unrecognized IGraphicBufferProducer");
            return BAD_VALUE;
        }
        return NO_ERROR;
    }));

    return NO_ERROR;
}

status_t SurfaceFlinger::acquireFrameRateFlexibilityToken(sp<IBinder>* outToken) {
    if (!outToken) {
        return BAD_VALUE;
    }
    status_t result = NO_ERROR;
    postMessageSync(new LambdaMessage([&]() {
        if (mFrameRateFlexibilityTokenCount == 0) {
            // |mStateLock| not needed as we are on the main thread
            const auto display = getDefaultDisplayDeviceLocked();

            // This is a little racy, but not in a way that hurts anything. As we grab the
            // defaultConfig from the display manager policy, we could be setting a new display
            // manager policy, leaving us using a stale defaultConfig. The defaultConfig doesn't
            // matter for the override policy though, since we set allowGroupSwitching to true, so
            // it's not a problem.
            scheduler::RefreshRateConfigs::Policy overridePolicy;
            overridePolicy.defaultConfig =
                    mRefreshRateConfigs->getDisplayManagerPolicy().defaultConfig;
            overridePolicy.allowGroupSwitching = true;
            result = setDesiredDisplayConfigSpecsInternal(display, overridePolicy,
                                                          /*overridePolicy=*/true);
        }

        if (result == NO_ERROR) {
            mFrameRateFlexibilityTokenCount++;
            // Handing out a reference to the SurfaceFlinger object, as we're doing in the line
            // below, is something to consider carefully. The lifetime of the
            // FrameRateFlexibilityToken isn't tied to SurfaceFlinger object lifetime, so if this
            // SurfaceFlinger object were to be destroyed while the token still exists, the token
            // destructor would be accessing a stale SurfaceFlinger reference, and crash. This is ok
            // in this case, for two reasons:
            //   1. Once SurfaceFlinger::run() is called by main_surfaceflinger.cpp, the only way
            //   the program exits is via a crash. So we won't have a situation where the
            //   SurfaceFlinger object is dead but the process is still up.
            //   2. The frame rate flexibility token is acquired/released only by CTS tests, so even
            //   if condition 1 were changed, the problem would only show up when running CTS tests,
            //   not on end user devices, so we could spot it and fix it without serious impact.
            *outToken = new FrameRateFlexibilityToken(
                    [this]() { onFrameRateFlexibilityTokenReleased(); });
            ALOGD("Frame rate flexibility token acquired. count=%d",
                  mFrameRateFlexibilityTokenCount);
        }
    }));
    return result;
}

void SurfaceFlinger::onFrameRateFlexibilityTokenReleased() {
    postMessageAsync(new LambdaMessage([&]() {
        LOG_ALWAYS_FATAL_IF(mFrameRateFlexibilityTokenCount == 0,
                            "Failed tracking frame rate flexibility tokens");
        mFrameRateFlexibilityTokenCount--;
        ALOGD("Frame rate flexibility token released. count=%d", mFrameRateFlexibilityTokenCount);
        if (mFrameRateFlexibilityTokenCount == 0) {
            // |mStateLock| not needed as we are on the main thread
            const auto display = getDefaultDisplayDeviceLocked();
            status_t result =
                    setDesiredDisplayConfigSpecsInternal(display, {}, /*overridePolicy=*/true);
            LOG_ALWAYS_FATAL_IF(result < 0, "Failed releasing frame rate flexibility token");
        }
    }));
}

} // namespace android

#if defined(__gl_h_)
#error "don't include gl/gl.h in this file"
#endif

#if defined(__gl2_h_)
#error "don't include gl2/gl2.h in this file"
#endif

// TODO(b/129481165): remove the #pragma below and fix conversion issues
#pragma clang diagnostic pop // ignored "-Wconversion"<|MERGE_RESOLUTION|>--- conflicted
+++ resolved
@@ -2069,12 +2069,7 @@
     mScheduler->getDisplayStatInfo(&stats);
     const nsecs_t presentTime = mScheduler->getDispSyncExpectedPresentTime(now);
     // Inflate the expected present time if we're targetting the next vsync.
-<<<<<<< HEAD
-    mExpectedPresentTime.store(
-            mVSyncModulator->getOffsets().sf >= 0 ? presentTime : presentTime + stats.vsyncPeriod);
-=======
-    return mVSyncModulator->getOffsets().sf > 0 ? presentTime : presentTime + stats.vsyncPeriod;
->>>>>>> 05f343a5
+    return mVSyncModulator->getOffsets().sf >= 0 ? presentTime : presentTime + stats.vsyncPeriod;
 }
 
 void SurfaceFlinger::onMessageReceived(int32_t what,
