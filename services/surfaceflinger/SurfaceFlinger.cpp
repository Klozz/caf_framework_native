--- conflicted
+++ resolved
@@ -2536,36 +2536,6 @@
     return runHandleTransaction;
 }
 
-<<<<<<< HEAD
-=======
-void SurfaceFlinger::endDraw() {
-#ifdef QTI_UNIFIED_DRAW
-     ATRACE_CALL();
-     Mutex::Autolock lock(mStateLock);
-     for (const auto& [_, displayDevice ] : mDisplays) {
-          uint32_t hwcDisplayId;
-          if (!getHwcDisplayId(displayDevice, &hwcDisplayId)) {
-             continue;
-          }
-          if (HalDisplayId::tryCast(displayDevice->getId()) &&
-              displayDevice->getCompositionDisplay()
-                           ->getState().usesClientComposition) {
-              composer::FBTSlotInfo current;
-              current.index = displayDevice->getCompositionDisplay()
-                                           ->getRenderSurface()
-                                           ->getClientTargetCurrentSlot();
-              const sp<Fence>glCompositionDoneFence =
-                      displayDevice->getCompositionDisplay()
-                                   ->getRenderSurface()
-                                   ->getClientTargetAcquireFence();
-              current.fence = glCompositionDoneFence;
-              mDisplayExtnIntf->EndDraw(hwcDisplayId, current);
-          }
-    }
-#endif
-}
-
->>>>>>> 78d6daea
 void SurfaceFlinger::onMessageRefresh() {
     ATRACE_CALL();
 
