--- conflicted
+++ resolved
@@ -468,10 +468,7 @@
 SurfaceFlinger::~SurfaceFlinger()
 {
     if (mDolphinFuncsEnabled) dlclose(mDolphinHandle);
-<<<<<<< HEAD
-=======
     if (mFrameExtn) dlclose(mFrameExtnLibHandle);
->>>>>>> 4283f591
 
     if(mUseSmoMo) {
         mSmoMoDestroyFunc(mSmoMo);
@@ -806,11 +803,7 @@
     int active_config = getHwComposer().getActiveConfigIndex(*display->getId());
     mRefreshRateConfigs.setActiveConfig(active_config);
     mRefreshRateConfigs.populate(getHwComposer().getConfigs(*display->getId()));
-<<<<<<< HEAD
-    mRefreshRateStats.setConfigMode(getHwComposer().getActiveConfigIndex(*display->getId()));
-=======
     mRefreshRateStats.setConfigMode(active_config);
->>>>>>> 4283f591
 
     if (mUseSmoMo) {
         mSmoMoLibHandle = dlopen("libsmomo.qti.so", RTLD_NOW);
