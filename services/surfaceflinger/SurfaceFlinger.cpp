/*
 * Copyright (C) 2007 The Android Open Source Project
 *
 * Licensed under the Apache License, Version 2.0 (the "License");
 * you may not use this file except in compliance with the License.
 * You may obtain a copy of the License at
 *
 *      http://www.apache.org/licenses/LICENSE-2.0
 *
 * Unless required by applicable law or agreed to in writing, software
 * distributed under the License is distributed on an "AS IS" BASIS,
 * WITHOUT WARRANTIES OR CONDITIONS OF ANY KIND, either express or implied.
 * See the License for the specific language governing permissions and
 * limitations under the License.
 */

// #define LOG_NDEBUG 0
#define ATRACE_TAG ATRACE_TAG_GRAPHICS

#include <stdint.h>
#include <sys/types.h>
#include <algorithm>
#include <errno.h>
#include <math.h>
#include <mutex>
#include <dlfcn.h>
#include <inttypes.h>
#include <stdatomic.h>
#include <optional>

#include <EGL/egl.h>

#include <cutils/properties.h>
#include <log/log.h>

#include <binder/IPCThreadState.h>
#include <binder/IServiceManager.h>
#include <binder/PermissionCache.h>

#include <dvr/vr_flinger.h>

#include <ui/DebugUtils.h>
#include <ui/DisplayInfo.h>
#include <ui/DisplayStatInfo.h>

#include <gui/BufferQueue.h>
#include <gui/GuiConfig.h>
#include <gui/IDisplayEventConnection.h>
#include <gui/Surface.h>

#include <ui/GraphicBufferAllocator.h>
#include <ui/PixelFormat.h>
#include <ui/UiConfig.h>

#include <utils/misc.h>
#include <utils/String8.h>
#include <utils/String16.h>
#include <utils/StopWatch.h>
#include <utils/Timers.h>
#include <utils/Trace.h>

#include <private/android_filesystem_config.h>
#include <private/gui/SyncFeatures.h>

#include "Client.h"
#include "clz.h"
#include "Colorizer.h"
#include "DdmConnection.h"
#include "DisplayDevice.h"
#include "DispSync.h"
#include "EventControlThread.h"
#include "EventThread.h"
#include "Layer.h"
#include "LayerVector.h"
#include "LayerDim.h"
#include "MonitoredProducer.h"
#include "SurfaceFlinger.h"

#include "DisplayHardware/FramebufferSurface.h"
#include "DisplayHardware/HWComposer.h"
#include "DisplayHardware/VirtualDisplaySurface.h"

#include "Effects/Daltonizer.h"

#include "RenderEngine/RenderEngine.h"
#include <cutils/compiler.h>

#include <android/hardware/configstore/1.0/ISurfaceFlingerConfigs.h>
#include <configstore/Utils.h>

#define DISPLAY_COUNT       1

/*
 * DEBUG_SCREENSHOTS: set to true to check that screenshots are not all
 * black pixels.
 */
#define DEBUG_SCREENSHOTS   false

EGLAPI const char* eglQueryStringImplementationANDROID(EGLDisplay dpy, EGLint name);

namespace android {


using namespace android::hardware::configstore;
using namespace android::hardware::configstore::V1_0;

// ---------------------------------------------------------------------------

const String16 sHardwareTest("android.permission.HARDWARE_TEST");
const String16 sAccessSurfaceFlinger("android.permission.ACCESS_SURFACE_FLINGER");
const String16 sReadFramebuffer("android.permission.READ_FRAME_BUFFER");
const String16 sDump("android.permission.DUMP");

// ---------------------------------------------------------------------------
int64_t SurfaceFlinger::vsyncPhaseOffsetNs;
int64_t SurfaceFlinger::sfVsyncPhaseOffsetNs;
bool SurfaceFlinger::useContextPriority;
int64_t SurfaceFlinger::dispSyncPresentTimeOffset;
bool SurfaceFlinger::useHwcForRgbToYuv;
uint64_t SurfaceFlinger::maxVirtualDisplaySize;
bool SurfaceFlinger::hasSyncFramework;
bool SurfaceFlinger::useVrFlinger;
int64_t SurfaceFlinger::maxFrameBufferAcquiredBuffers;
bool SurfaceFlinger::hasWideColorDisplay;

SurfaceFlinger::SurfaceFlinger()
    :   BnSurfaceComposer(),
        mTransactionFlags(0),
        mTransactionPending(false),
        mAnimTransactionPending(false),
        mLayersRemoved(false),
        mLayersAdded(false),
        mRepaintEverything(0),
        mHwc(nullptr),
        mRealHwc(nullptr),
        mVrHwc(nullptr),
        mRenderEngine(nullptr),
        mBootTime(systemTime()),
        mBuiltinDisplays(),
        mVisibleRegionsDirty(false),
        mGeometryInvalid(false),
        mAnimCompositionPending(false),
        mDebugRegion(0),
        mDebugDDMS(0),
        mDebugDisableHWC(0),
        mDebugDisableTransformHint(0),
        mDebugInSwapBuffers(0),
        mLastSwapBufferTime(0),
        mDebugInTransaction(0),
        mLastTransactionTime(0),
        mBootFinished(false),
        mForceFullDamage(false),
        mInterceptor(this),
        mPrimaryDispSync("PrimaryDispSync"),
        mPrimaryHWVsyncEnabled(false),
        mHWVsyncAvailable(false),
        mHasColorMatrix(false),
        mHasPoweredOff(false),
        mFrameBuckets(),
        mTotalTime(0),
        mLastSwapTime(0),
        mNumLayers(0),
        mVrFlingerRequestsDisplay(false)
{
    ALOGI("SurfaceFlinger is starting");

    vsyncPhaseOffsetNs = getInt64< ISurfaceFlingerConfigs,
            &ISurfaceFlingerConfigs::vsyncEventPhaseOffsetNs>(1000000);

    sfVsyncPhaseOffsetNs = getInt64< ISurfaceFlingerConfigs,
            &ISurfaceFlingerConfigs::vsyncSfEventPhaseOffsetNs>(1000000);

    hasSyncFramework = getBool< ISurfaceFlingerConfigs,
            &ISurfaceFlingerConfigs::hasSyncFramework>(true);

    useContextPriority = getBool< ISurfaceFlingerConfigs,
            &ISurfaceFlingerConfigs::useContextPriority>(false);

    dispSyncPresentTimeOffset = getInt64< ISurfaceFlingerConfigs,
            &ISurfaceFlingerConfigs::presentTimeOffsetFromVSyncNs>(0);

    useHwcForRgbToYuv = getBool< ISurfaceFlingerConfigs,
            &ISurfaceFlingerConfigs::useHwcForRGBtoYUV>(false);

    maxVirtualDisplaySize = getUInt64<ISurfaceFlingerConfigs,
            &ISurfaceFlingerConfigs::maxVirtualDisplaySize>(0);

    // Vr flinger is only enabled on Daydream ready devices.
    useVrFlinger = getBool< ISurfaceFlingerConfigs,
            &ISurfaceFlingerConfigs::useVrFlinger>(false);

    maxFrameBufferAcquiredBuffers = getInt64< ISurfaceFlingerConfigs,
            &ISurfaceFlingerConfigs::maxFrameBufferAcquiredBuffers>(2);

    hasWideColorDisplay =
            getBool<ISurfaceFlingerConfigs, &ISurfaceFlingerConfigs::hasWideColorDisplay>(false);

    // debugging stuff...
    char value[PROPERTY_VALUE_MAX];

    property_get("ro.bq.gpu_to_cpu_unsupported", value, "0");
    mGpuToCpuSupported = !atoi(value);

    property_get("debug.sf.showupdates", value, "0");
    mDebugRegion = atoi(value);

    property_get("debug.sf.ddms", value, "0");
    mDebugDDMS = atoi(value);
    if (mDebugDDMS) {
        if (!startDdmConnection()) {
            // start failed, and DDMS debugging not enabled
            mDebugDDMS = 0;
        }
    }
    ALOGI_IF(mDebugRegion, "showupdates enabled");
    ALOGI_IF(mDebugDDMS, "DDMS debugging enabled");

    property_get("debug.sf.disable_backpressure", value, "0");
    mPropagateBackpressure = !atoi(value);
    ALOGI_IF(!mPropagateBackpressure, "Disabling backpressure propagation");

    property_get("debug.sf.enable_hwc_vds", value, "0");
    mUseHwcVirtualDisplays = atoi(value);
    ALOGI_IF(!mUseHwcVirtualDisplays, "Enabling HWC virtual displays");

    property_get("ro.sf.disable_triple_buffer", value, "1");
    mLayerTripleBufferingDisabled = atoi(value);
    ALOGI_IF(mLayerTripleBufferingDisabled, "Disabling Triple Buffering");

    // We should be reading 'persist.sys.sf.color_saturation' here
    // but since /data may be encrypted, we need to wait until after vold
    // comes online to attempt to read the property. The property is
    // instead read after the boot animation
}

void SurfaceFlinger::onFirstRef()
{
    mEventQueue.init(this);
}

SurfaceFlinger::~SurfaceFlinger()
{
    EGLDisplay display = eglGetDisplay(EGL_DEFAULT_DISPLAY);
    eglMakeCurrent(display, EGL_NO_SURFACE, EGL_NO_SURFACE, EGL_NO_CONTEXT);
    eglTerminate(display);
}

void SurfaceFlinger::binderDied(const wp<IBinder>& /* who */)
{
    // the window manager died on us. prepare its eulogy.

    // restore initial conditions (default device unblank, etc)
    initializeDisplays();

    // restart the boot-animation
    startBootAnim();
}

static sp<ISurfaceComposerClient> initClient(const sp<Client>& client) {
    status_t err = client->initCheck();
    if (err == NO_ERROR) {
        return client;
    }
    return nullptr;
}

sp<ISurfaceComposerClient> SurfaceFlinger::createConnection() {
    return initClient(new Client(this));
}

sp<ISurfaceComposerClient> SurfaceFlinger::createScopedConnection(
        const sp<IGraphicBufferProducer>& gbp) {
    if (authenticateSurfaceTexture(gbp) == false) {
        return nullptr;
    }
    const auto& layer = (static_cast<MonitoredProducer*>(gbp.get()))->getLayer();
    if (layer == nullptr) {
        return nullptr;
    }

   return initClient(new Client(this, layer));
}

sp<IBinder> SurfaceFlinger::createDisplay(const String8& displayName,
        bool secure)
{
    class DisplayToken : public BBinder {
        sp<SurfaceFlinger> flinger;
        virtual ~DisplayToken() {
             // no more references, this display must be terminated
             Mutex::Autolock _l(flinger->mStateLock);
             flinger->mCurrentState.displays.removeItem(this);
             flinger->setTransactionFlags(eDisplayTransactionNeeded);
         }
     public:
        explicit DisplayToken(const sp<SurfaceFlinger>& flinger)
            : flinger(flinger) {
        }
    };

    sp<BBinder> token = new DisplayToken(this);

    Mutex::Autolock _l(mStateLock);
    DisplayDeviceState info(DisplayDevice::DISPLAY_VIRTUAL, secure);
    info.displayName = displayName;
    mCurrentState.displays.add(token, info);
    mInterceptor.saveDisplayCreation(info);
    return token;
}

void SurfaceFlinger::destroyDisplay(const sp<IBinder>& display) {
    Mutex::Autolock _l(mStateLock);

    ssize_t idx = mCurrentState.displays.indexOfKey(display);
    if (idx < 0) {
        ALOGW("destroyDisplay: invalid display token");
        return;
    }

    const DisplayDeviceState& info(mCurrentState.displays.valueAt(idx));
    if (!info.isVirtualDisplay()) {
        ALOGE("destroyDisplay called for non-virtual display");
        return;
    }
    mInterceptor.saveDisplayDeletion(info.displayId);
    mCurrentState.displays.removeItemsAt(idx);
    setTransactionFlags(eDisplayTransactionNeeded);
}

void SurfaceFlinger::createBuiltinDisplayLocked(DisplayDevice::DisplayType type) {
    ALOGV("createBuiltinDisplayLocked(%d)", type);
    ALOGW_IF(mBuiltinDisplays[type],
            "Overwriting display token for display type %d", type);
    mBuiltinDisplays[type] = new BBinder();
    // All non-virtual displays are currently considered secure.
    DisplayDeviceState info(type, true);
    mCurrentState.displays.add(mBuiltinDisplays[type], info);
    mInterceptor.saveDisplayCreation(info);
}

sp<IBinder> SurfaceFlinger::getBuiltInDisplay(int32_t id) {
    if (uint32_t(id) >= DisplayDevice::NUM_BUILTIN_DISPLAY_TYPES) {
        ALOGE("getDefaultDisplay: id=%d is not a valid default display id", id);
        return NULL;
    }
    return mBuiltinDisplays[id];
}

void SurfaceFlinger::bootFinished()
{
    if (mStartPropertySetThread->join() != NO_ERROR) {
        ALOGE("Join StartPropertySetThread failed!");
    }
    const nsecs_t now = systemTime();
    const nsecs_t duration = now - mBootTime;
    ALOGI("Boot is finished (%ld ms)", long(ns2ms(duration)) );

    // wait patiently for the window manager death
    const String16 name("window");
    sp<IBinder> window(defaultServiceManager()->getService(name));
    if (window != 0) {
        window->linkToDeath(static_cast<IBinder::DeathRecipient*>(this));
    }

    if (mVrFlinger) {
      mVrFlinger->OnBootFinished();
    }

    // stop boot animation
    // formerly we would just kill the process, but we now ask it to exit so it
    // can choose where to stop the animation.
    property_set("service.bootanim.exit", "1");

    const int LOGTAG_SF_STOP_BOOTANIM = 60110;
    LOG_EVENT_LONG(LOGTAG_SF_STOP_BOOTANIM,
                   ns2ms(systemTime(SYSTEM_TIME_MONOTONIC)));

<<<<<<< HEAD
    sp<LambdaMessage> readProperties = new LambdaMessage([&]() {
        readPersistentProperties();
    });
    postMessageAsync(readProperties);
=======
    sp<LambdaMessage> bootFinished = new LambdaMessage([&]() {
        mBootFinished = true;

        readPersistentProperties();

#ifdef USE_HWC2
        sp<DisplayDevice> hw(getDisplayDevice(mBuiltinDisplays[DisplayDevice::DISPLAY_PRIMARY]));
        if (hw->getWideColorSupport()) {
            setActiveColorModeInternal(hw, HAL_COLOR_MODE_SRGB);
        }
#endif
    });
    postMessageAsync(bootFinished);
>>>>>>> 42d6d5c8
}

void SurfaceFlinger::deleteTextureAsync(uint32_t texture) {
    class MessageDestroyGLTexture : public MessageBase {
        RenderEngine& engine;
        uint32_t texture;
    public:
        MessageDestroyGLTexture(RenderEngine& engine, uint32_t texture)
            : engine(engine), texture(texture) {
        }
        virtual bool handler() {
            engine.deleteTextures(1, &texture);
            return true;
        }
    };
    postMessageAsync(new MessageDestroyGLTexture(getRenderEngine(), texture));
}

class DispSyncSource : public VSyncSource, private DispSync::Callback {
public:
    DispSyncSource(DispSync* dispSync, nsecs_t phaseOffset, bool traceVsync,
        const char* name) :
            mName(name),
            mValue(0),
            mTraceVsync(traceVsync),
            mVsyncOnLabel(String8::format("VsyncOn-%s", name)),
            mVsyncEventLabel(String8::format("VSYNC-%s", name)),
            mDispSync(dispSync),
            mCallbackMutex(),
            mCallback(),
            mVsyncMutex(),
            mPhaseOffset(phaseOffset),
            mEnabled(false) {}

    virtual ~DispSyncSource() {}

    virtual void setVSyncEnabled(bool enable) {
        Mutex::Autolock lock(mVsyncMutex);
        if (enable) {
            status_t err = mDispSync->addEventListener(mName, mPhaseOffset,
                    static_cast<DispSync::Callback*>(this));
            if (err != NO_ERROR) {
                ALOGE("error registering vsync callback: %s (%d)",
                        strerror(-err), err);
            }
            //ATRACE_INT(mVsyncOnLabel.string(), 1);
        } else {
            status_t err = mDispSync->removeEventListener(
                    static_cast<DispSync::Callback*>(this));
            if (err != NO_ERROR) {
                ALOGE("error unregistering vsync callback: %s (%d)",
                        strerror(-err), err);
            }
            //ATRACE_INT(mVsyncOnLabel.string(), 0);
        }
        mEnabled = enable;
    }

    virtual void setCallback(const sp<VSyncSource::Callback>& callback) {
        Mutex::Autolock lock(mCallbackMutex);
        mCallback = callback;
    }

    virtual void setPhaseOffset(nsecs_t phaseOffset) {
        Mutex::Autolock lock(mVsyncMutex);

        // Normalize phaseOffset to [0, period)
        auto period = mDispSync->getPeriod();
        phaseOffset %= period;
        if (phaseOffset < 0) {
            // If we're here, then phaseOffset is in (-period, 0). After this
            // operation, it will be in (0, period)
            phaseOffset += period;
        }
        mPhaseOffset = phaseOffset;

        // If we're not enabled, we don't need to mess with the listeners
        if (!mEnabled) {
            return;
        }

        // Remove the listener with the old offset
        status_t err = mDispSync->removeEventListener(
                static_cast<DispSync::Callback*>(this));
        if (err != NO_ERROR) {
            ALOGE("error unregistering vsync callback: %s (%d)",
                    strerror(-err), err);
        }

        // Add a listener with the new offset
        err = mDispSync->addEventListener(mName, mPhaseOffset,
                static_cast<DispSync::Callback*>(this));
        if (err != NO_ERROR) {
            ALOGE("error registering vsync callback: %s (%d)",
                    strerror(-err), err);
        }
    }

private:
    virtual void onDispSyncEvent(nsecs_t when) {
        sp<VSyncSource::Callback> callback;
        {
            Mutex::Autolock lock(mCallbackMutex);
            callback = mCallback;

            if (mTraceVsync) {
                mValue = (mValue + 1) % 2;
                ATRACE_INT(mVsyncEventLabel.string(), mValue);
            }
        }

        if (callback != NULL) {
            callback->onVSyncEvent(when);
        }
    }

    const char* const mName;

    int mValue;

    const bool mTraceVsync;
    const String8 mVsyncOnLabel;
    const String8 mVsyncEventLabel;

    DispSync* mDispSync;

    Mutex mCallbackMutex; // Protects the following
    sp<VSyncSource::Callback> mCallback;

    Mutex mVsyncMutex; // Protects the following
    nsecs_t mPhaseOffset;
    bool mEnabled;
};

class InjectVSyncSource : public VSyncSource {
public:
    InjectVSyncSource() {}

    virtual ~InjectVSyncSource() {}

    virtual void setCallback(const sp<VSyncSource::Callback>& callback) {
        std::lock_guard<std::mutex> lock(mCallbackMutex);
        mCallback = callback;
    }

    virtual void onInjectSyncEvent(nsecs_t when) {
        std::lock_guard<std::mutex> lock(mCallbackMutex);
        mCallback->onVSyncEvent(when);
    }

    virtual void setVSyncEnabled(bool) {}
    virtual void setPhaseOffset(nsecs_t) {}

private:
    std::mutex mCallbackMutex; // Protects the following
    sp<VSyncSource::Callback> mCallback;
};

// Do not call property_set on main thread which will be blocked by init
// Use StartPropertySetThread instead.
void SurfaceFlinger::init() {
    ALOGI(  "SurfaceFlinger's main thread ready to run. "
            "Initializing graphics H/W...");

    ALOGI("Phase offset NS: %" PRId64 "", vsyncPhaseOffsetNs);

    { // Autolock scope
        Mutex::Autolock _l(mStateLock);

        // initialize EGL for the default display
        mEGLDisplay = eglGetDisplay(EGL_DEFAULT_DISPLAY);
        eglInitialize(mEGLDisplay, NULL, NULL);

        // start the EventThread
        sp<VSyncSource> vsyncSrc = new DispSyncSource(&mPrimaryDispSync,
                vsyncPhaseOffsetNs, true, "app");
        mEventThread = new EventThread(vsyncSrc, *this, false);
        sp<VSyncSource> sfVsyncSrc = new DispSyncSource(&mPrimaryDispSync,
                sfVsyncPhaseOffsetNs, true, "sf");
        mSFEventThread = new EventThread(sfVsyncSrc, *this, true);
        mEventQueue.setEventThread(mSFEventThread);

        // set EventThread and SFEventThread to SCHED_FIFO to minimize jitter
        struct sched_param param = {0};
        param.sched_priority = 2;
        if (sched_setscheduler(mSFEventThread->getTid(), SCHED_FIFO, &param) != 0) {
            ALOGE("Couldn't set SCHED_FIFO for SFEventThread");
        }
        if (sched_setscheduler(mEventThread->getTid(), SCHED_FIFO, &param) != 0) {
            ALOGE("Couldn't set SCHED_FIFO for EventThread");
        }

        // Get a RenderEngine for the given display / config (can't fail)
        mRenderEngine = RenderEngine::create(mEGLDisplay,
                HAL_PIXEL_FORMAT_RGBA_8888,
                hasWideColorDisplay ? RenderEngine::WIDE_COLOR_SUPPORT : 0);
    }

    // Drop the state lock while we initialize the hardware composer. We drop
    // the lock because on creation, it will call back into SurfaceFlinger to
    // initialize the primary display.
    LOG_ALWAYS_FATAL_IF(mVrFlingerRequestsDisplay,
        "Starting with vr flinger active is not currently supported.");
    mRealHwc = new HWComposer(false);
    mHwc = mRealHwc;
    mHwc->setEventHandler(static_cast<HWComposer::EventHandler*>(this));

    Mutex::Autolock _l(mStateLock);

    if (useVrFlinger) {
        auto vrFlingerRequestDisplayCallback = [this] (bool requestDisplay) {
            ALOGI("VR request display mode: requestDisplay=%d", requestDisplay);
            mVrFlingerRequestsDisplay = requestDisplay;
            signalTransaction();
        };
        mVrFlinger = dvr::VrFlinger::Create(mHwc->getComposer(),
                                            vrFlingerRequestDisplayCallback);
        if (!mVrFlinger) {
            ALOGE("Failed to start vrflinger");
        }
    }

    // retrieve the EGL context that was selected/created
    mEGLContext = mRenderEngine->getEGLContext();

    LOG_ALWAYS_FATAL_IF(mEGLContext == EGL_NO_CONTEXT,
            "couldn't create EGLContext");

    // make the GLContext current so that we can create textures when creating
    // Layers (which may happens before we render something)
    getDefaultDisplayDeviceLocked()->makeCurrent(mEGLDisplay, mEGLContext);

    mEventControlThread = new EventControlThread(this);
    mEventControlThread->run("EventControl", PRIORITY_URGENT_DISPLAY);

    // initialize our drawing state
    mDrawingState = mCurrentState;

    // set initial conditions (e.g. unblank default device)
    initializeDisplays();

    mRenderEngine->primeCache();

    // Inform native graphics APIs whether the present timestamp is supported:
    if (getHwComposer().hasCapability(
            HWC2::Capability::PresentFenceIsNotReliable)) {
        mStartPropertySetThread = new StartPropertySetThread(false);
    } else {
        mStartPropertySetThread = new StartPropertySetThread(true);
    }

    if (mStartPropertySetThread->Start() != NO_ERROR) {
        ALOGE("Run StartPropertySetThread failed!");
    }

    ALOGV("Done initializing");
}

void SurfaceFlinger::readPersistentProperties() {
    char value[PROPERTY_VALUE_MAX];

    property_get("persist.sys.sf.color_saturation", value, "1.0");
    mSaturation = atof(value);
    ALOGV("Saturation is set to %.2f", mSaturation);
}

void SurfaceFlinger::startBootAnim() {
    // Start boot animation service by setting a property mailbox
    // if property setting thread is already running, Start() will be just a NOP
    mStartPropertySetThread->Start();
    // Wait until property was set
    if (mStartPropertySetThread->join() != NO_ERROR) {
        ALOGE("Join StartPropertySetThread failed!");
    }
}

size_t SurfaceFlinger::getMaxTextureSize() const {
    return mRenderEngine->getMaxTextureSize();
}

size_t SurfaceFlinger::getMaxViewportDims() const {
    return mRenderEngine->getMaxViewportDims();
}

// ----------------------------------------------------------------------------

bool SurfaceFlinger::authenticateSurfaceTexture(
        const sp<IGraphicBufferProducer>& bufferProducer) const {
    Mutex::Autolock _l(mStateLock);
    return authenticateSurfaceTextureLocked(bufferProducer);
}

bool SurfaceFlinger::authenticateSurfaceTextureLocked(
        const sp<IGraphicBufferProducer>& bufferProducer) const {
    sp<IBinder> surfaceTextureBinder(IInterface::asBinder(bufferProducer));
    return mGraphicBufferProducerList.indexOf(surfaceTextureBinder) >= 0;
}

status_t SurfaceFlinger::getSupportedFrameTimestamps(
        std::vector<FrameEvent>* outSupported) const {
    *outSupported = {
        FrameEvent::REQUESTED_PRESENT,
        FrameEvent::ACQUIRE,
        FrameEvent::LATCH,
        FrameEvent::FIRST_REFRESH_START,
        FrameEvent::LAST_REFRESH_START,
        FrameEvent::GPU_COMPOSITION_DONE,
        FrameEvent::DEQUEUE_READY,
        FrameEvent::RELEASE,
    };
    if (!getHwComposer().hasCapability(
            HWC2::Capability::PresentFenceIsNotReliable)) {
        outSupported->push_back(FrameEvent::DISPLAY_PRESENT);
    }
    return NO_ERROR;
}

status_t SurfaceFlinger::getDisplayConfigs(const sp<IBinder>& display,
        Vector<DisplayInfo>* configs) {
    if ((configs == NULL) || (display.get() == NULL)) {
        return BAD_VALUE;
    }

    if (!display.get())
        return NAME_NOT_FOUND;

    int32_t type = NAME_NOT_FOUND;
    for (int i=0 ; i<DisplayDevice::NUM_BUILTIN_DISPLAY_TYPES ; i++) {
        if (display == mBuiltinDisplays[i]) {
            type = i;
            break;
        }
    }

    if (type < 0) {
        return type;
    }

    // TODO: Not sure if display density should handled by SF any longer
    class Density {
        static int getDensityFromProperty(char const* propName) {
            char property[PROPERTY_VALUE_MAX];
            int density = 0;
            if (property_get(propName, property, NULL) > 0) {
                density = atoi(property);
            }
            return density;
        }
    public:
        static int getEmuDensity() {
            return getDensityFromProperty("qemu.sf.lcd_density"); }
        static int getBuildDensity()  {
            return getDensityFromProperty("ro.sf.lcd_density"); }
    };

    configs->clear();

    for (const auto& hwConfig : getHwComposer().getConfigs(type)) {
        DisplayInfo info = DisplayInfo();

        float xdpi = hwConfig->getDpiX();
        float ydpi = hwConfig->getDpiY();

        if (type == DisplayDevice::DISPLAY_PRIMARY) {
            // The density of the device is provided by a build property
            float density = Density::getBuildDensity() / 160.0f;
            if (density == 0) {
                // the build doesn't provide a density -- this is wrong!
                // use xdpi instead
                ALOGE("ro.sf.lcd_density must be defined as a build property");
                density = xdpi / 160.0f;
            }
            if (Density::getEmuDensity()) {
                // if "qemu.sf.lcd_density" is specified, it overrides everything
                xdpi = ydpi = density = Density::getEmuDensity();
                density /= 160.0f;
            }
            info.density = density;

            // TODO: this needs to go away (currently needed only by webkit)
            sp<const DisplayDevice> hw(getDefaultDisplayDevice());
            info.orientation = hw->getOrientation();
        } else {
            // TODO: where should this value come from?
            static const int TV_DENSITY = 213;
            info.density = TV_DENSITY / 160.0f;
            info.orientation = 0;
        }

        info.w = hwConfig->getWidth();
        info.h = hwConfig->getHeight();
        info.xdpi = xdpi;
        info.ydpi = ydpi;
        info.fps = 1e9 / hwConfig->getVsyncPeriod();
        info.appVsyncOffset = vsyncPhaseOffsetNs;

        // This is how far in advance a buffer must be queued for
        // presentation at a given time.  If you want a buffer to appear
        // on the screen at time N, you must submit the buffer before
        // (N - presentationDeadline).
        //
        // Normally it's one full refresh period (to give SF a chance to
        // latch the buffer), but this can be reduced by configuring a
        // DispSync offset.  Any additional delays introduced by the hardware
        // composer or panel must be accounted for here.
        //
        // We add an additional 1ms to allow for processing time and
        // differences between the ideal and actual refresh rate.
        info.presentationDeadline = hwConfig->getVsyncPeriod() -
                sfVsyncPhaseOffsetNs + 1000000;

        // All non-virtual displays are currently considered secure.
        info.secure = true;

        configs->push_back(info);
    }

    return NO_ERROR;
}

status_t SurfaceFlinger::getDisplayStats(const sp<IBinder>& /* display */,
        DisplayStatInfo* stats) {
    if (stats == NULL) {
        return BAD_VALUE;
    }

    // FIXME for now we always return stats for the primary display
    memset(stats, 0, sizeof(*stats));
    stats->vsyncTime   = mPrimaryDispSync.computeNextRefresh(0);
    stats->vsyncPeriod = mPrimaryDispSync.getPeriod();
    return NO_ERROR;
}

int SurfaceFlinger::getActiveConfig(const sp<IBinder>& display) {
    if (display == NULL) {
        ALOGE("%s : display is NULL", __func__);
        return BAD_VALUE;
    }

    sp<const DisplayDevice> device(getDisplayDevice(display));
    if (device != NULL) {
        return device->getActiveConfig();
    }

    return BAD_VALUE;
}

void SurfaceFlinger::setActiveConfigInternal(const sp<DisplayDevice>& hw, int mode) {
    ALOGD("Set active config mode=%d, type=%d flinger=%p", mode, hw->getDisplayType(),
          this);
    int32_t type = hw->getDisplayType();
    int currentMode = hw->getActiveConfig();

    if (mode == currentMode) {
        ALOGD("Screen type=%d is already mode=%d", hw->getDisplayType(), mode);
        return;
    }

    if (type >= DisplayDevice::NUM_BUILTIN_DISPLAY_TYPES) {
        ALOGW("Trying to set config for virtual display");
        return;
    }

    hw->setActiveConfig(mode);
    getHwComposer().setActiveConfig(type, mode);
}

status_t SurfaceFlinger::setActiveConfig(const sp<IBinder>& display, int mode) {
    class MessageSetActiveConfig: public MessageBase {
        SurfaceFlinger& mFlinger;
        sp<IBinder> mDisplay;
        int mMode;
    public:
        MessageSetActiveConfig(SurfaceFlinger& flinger, const sp<IBinder>& disp,
                               int mode) :
            mFlinger(flinger), mDisplay(disp) { mMode = mode; }
        virtual bool handler() {
            Vector<DisplayInfo> configs;
            mFlinger.getDisplayConfigs(mDisplay, &configs);
            if (mMode < 0 || mMode >= static_cast<int>(configs.size())) {
                ALOGE("Attempt to set active config = %d for display with %zu configs",
                        mMode, configs.size());
                return true;
            }
            sp<DisplayDevice> hw(mFlinger.getDisplayDevice(mDisplay));
            if (hw == NULL) {
                ALOGE("Attempt to set active config = %d for null display %p",
                        mMode, mDisplay.get());
            } else if (hw->getDisplayType() >= DisplayDevice::DISPLAY_VIRTUAL) {
                ALOGW("Attempt to set active config = %d for virtual display",
                        mMode);
            } else {
                mFlinger.setActiveConfigInternal(hw, mMode);
            }
            return true;
        }
    };
    sp<MessageBase> msg = new MessageSetActiveConfig(*this, display, mode);
    postMessageSync(msg);
    return NO_ERROR;
}
status_t SurfaceFlinger::getDisplayColorModes(const sp<IBinder>& display,
        Vector<android_color_mode_t>* outColorModes) {
    if ((outColorModes == nullptr) || (display.get() == nullptr)) {
        return BAD_VALUE;
    }

    if (!display.get()) {
        return NAME_NOT_FOUND;
    }

    int32_t type = NAME_NOT_FOUND;
    for (int i=0 ; i<DisplayDevice::NUM_BUILTIN_DISPLAY_TYPES ; i++) {
        if (display == mBuiltinDisplays[i]) {
            type = i;
            break;
        }
    }

    if (type < 0) {
        return type;
    }

    std::vector<android_color_mode_t> modes = getHwComposer().getColorModes(type);
    outColorModes->clear();
    std::copy(modes.cbegin(), modes.cend(), std::back_inserter(*outColorModes));

    return NO_ERROR;
}

android_color_mode_t SurfaceFlinger::getActiveColorMode(const sp<IBinder>& display) {
    sp<const DisplayDevice> device(getDisplayDevice(display));
    if (device != nullptr) {
        return device->getActiveColorMode();
    }
    return static_cast<android_color_mode_t>(BAD_VALUE);
}

void SurfaceFlinger::setActiveColorModeInternal(const sp<DisplayDevice>& hw,
        android_color_mode_t mode) {
    int32_t type = hw->getDisplayType();
    android_color_mode_t currentMode = hw->getActiveColorMode();

    if (mode == currentMode) {
        return;
    }

    if (type >= DisplayDevice::NUM_BUILTIN_DISPLAY_TYPES) {
        ALOGW("Trying to set config for virtual display");
        return;
    }

    ALOGD("Set active color mode: %s (%d), type=%d", decodeColorMode(mode).c_str(), mode,
          hw->getDisplayType());

    hw->setActiveColorMode(mode);
    getHwComposer().setActiveColorMode(type, mode);
}


status_t SurfaceFlinger::setActiveColorMode(const sp<IBinder>& display,
        android_color_mode_t colorMode) {
    class MessageSetActiveColorMode: public MessageBase {
        SurfaceFlinger& mFlinger;
        sp<IBinder> mDisplay;
        android_color_mode_t mMode;
    public:
        MessageSetActiveColorMode(SurfaceFlinger& flinger, const sp<IBinder>& disp,
                               android_color_mode_t mode) :
            mFlinger(flinger), mDisplay(disp) { mMode = mode; }
        virtual bool handler() {
            Vector<android_color_mode_t> modes;
            mFlinger.getDisplayColorModes(mDisplay, &modes);
            bool exists = std::find(std::begin(modes), std::end(modes), mMode) != std::end(modes);
            if (mMode < 0 || !exists) {
                ALOGE("Attempt to set invalid active color mode %s (%d) for display %p",
                      decodeColorMode(mMode).c_str(), mMode, mDisplay.get());
                return true;
            }
            sp<DisplayDevice> hw(mFlinger.getDisplayDevice(mDisplay));
            if (hw == nullptr) {
                ALOGE("Attempt to set active color mode %s (%d) for null display %p",
                      decodeColorMode(mMode).c_str(), mMode, mDisplay.get());
            } else if (hw->getDisplayType() >= DisplayDevice::DISPLAY_VIRTUAL) {
                ALOGW("Attempt to set active color mode %s %d for virtual display",
                      decodeColorMode(mMode).c_str(), mMode);
            } else {
                mFlinger.setActiveColorModeInternal(hw, mMode);
            }
            return true;
        }
    };
    sp<MessageBase> msg = new MessageSetActiveColorMode(*this, display, colorMode);
    postMessageSync(msg);
    return NO_ERROR;
}

status_t SurfaceFlinger::clearAnimationFrameStats() {
    Mutex::Autolock _l(mStateLock);
    mAnimFrameTracker.clearStats();
    return NO_ERROR;
}

status_t SurfaceFlinger::getAnimationFrameStats(FrameStats* outStats) const {
    Mutex::Autolock _l(mStateLock);
    mAnimFrameTracker.getStats(outStats);
    return NO_ERROR;
}

status_t SurfaceFlinger::getHdrCapabilities(const sp<IBinder>& display,
        HdrCapabilities* outCapabilities) const {
    Mutex::Autolock _l(mStateLock);

    sp<const DisplayDevice> displayDevice(getDisplayDeviceLocked(display));
    if (displayDevice == nullptr) {
        ALOGE("getHdrCapabilities: Invalid display %p", displayDevice.get());
        return BAD_VALUE;
    }

    std::unique_ptr<HdrCapabilities> capabilities =
            mHwc->getHdrCapabilities(displayDevice->getHwcDisplayId());
    if (capabilities) {
        std::swap(*outCapabilities, *capabilities);
    } else {
        return BAD_VALUE;
    }

    return NO_ERROR;
}

status_t SurfaceFlinger::enableVSyncInjections(bool enable) {
    if (enable == mInjectVSyncs) {
        return NO_ERROR;
    }

    if (enable) {
        mInjectVSyncs = enable;
        ALOGV("VSync Injections enabled");
        if (mVSyncInjector.get() == nullptr) {
            mVSyncInjector = new InjectVSyncSource();
            mInjectorEventThread = new EventThread(mVSyncInjector, *this, false);
        }
        mEventQueue.setEventThread(mInjectorEventThread);
    } else {
        mInjectVSyncs = enable;
        ALOGV("VSync Injections disabled");
        mEventQueue.setEventThread(mSFEventThread);
        mVSyncInjector.clear();
    }
    return NO_ERROR;
}

status_t SurfaceFlinger::injectVSync(nsecs_t when) {
    if (!mInjectVSyncs) {
        ALOGE("VSync Injections not enabled");
        return BAD_VALUE;
    }
    if (mInjectVSyncs && mInjectorEventThread.get() != nullptr) {
        ALOGV("Injecting VSync inside SurfaceFlinger");
        mVSyncInjector->onInjectSyncEvent(when);
    }
    return NO_ERROR;
}

// ----------------------------------------------------------------------------

sp<IDisplayEventConnection> SurfaceFlinger::createDisplayEventConnection(
        ISurfaceComposer::VsyncSource vsyncSource) {
    if (vsyncSource == eVsyncSourceSurfaceFlinger) {
        return mSFEventThread->createEventConnection();
    } else {
        return mEventThread->createEventConnection();
    }
}

// ----------------------------------------------------------------------------

void SurfaceFlinger::waitForEvent() {
    mEventQueue.waitMessage();
}

void SurfaceFlinger::signalTransaction() {
    mEventQueue.invalidate();
}

void SurfaceFlinger::signalLayerUpdate() {
    mEventQueue.invalidate();
}

void SurfaceFlinger::signalRefresh() {
    mRefreshPending = true;
    mEventQueue.refresh();
}

status_t SurfaceFlinger::postMessageAsync(const sp<MessageBase>& msg,
        nsecs_t reltime, uint32_t /* flags */) {
    return mEventQueue.postMessage(msg, reltime);
}

status_t SurfaceFlinger::postMessageSync(const sp<MessageBase>& msg,
        nsecs_t reltime, uint32_t /* flags */) {
    status_t res = mEventQueue.postMessage(msg, reltime);
    if (res == NO_ERROR) {
        msg->wait();
    }
    return res;
}

void SurfaceFlinger::run() {
    do {
        waitForEvent();
    } while (true);
}

void SurfaceFlinger::enableHardwareVsync() {
    Mutex::Autolock _l(mHWVsyncLock);
    if (!mPrimaryHWVsyncEnabled && mHWVsyncAvailable) {
        mPrimaryDispSync.beginResync();
        //eventControl(HWC_DISPLAY_PRIMARY, SurfaceFlinger::EVENT_VSYNC, true);
        mEventControlThread->setVsyncEnabled(true);
        mPrimaryHWVsyncEnabled = true;
    }
}

void SurfaceFlinger::resyncToHardwareVsync(bool makeAvailable) {
    Mutex::Autolock _l(mHWVsyncLock);

    if (makeAvailable) {
        mHWVsyncAvailable = true;
    } else if (!mHWVsyncAvailable) {
        // Hardware vsync is not currently available, so abort the resync
        // attempt for now
        return;
    }

    const auto& activeConfig = mHwc->getActiveConfig(HWC_DISPLAY_PRIMARY);
    const nsecs_t period = activeConfig->getVsyncPeriod();

    mPrimaryDispSync.reset();
    mPrimaryDispSync.setPeriod(period);

    if (!mPrimaryHWVsyncEnabled) {
        mPrimaryDispSync.beginResync();
        //eventControl(HWC_DISPLAY_PRIMARY, SurfaceFlinger::EVENT_VSYNC, true);
        mEventControlThread->setVsyncEnabled(true);
        mPrimaryHWVsyncEnabled = true;
    }
}

void SurfaceFlinger::disableHardwareVsync(bool makeUnavailable) {
    Mutex::Autolock _l(mHWVsyncLock);
    if (mPrimaryHWVsyncEnabled) {
        //eventControl(HWC_DISPLAY_PRIMARY, SurfaceFlinger::EVENT_VSYNC, false);
        mEventControlThread->setVsyncEnabled(false);
        mPrimaryDispSync.endResync();
        mPrimaryHWVsyncEnabled = false;
    }
    if (makeUnavailable) {
        mHWVsyncAvailable = false;
    }
}

void SurfaceFlinger::resyncWithRateLimit() {
    static constexpr nsecs_t kIgnoreDelay = ms2ns(500);

    // No explicit locking is needed here since EventThread holds a lock while calling this method
    static nsecs_t sLastResyncAttempted = 0;
    const nsecs_t now = systemTime();
    if (now - sLastResyncAttempted > kIgnoreDelay) {
        resyncToHardwareVsync(false);
    }
    sLastResyncAttempted = now;
}

void SurfaceFlinger::onVSyncReceived(HWComposer* composer, int32_t type,
                                     nsecs_t timestamp) {
    Mutex::Autolock lock(mStateLock);
    // Ignore any vsyncs from the non-active hardware composer.
    if (composer != mHwc) {
        return;
    }

    bool needsHwVsync = false;

    { // Scope for the lock
        Mutex::Autolock _l(mHWVsyncLock);
        if (type == 0 && mPrimaryHWVsyncEnabled) {
            needsHwVsync = mPrimaryDispSync.addResyncSample(timestamp);
        }
    }

    if (needsHwVsync) {
        enableHardwareVsync();
    } else {
        disableHardwareVsync(false);
    }
}

void SurfaceFlinger::getCompositorTiming(CompositorTiming* compositorTiming) {
    std::lock_guard<std::mutex> lock(mCompositorTimingLock);
    *compositorTiming = mCompositorTiming;
}

void SurfaceFlinger::createDefaultDisplayDevice() {
    const int32_t type = DisplayDevice::DISPLAY_PRIMARY;
    wp<IBinder> token = mBuiltinDisplays[type];

    // All non-virtual displays are currently considered secure.
    const bool isSecure = true;

    sp<IGraphicBufferProducer> producer;
    sp<IGraphicBufferConsumer> consumer;
    BufferQueue::createBufferQueue(&producer, &consumer);

    sp<FramebufferSurface> fbs = new FramebufferSurface(*mHwc, type, consumer);

    bool hasWideColorModes = false;
    std::vector<android_color_mode_t> modes = getHwComposer().getColorModes(type);
    for (android_color_mode_t colorMode : modes) {
        switch (colorMode) {
            case HAL_COLOR_MODE_DISPLAY_P3:
            case HAL_COLOR_MODE_ADOBE_RGB:
            case HAL_COLOR_MODE_DCI_P3:
                hasWideColorModes = true;
                break;
            default:
                break;
        }
    }
    sp<DisplayDevice> hw = new DisplayDevice(this, DisplayDevice::DISPLAY_PRIMARY, type, isSecure,
                                             token, fbs, producer, mRenderEngine->getEGLConfig(),
                                             hasWideColorModes && hasWideColorDisplay);
    mDisplays.add(token, hw);
    setActiveColorModeInternal(hw, HAL_COLOR_MODE_NATIVE);
}

void SurfaceFlinger::onHotplugReceived(HWComposer* composer, int32_t disp, bool connected) {
    ALOGV("onHotplugReceived(%d, %s)", disp, connected ? "true" : "false");

    if (composer->isUsingVrComposer()) {
        // We handle initializing the primary display device for the VR
        // window manager hwc explicitly at the time of transition.
        if (disp != DisplayDevice::DISPLAY_PRIMARY) {
            ALOGE("External displays are not supported by the vr hardware composer.");
        }
        return;
    }

    if (disp == DisplayDevice::DISPLAY_PRIMARY) {
        Mutex::Autolock lock(mStateLock);
        createBuiltinDisplayLocked(DisplayDevice::DISPLAY_PRIMARY);
        createDefaultDisplayDevice();
    } else {
        auto type = DisplayDevice::DISPLAY_EXTERNAL;
        Mutex::Autolock _l(mStateLock);
        if (connected) {
            createBuiltinDisplayLocked(type);
        } else {
            mCurrentState.displays.removeItem(mBuiltinDisplays[type]);
            mBuiltinDisplays[type].clear();
        }
        setTransactionFlags(eDisplayTransactionNeeded);

        // Defer EventThread notification until SF has updated mDisplays.
    }
}

void SurfaceFlinger::onInvalidateReceived(HWComposer* composer) {
    Mutex::Autolock lock(mStateLock);
    if (composer == mHwc) {
        repaintEverything();
    } else {
        // This isn't from our current hardware composer. If it's a callback
        // from the real composer, forward the refresh request to vr
        // flinger. Otherwise ignore it.
        if (!composer->isUsingVrComposer()) {
            mVrFlinger->OnHardwareComposerRefresh();
        }
    }
}

void SurfaceFlinger::setVsyncEnabled(int disp, int enabled) {
    ATRACE_CALL();
    getHwComposer().setVsyncEnabled(disp,
            enabled ? HWC2::Vsync::Enable : HWC2::Vsync::Disable);
}

// Note: it is assumed the caller holds |mStateLock| when this is called
void SurfaceFlinger::resetHwcLocked() {
    disableHardwareVsync(true);
    clearHwcLayers(mDrawingState.layersSortedByZ);
    clearHwcLayers(mCurrentState.layersSortedByZ);
    for (size_t disp = 0; disp < mDisplays.size(); ++disp) {
        clearHwcLayers(mDisplays[disp]->getVisibleLayersSortedByZ());
    }
    // Clear the drawing state so that the logic inside of
    // handleTransactionLocked will fire. It will determine the delta between
    // mCurrentState and mDrawingState and re-apply all changes when we make the
    // transition.
    mDrawingState.displays.clear();
    // Release virtual display hwcId during vr mode transition.
    for (size_t displayId = 0; displayId < mDisplays.size(); ++displayId) {
        const sp<DisplayDevice>& displayDevice = mDisplays[displayId];
        if (displayDevice->getDisplayType() == DisplayDevice::DISPLAY_VIRTUAL) {
            displayDevice->disconnect(getHwComposer());
        }
    }
    mDisplays.clear();
}

void SurfaceFlinger::updateVrFlinger() {
    if (!mVrFlinger)
        return;
    bool vrFlingerRequestsDisplay = mVrFlingerRequestsDisplay;
    if (vrFlingerRequestsDisplay == mHwc->isUsingVrComposer()) {
        return;
    }

    if (vrFlingerRequestsDisplay && !mVrHwc) {
        // Construct new HWComposer without holding any locks.
        mVrHwc = new HWComposer(true);

        // Set up the event handlers. This step is neccessary to initialize the internal state of
        // the hardware composer object properly. Our callbacks are designed such that if they are
        // triggered between now and the point where the display is properly re-initialized, they
        // will not have any effect, so this is safe to do here, before the lock is aquired.
        mVrHwc->setEventHandler(static_cast<HWComposer::EventHandler*>(this));
        ALOGV("Vr HWC created");
    }

    Mutex::Autolock _l(mStateLock);

    if (vrFlingerRequestsDisplay) {
        resetHwcLocked();

        mHwc = mVrHwc;
        mVrFlinger->GrantDisplayOwnership();

    } else {
        mVrFlinger->SeizeDisplayOwnership();

        resetHwcLocked();

        mHwc = mRealHwc;
        enableHardwareVsync();
    }

    mVisibleRegionsDirty = true;
    invalidateHwcGeometry();

    // Explicitly re-initialize the primary display. This is because some other
    // parts of this class rely on the primary display always being available.
    createDefaultDisplayDevice();

    // Re-enable default display.
    sp<LambdaMessage> requestMessage = new LambdaMessage([&]() {
        sp<DisplayDevice> hw(getDisplayDevice(mBuiltinDisplays[DisplayDevice::DISPLAY_PRIMARY]));
        setPowerModeInternal(hw, HWC_POWER_MODE_NORMAL);

        // Reset the timing values to account for the period of the swapped in HWC
        const auto& activeConfig = mHwc->getActiveConfig(HWC_DISPLAY_PRIMARY);
        const nsecs_t period = activeConfig->getVsyncPeriod();
        mAnimFrameTracker.setDisplayRefreshPeriod(period);

        // Use phase of 0 since phase is not known.
        // Use latency of 0, which will snap to the ideal latency.
        setCompositorTimingSnapped(0, period, 0);
    });
    postMessageAsync(requestMessage);

    android_atomic_or(1, &mRepaintEverything);
    setTransactionFlags(eDisplayTransactionNeeded);
}

void SurfaceFlinger::onMessageReceived(int32_t what) {
    ATRACE_CALL();
    switch (what) {
        case MessageQueue::INVALIDATE: {
            bool frameMissed = !mHadClientComposition &&
                    mPreviousPresentFence != Fence::NO_FENCE &&
                    (mPreviousPresentFence->getSignalTime() ==
                            Fence::SIGNAL_TIME_PENDING);
            ATRACE_INT("FrameMissed", static_cast<int>(frameMissed));
            if (mPropagateBackpressure && frameMissed) {
                ALOGD("Backpressure trigger, skipping transaction & refresh!");
                signalLayerUpdate();
                break;
            }

            // Now that we're going to make it to the handleMessageTransaction()
            // call below it's safe to call updateVrFlinger(), which will
            // potentially trigger a display handoff.
            updateVrFlinger();

            bool refreshNeeded = handleMessageTransaction();
            refreshNeeded |= handleMessageInvalidate();
            refreshNeeded |= mRepaintEverything;
            if (refreshNeeded) {
                // Signal a refresh if a transaction modified the window state,
                // a new buffer was latched, or if HWC has requested a full
                // repaint
                signalRefresh();
            }
            break;
        }
        case MessageQueue::REFRESH: {
            handleMessageRefresh();
            break;
        }
    }
}

bool SurfaceFlinger::handleMessageTransaction() {
    uint32_t transactionFlags = peekTransactionFlags();
    if (transactionFlags) {
        handleTransaction(transactionFlags);
        return true;
    }
    return false;
}

bool SurfaceFlinger::handleMessageInvalidate() {
    ATRACE_CALL();
    return handlePageFlip();
}

void SurfaceFlinger::handleMessageRefresh() {
    ATRACE_CALL();

    mRefreshPending = false;

    nsecs_t refreshStartTime = systemTime(SYSTEM_TIME_MONOTONIC);

    preComposition(refreshStartTime);
    rebuildLayerStacks();
    setUpHWComposer();
    doDebugFlashRegions();
    doComposition();
    postComposition(refreshStartTime);

    mPreviousPresentFence = mHwc->getPresentFence(HWC_DISPLAY_PRIMARY);

    mHadClientComposition = false;
    for (size_t displayId = 0; displayId < mDisplays.size(); ++displayId) {
        const sp<DisplayDevice>& displayDevice = mDisplays[displayId];
        mHadClientComposition = mHadClientComposition ||
                mHwc->hasClientComposition(displayDevice->getHwcDisplayId());
    }

    mLayersWithQueuedFrames.clear();
}

void SurfaceFlinger::doDebugFlashRegions()
{
    // is debugging enabled
    if (CC_LIKELY(!mDebugRegion))
        return;

    const bool repaintEverything = mRepaintEverything;
    for (size_t dpy=0 ; dpy<mDisplays.size() ; dpy++) {
        const sp<DisplayDevice>& hw(mDisplays[dpy]);
        if (hw->isDisplayOn()) {
            // transform the dirty region into this screen's coordinate space
            const Region dirtyRegion(hw->getDirtyRegion(repaintEverything));
            if (!dirtyRegion.isEmpty()) {
                // redraw the whole screen
                doComposeSurfaces(hw, Region(hw->bounds()));

                // and draw the dirty region
                const int32_t height = hw->getHeight();
                RenderEngine& engine(getRenderEngine());
                engine.fillRegionWithColor(dirtyRegion, height, 1, 0, 1, 1);

                hw->swapBuffers(getHwComposer());
            }
        }
    }

    postFramebuffer();

    if (mDebugRegion > 1) {
        usleep(mDebugRegion * 1000);
    }

    for (size_t displayId = 0; displayId < mDisplays.size(); ++displayId) {
        auto& displayDevice = mDisplays[displayId];
        if (!displayDevice->isDisplayOn()) {
            continue;
        }

        status_t result = displayDevice->prepareFrame(*mHwc);
        ALOGE_IF(result != NO_ERROR, "prepareFrame for display %zd failed:"
                " %d (%s)", displayId, result, strerror(-result));
    }
}

void SurfaceFlinger::preComposition(nsecs_t refreshStartTime)
{
    ATRACE_CALL();
    ALOGV("preComposition");

    bool needExtraInvalidate = false;
    mDrawingState.traverseInZOrder([&](Layer* layer) {
        if (layer->onPreComposition(refreshStartTime)) {
            needExtraInvalidate = true;
        }
    });

    if (needExtraInvalidate) {
        signalLayerUpdate();
    }
}

void SurfaceFlinger::updateCompositorTiming(
        nsecs_t vsyncPhase, nsecs_t vsyncInterval, nsecs_t compositeTime,
        std::shared_ptr<FenceTime>& presentFenceTime) {
    // Update queue of past composite+present times and determine the
    // most recently known composite to present latency.
    mCompositePresentTimes.push({compositeTime, presentFenceTime});
    nsecs_t compositeToPresentLatency = -1;
    while (!mCompositePresentTimes.empty()) {
        CompositePresentTime& cpt = mCompositePresentTimes.front();
        // Cached values should have been updated before calling this method,
        // which helps avoid duplicate syscalls.
        nsecs_t displayTime = cpt.display->getCachedSignalTime();
        if (displayTime == Fence::SIGNAL_TIME_PENDING) {
            break;
        }
        compositeToPresentLatency = displayTime - cpt.composite;
        mCompositePresentTimes.pop();
    }

    // Don't let mCompositePresentTimes grow unbounded, just in case.
    while (mCompositePresentTimes.size() > 16) {
        mCompositePresentTimes.pop();
    }

    setCompositorTimingSnapped(
            vsyncPhase, vsyncInterval, compositeToPresentLatency);
}

void SurfaceFlinger::setCompositorTimingSnapped(nsecs_t vsyncPhase,
        nsecs_t vsyncInterval, nsecs_t compositeToPresentLatency) {
    // Integer division and modulo round toward 0 not -inf, so we need to
    // treat negative and positive offsets differently.
    nsecs_t idealLatency = (sfVsyncPhaseOffsetNs > 0) ?
            (vsyncInterval - (sfVsyncPhaseOffsetNs % vsyncInterval)) :
            ((-sfVsyncPhaseOffsetNs) % vsyncInterval);

    // Just in case sfVsyncPhaseOffsetNs == -vsyncInterval.
    if (idealLatency <= 0) {
        idealLatency = vsyncInterval;
    }

    // Snap the latency to a value that removes scheduling jitter from the
    // composition and present times, which often have >1ms of jitter.
    // Reducing jitter is important if an app attempts to extrapolate
    // something (such as user input) to an accurate diasplay time.
    // Snapping also allows an app to precisely calculate sfVsyncPhaseOffsetNs
    // with (presentLatency % interval).
    nsecs_t bias = vsyncInterval / 2;
    int64_t extraVsyncs =
            (compositeToPresentLatency - idealLatency + bias) / vsyncInterval;
    nsecs_t snappedCompositeToPresentLatency = (extraVsyncs > 0) ?
            idealLatency + (extraVsyncs * vsyncInterval) : idealLatency;

    std::lock_guard<std::mutex> lock(mCompositorTimingLock);
    mCompositorTiming.deadline = vsyncPhase - idealLatency;
    mCompositorTiming.interval = vsyncInterval;
    mCompositorTiming.presentLatency = snappedCompositeToPresentLatency;
}

void SurfaceFlinger::postComposition(nsecs_t refreshStartTime)
{
    ATRACE_CALL();
    ALOGV("postComposition");

    // Release any buffers which were replaced this frame
    nsecs_t dequeueReadyTime = systemTime();
    for (auto& layer : mLayersWithQueuedFrames) {
        layer->releasePendingBuffer(dequeueReadyTime);
    }

    // |mStateLock| not needed as we are on the main thread
    const sp<const DisplayDevice> hw(getDefaultDisplayDeviceLocked());

    std::shared_ptr<FenceTime> glCompositionDoneFenceTime;
    if (mHwc->hasClientComposition(HWC_DISPLAY_PRIMARY)) {
        glCompositionDoneFenceTime =
                std::make_shared<FenceTime>(hw->getClientTargetAcquireFence());
        mGlCompositionDoneTimeline.push(glCompositionDoneFenceTime);
    } else {
        glCompositionDoneFenceTime = FenceTime::NO_FENCE;
    }
    mGlCompositionDoneTimeline.updateSignalTimes();

    sp<Fence> presentFence = mHwc->getPresentFence(HWC_DISPLAY_PRIMARY);
    auto presentFenceTime = std::make_shared<FenceTime>(presentFence);
    mDisplayTimeline.push(presentFenceTime);
    mDisplayTimeline.updateSignalTimes();

    nsecs_t vsyncPhase = mPrimaryDispSync.computeNextRefresh(0);
    nsecs_t vsyncInterval = mPrimaryDispSync.getPeriod();

    // We use the refreshStartTime which might be sampled a little later than
    // when we started doing work for this frame, but that should be okay
    // since updateCompositorTiming has snapping logic.
    updateCompositorTiming(
        vsyncPhase, vsyncInterval, refreshStartTime, presentFenceTime);
    CompositorTiming compositorTiming;
    {
        std::lock_guard<std::mutex> lock(mCompositorTimingLock);
        compositorTiming = mCompositorTiming;
    }

    mDrawingState.traverseInZOrder([&](Layer* layer) {
        bool frameLatched = layer->onPostComposition(glCompositionDoneFenceTime,
                presentFenceTime, compositorTiming);
        if (frameLatched) {
            recordBufferingStats(layer->getName().string(),
                    layer->getOccupancyHistory(false));
        }
    });

    if (presentFence->isValid()) {
        if (mPrimaryDispSync.addPresentFence(presentFence)) {
            enableHardwareVsync();
        } else {
            disableHardwareVsync(false);
        }
    }

    if (!hasSyncFramework) {
        if (hw->isDisplayOn()) {
            enableHardwareVsync();
        }
    }

    if (mAnimCompositionPending) {
        mAnimCompositionPending = false;

        if (presentFenceTime->isValid()) {
            mAnimFrameTracker.setActualPresentFence(
                    std::move(presentFenceTime));
        } else {
            // The HWC doesn't support present fences, so use the refresh
            // timestamp instead.
            nsecs_t presentTime =
                    mHwc->getRefreshTimestamp(HWC_DISPLAY_PRIMARY);
            mAnimFrameTracker.setActualPresentTime(presentTime);
        }
        mAnimFrameTracker.advanceFrame();
    }

    if (hw->getPowerMode() == HWC_POWER_MODE_OFF) {
        return;
    }

    nsecs_t currentTime = systemTime();
    if (mHasPoweredOff) {
        mHasPoweredOff = false;
    } else {
        nsecs_t elapsedTime = currentTime - mLastSwapTime;
        size_t numPeriods = static_cast<size_t>(elapsedTime / vsyncInterval);
        if (numPeriods < NUM_BUCKETS - 1) {
            mFrameBuckets[numPeriods] += elapsedTime;
        } else {
            mFrameBuckets[NUM_BUCKETS - 1] += elapsedTime;
        }
        mTotalTime += elapsedTime;
    }
    mLastSwapTime = currentTime;
}

void SurfaceFlinger::rebuildLayerStacks() {
    ATRACE_CALL();
    ALOGV("rebuildLayerStacks");

    // rebuild the visible layer list per screen
    if (CC_UNLIKELY(mVisibleRegionsDirty)) {
        ATRACE_CALL();
        mVisibleRegionsDirty = false;
        invalidateHwcGeometry();

        for (size_t dpy=0 ; dpy<mDisplays.size() ; dpy++) {
            Region opaqueRegion;
            Region dirtyRegion;
            Vector<sp<Layer>> layersSortedByZ;
            const sp<DisplayDevice>& displayDevice(mDisplays[dpy]);
            const Transform& tr(displayDevice->getTransform());
            const Rect bounds(displayDevice->getBounds());
            if (displayDevice->isDisplayOn()) {
                computeVisibleRegions(
                        displayDevice->getLayerStack(), dirtyRegion,
                        opaqueRegion);

                mDrawingState.traverseInZOrder([&](Layer* layer) {
                    if (layer->getLayerStack() == displayDevice->getLayerStack()) {
                        Region drawRegion(tr.transform(
                                layer->visibleNonTransparentRegion));
                        drawRegion.andSelf(bounds);
                        if (!drawRegion.isEmpty()) {
                            layersSortedByZ.add(layer);
                        } else {
                            // Clear out the HWC layer if this layer was
                            // previously visible, but no longer is
                            layer->setHwcLayer(displayDevice->getHwcDisplayId(),
                                    nullptr);
                        }
                    } else {
                        // WM changes displayDevice->layerStack upon sleep/awake.
                        // Here we make sure we delete the HWC layers even if
                        // WM changed their layer stack.
                        layer->setHwcLayer(displayDevice->getHwcDisplayId(),
                                nullptr);
                    }
                });
            }
            displayDevice->setVisibleLayersSortedByZ(layersSortedByZ);
            displayDevice->undefinedRegion.set(bounds);
            displayDevice->undefinedRegion.subtractSelf(
                    tr.transform(opaqueRegion));
            displayDevice->dirtyRegion.orSelf(dirtyRegion);
        }
    }
}

mat4 SurfaceFlinger::computeSaturationMatrix() const {
    if (mSaturation == 1.0f) {
        return mat4();
    }

    // Rec.709 luma coefficients
    float3 luminance{0.213f, 0.715f, 0.072f};
    luminance *= 1.0f - mSaturation;
    return mat4(
        vec4{luminance.r + mSaturation, luminance.r, luminance.r, 0.0f},
        vec4{luminance.g, luminance.g + mSaturation, luminance.g, 0.0f},
        vec4{luminance.b, luminance.b, luminance.b + mSaturation, 0.0f},
        vec4{0.0f, 0.0f, 0.0f, 1.0f}
    );
}

// pickColorMode translates a given dataspace into the best available color mode.
// Currently only support sRGB and Display-P3.
android_color_mode SurfaceFlinger::pickColorMode(android_dataspace dataSpace) const {
    switch (dataSpace) {
        // treat Unknown as regular SRGB buffer, since that's what the rest of the
        // system expects.
        case HAL_DATASPACE_UNKNOWN:
        case HAL_DATASPACE_SRGB:
        case HAL_DATASPACE_V0_SRGB:
            return HAL_COLOR_MODE_SRGB;
            break;

        case HAL_DATASPACE_DISPLAY_P3:
            return HAL_COLOR_MODE_DISPLAY_P3;
            break;

        default:
            // TODO (courtneygo): Do we want to assert an error here?
            ALOGE("No color mode mapping for %s (%#x)", dataspaceDetails(dataSpace).c_str(),
                  dataSpace);
            return HAL_COLOR_MODE_SRGB;
            break;
    }
}

android_dataspace SurfaceFlinger::bestTargetDataSpace(
        android_dataspace a, android_dataspace b) const {
    // Only support sRGB and Display-P3 right now.
    if (a == HAL_DATASPACE_DISPLAY_P3 || b == HAL_DATASPACE_DISPLAY_P3) {
        return HAL_DATASPACE_DISPLAY_P3;
    }
    if (a == HAL_DATASPACE_V0_SCRGB_LINEAR || b == HAL_DATASPACE_V0_SCRGB_LINEAR) {
        return HAL_DATASPACE_DISPLAY_P3;
    }
    if (a == HAL_DATASPACE_V0_SCRGB || b == HAL_DATASPACE_V0_SCRGB) {
        return HAL_DATASPACE_DISPLAY_P3;
    }

    return HAL_DATASPACE_V0_SRGB;
}

void SurfaceFlinger::setUpHWComposer() {
    ATRACE_CALL();
    ALOGV("setUpHWComposer");

    for (size_t dpy=0 ; dpy<mDisplays.size() ; dpy++) {
        bool dirty = !mDisplays[dpy]->getDirtyRegion(false).isEmpty();
        bool empty = mDisplays[dpy]->getVisibleLayersSortedByZ().size() == 0;
        bool wasEmpty = !mDisplays[dpy]->lastCompositionHadVisibleLayers;

        // If nothing has changed (!dirty), don't recompose.
        // If something changed, but we don't currently have any visible layers,
        //   and didn't when we last did a composition, then skip it this time.
        // The second rule does two things:
        // - When all layers are removed from a display, we'll emit one black
        //   frame, then nothing more until we get new layers.
        // - When a display is created with a private layer stack, we won't
        //   emit any black frames until a layer is added to the layer stack.
        bool mustRecompose = dirty && !(empty && wasEmpty);

        ALOGV_IF(mDisplays[dpy]->getDisplayType() == DisplayDevice::DISPLAY_VIRTUAL,
                "dpy[%zu]: %s composition (%sdirty %sempty %swasEmpty)", dpy,
                mustRecompose ? "doing" : "skipping",
                dirty ? "+" : "-",
                empty ? "+" : "-",
                wasEmpty ? "+" : "-");

        mDisplays[dpy]->beginFrame(mustRecompose);

        if (mustRecompose) {
            mDisplays[dpy]->lastCompositionHadVisibleLayers = !empty;
        }
    }

    // build the h/w work list
    if (CC_UNLIKELY(mGeometryInvalid)) {
        mGeometryInvalid = false;
        for (size_t dpy=0 ; dpy<mDisplays.size() ; dpy++) {
            sp<const DisplayDevice> displayDevice(mDisplays[dpy]);
            const auto hwcId = displayDevice->getHwcDisplayId();
            if (hwcId >= 0) {
                const Vector<sp<Layer>>& currentLayers(
                        displayDevice->getVisibleLayersSortedByZ());
                for (size_t i = 0; i < currentLayers.size(); i++) {
                    const auto& layer = currentLayers[i];
                    if (!layer->hasHwcLayer(hwcId)) {
                        auto hwcLayer = mHwc->createLayer(hwcId);
                        if (hwcLayer) {
                            layer->setHwcLayer(hwcId, std::move(hwcLayer));
                        } else {
                            layer->forceClientComposition(hwcId);
                            continue;
                        }
                    }

                    layer->setGeometry(displayDevice, i);
                    if (mDebugDisableHWC || mDebugRegion) {
                        layer->forceClientComposition(hwcId);
                    }
                }
            }
        }
    }


    mat4 colorMatrix = mColorMatrix * computeSaturationMatrix() * mDaltonizer();

    // Set the per-frame data
    for (size_t displayId = 0; displayId < mDisplays.size(); ++displayId) {
        auto& displayDevice = mDisplays[displayId];
        const auto hwcId = displayDevice->getHwcDisplayId();

        if (hwcId < 0) {
            continue;
        }
        if (colorMatrix != mPreviousColorMatrix) {
            status_t result = mHwc->setColorTransform(hwcId, colorMatrix);
            ALOGE_IF(result != NO_ERROR, "Failed to set color transform on "
                    "display %zd: %d", displayId, result);
        }
        for (auto& layer : displayDevice->getVisibleLayersSortedByZ()) {
            layer->setPerFrameData(displayDevice);
        }

        if (hasWideColorDisplay) {
            android_color_mode newColorMode;
            android_dataspace newDataSpace = HAL_DATASPACE_V0_SRGB;

            for (auto& layer : displayDevice->getVisibleLayersSortedByZ()) {
                newDataSpace = bestTargetDataSpace(layer->getDataSpace(), newDataSpace);
                ALOGV("layer: %s, dataspace: %s (%#x), newDataSpace: %s (%#x)",
                      layer->getName().string(), dataspaceDetails(layer->getDataSpace()).c_str(),
                      layer->getDataSpace(), dataspaceDetails(newDataSpace).c_str(), newDataSpace);
            }
            newColorMode = pickColorMode(newDataSpace);

            // We want the color mode of the boot animation to match that of the bootloader
            // To achieve this we suppress color mode changes until after the boot animation
            if (mBootFinished) {
                setActiveColorModeInternal(displayDevice, newColorMode);
            }
        }
    }

    mPreviousColorMatrix = colorMatrix;

    for (size_t displayId = 0; displayId < mDisplays.size(); ++displayId) {
        auto& displayDevice = mDisplays[displayId];
        if (!displayDevice->isDisplayOn()) {
            continue;
        }

        status_t result = displayDevice->prepareFrame(*mHwc);
        ALOGE_IF(result != NO_ERROR, "prepareFrame for display %zd failed:"
                " %d (%s)", displayId, result, strerror(-result));
    }
}

void SurfaceFlinger::doComposition() {
    ATRACE_CALL();
    ALOGV("doComposition");

    const bool repaintEverything = android_atomic_and(0, &mRepaintEverything);
    for (size_t dpy=0 ; dpy<mDisplays.size() ; dpy++) {
        const sp<DisplayDevice>& hw(mDisplays[dpy]);
        if (hw->isDisplayOn()) {
            // transform the dirty region into this screen's coordinate space
            const Region dirtyRegion(hw->getDirtyRegion(repaintEverything));

            // repaint the framebuffer (if needed)
            doDisplayComposition(hw, dirtyRegion);

            hw->dirtyRegion.clear();
            hw->flip(hw->swapRegion);
            hw->swapRegion.clear();
        }
    }
    postFramebuffer();
}

void SurfaceFlinger::postFramebuffer()
{
    ATRACE_CALL();
    ALOGV("postFramebuffer");

    const nsecs_t now = systemTime();
    mDebugInSwapBuffers = now;

    for (size_t displayId = 0; displayId < mDisplays.size(); ++displayId) {
        auto& displayDevice = mDisplays[displayId];
        if (!displayDevice->isDisplayOn()) {
            continue;
        }
        const auto hwcId = displayDevice->getHwcDisplayId();
        if (hwcId >= 0) {
            mHwc->presentAndGetReleaseFences(hwcId);
        }
        displayDevice->onSwapBuffersCompleted();
        displayDevice->makeCurrent(mEGLDisplay, mEGLContext);
        for (auto& layer : displayDevice->getVisibleLayersSortedByZ()) {
            sp<Fence> releaseFence = Fence::NO_FENCE;
            if (layer->getCompositionType(hwcId) == HWC2::Composition::Client) {
                releaseFence = displayDevice->getClientTargetAcquireFence();
            } else {
                auto hwcLayer = layer->getHwcLayer(hwcId);
                releaseFence = mHwc->getLayerReleaseFence(hwcId, hwcLayer);
            }
            layer->onLayerDisplayed(releaseFence);
        }
        if (hwcId >= 0) {
            mHwc->clearReleaseFences(hwcId);
        }
    }

    mLastSwapBufferTime = systemTime() - now;
    mDebugInSwapBuffers = 0;

    // |mStateLock| not needed as we are on the main thread
    uint32_t flipCount = getDefaultDisplayDeviceLocked()->getPageFlipCount();
    if (flipCount % LOG_FRAME_STATS_PERIOD == 0) {
        logFrameStats();
    }
}

void SurfaceFlinger::handleTransaction(uint32_t transactionFlags)
{
    ATRACE_CALL();

    // here we keep a copy of the drawing state (that is the state that's
    // going to be overwritten by handleTransactionLocked()) outside of
    // mStateLock so that the side-effects of the State assignment
    // don't happen with mStateLock held (which can cause deadlocks).
    State drawingState(mDrawingState);

    Mutex::Autolock _l(mStateLock);
    const nsecs_t now = systemTime();
    mDebugInTransaction = now;

    // Here we're guaranteed that some transaction flags are set
    // so we can call handleTransactionLocked() unconditionally.
    // We call getTransactionFlags(), which will also clear the flags,
    // with mStateLock held to guarantee that mCurrentState won't change
    // until the transaction is committed.

    transactionFlags = getTransactionFlags(eTransactionMask);
    handleTransactionLocked(transactionFlags);

    mLastTransactionTime = systemTime() - now;
    mDebugInTransaction = 0;
    invalidateHwcGeometry();
    // here the transaction has been committed
}

void SurfaceFlinger::handleTransactionLocked(uint32_t transactionFlags)
{
    // Notify all layers of available frames
    mCurrentState.traverseInZOrder([](Layer* layer) {
        layer->notifyAvailableFrames();
    });

    /*
     * Traversal of the children
     * (perform the transaction for each of them if needed)
     */

    if (transactionFlags & eTraversalNeeded) {
        mCurrentState.traverseInZOrder([&](Layer* layer) {
            uint32_t trFlags = layer->getTransactionFlags(eTransactionNeeded);
            if (!trFlags) return;

            const uint32_t flags = layer->doTransaction(0);
            if (flags & Layer::eVisibleRegion)
                mVisibleRegionsDirty = true;
        });
    }

    /*
     * Perform display own transactions if needed
     */

    if (transactionFlags & eDisplayTransactionNeeded) {
        // here we take advantage of Vector's copy-on-write semantics to
        // improve performance by skipping the transaction entirely when
        // know that the lists are identical
        const KeyedVector<  wp<IBinder>, DisplayDeviceState>& curr(mCurrentState.displays);
        const KeyedVector<  wp<IBinder>, DisplayDeviceState>& draw(mDrawingState.displays);
        if (!curr.isIdenticalTo(draw)) {
            mVisibleRegionsDirty = true;
            const size_t cc = curr.size();
                  size_t dc = draw.size();

            // find the displays that were removed
            // (ie: in drawing state but not in current state)
            // also handle displays that changed
            // (ie: displays that are in both lists)
            for (size_t i=0 ; i<dc ; i++) {
                const ssize_t j = curr.indexOfKey(draw.keyAt(i));
                if (j < 0) {
                    // in drawing state but not in current state
                    if (!draw[i].isMainDisplay()) {
                        // Call makeCurrent() on the primary display so we can
                        // be sure that nothing associated with this display
                        // is current.
                        const sp<const DisplayDevice> defaultDisplay(getDefaultDisplayDeviceLocked());
                        defaultDisplay->makeCurrent(mEGLDisplay, mEGLContext);
                        sp<DisplayDevice> hw(getDisplayDeviceLocked(draw.keyAt(i)));
                        if (hw != NULL)
                            hw->disconnect(getHwComposer());
                        if (draw[i].type < DisplayDevice::NUM_BUILTIN_DISPLAY_TYPES)
                            mEventThread->onHotplugReceived(draw[i].type, false);
                        mDisplays.removeItem(draw.keyAt(i));
                    } else {
                        ALOGW("trying to remove the main display");
                    }
                } else {
                    // this display is in both lists. see if something changed.
                    const DisplayDeviceState& state(curr[j]);
                    const wp<IBinder>& display(curr.keyAt(j));
                    const sp<IBinder> state_binder = IInterface::asBinder(state.surface);
                    const sp<IBinder> draw_binder = IInterface::asBinder(draw[i].surface);
                    if (state_binder != draw_binder) {
                        // changing the surface is like destroying and
                        // recreating the DisplayDevice, so we just remove it
                        // from the drawing state, so that it get re-added
                        // below.
                        sp<DisplayDevice> hw(getDisplayDeviceLocked(display));
                        if (hw != NULL)
                            hw->disconnect(getHwComposer());
                        mDisplays.removeItem(display);
                        mDrawingState.displays.removeItemsAt(i);
                        dc--; i--;
                        // at this point we must loop to the next item
                        continue;
                    }

                    const sp<DisplayDevice> disp(getDisplayDeviceLocked(display));
                    if (disp != NULL) {
                        if (state.layerStack != draw[i].layerStack) {
                            disp->setLayerStack(state.layerStack);
                        }
                        if ((state.orientation != draw[i].orientation)
                                || (state.viewport != draw[i].viewport)
                                || (state.frame != draw[i].frame))
                        {
                            disp->setProjection(state.orientation,
                                    state.viewport, state.frame);
                        }
                        if (state.width != draw[i].width || state.height != draw[i].height) {
                            disp->setDisplaySize(state.width, state.height);
                        }
                    }
                }
            }

            // find displays that were added
            // (ie: in current state but not in drawing state)
            for (size_t i=0 ; i<cc ; i++) {
                if (draw.indexOfKey(curr.keyAt(i)) < 0) {
                    const DisplayDeviceState& state(curr[i]);

                    sp<DisplaySurface> dispSurface;
                    sp<IGraphicBufferProducer> producer;
                    sp<IGraphicBufferProducer> bqProducer;
                    sp<IGraphicBufferConsumer> bqConsumer;
                    BufferQueue::createBufferQueue(&bqProducer, &bqConsumer);

                    int32_t hwcId = -1;
                    if (state.isVirtualDisplay()) {
                        // Virtual displays without a surface are dormant:
                        // they have external state (layer stack, projection,
                        // etc.) but no internal state (i.e. a DisplayDevice).
                        if (state.surface != NULL) {

                            // Allow VR composer to use virtual displays.
                            if (mUseHwcVirtualDisplays || mHwc == mVrHwc) {
                                int width = 0;
                                int status = state.surface->query(
                                        NATIVE_WINDOW_WIDTH, &width);
                                ALOGE_IF(status != NO_ERROR,
                                        "Unable to query width (%d)", status);
                                int height = 0;
                                status = state.surface->query(
                                        NATIVE_WINDOW_HEIGHT, &height);
                                ALOGE_IF(status != NO_ERROR,
                                        "Unable to query height (%d)", status);
                                int intFormat = 0;
                                status = state.surface->query(
                                        NATIVE_WINDOW_FORMAT, &intFormat);
                                ALOGE_IF(status != NO_ERROR,
                                        "Unable to query format (%d)", status);
                                auto format = static_cast<android_pixel_format_t>(
                                        intFormat);

                                mHwc->allocateVirtualDisplay(width, height, &format,
                                        &hwcId);
                            }

                            // TODO: Plumb requested format back up to consumer

                            sp<VirtualDisplaySurface> vds =
                                    new VirtualDisplaySurface(*mHwc,
                                            hwcId, state.surface, bqProducer,
                                            bqConsumer, state.displayName);

                            dispSurface = vds;
                            producer = vds;
                        }
                    } else {
                        ALOGE_IF(state.surface!=NULL,
                                "adding a supported display, but rendering "
                                "surface is provided (%p), ignoring it",
                                state.surface.get());

                        hwcId = state.type;
                        dispSurface = new FramebufferSurface(*mHwc, hwcId, bqConsumer);
                        producer = bqProducer;
                    }

                    const wp<IBinder>& display(curr.keyAt(i));
                    if (dispSurface != NULL) {
                        sp<DisplayDevice> hw =
                                new DisplayDevice(this, state.type, hwcId, state.isSecure, display,
                                                  dispSurface, producer,
                                                  mRenderEngine->getEGLConfig(),
                                                  hasWideColorDisplay);
                        hw->setLayerStack(state.layerStack);
                        hw->setProjection(state.orientation,
                                state.viewport, state.frame);
                        hw->setDisplayName(state.displayName);
                        mDisplays.add(display, hw);
                        if (!state.isVirtualDisplay()) {
                            mEventThread->onHotplugReceived(state.type, true);
                        }
                    }
                }
            }
        }
    }

    if (transactionFlags & (eTraversalNeeded|eDisplayTransactionNeeded)) {
        // The transform hint might have changed for some layers
        // (either because a display has changed, or because a layer
        // as changed).
        //
        // Walk through all the layers in currentLayers,
        // and update their transform hint.
        //
        // If a layer is visible only on a single display, then that
        // display is used to calculate the hint, otherwise we use the
        // default display.
        //
        // NOTE: we do this here, rather than in rebuildLayerStacks() so that
        // the hint is set before we acquire a buffer from the surface texture.
        //
        // NOTE: layer transactions have taken place already, so we use their
        // drawing state. However, SurfaceFlinger's own transaction has not
        // happened yet, so we must use the current state layer list
        // (soon to become the drawing state list).
        //
        sp<const DisplayDevice> disp;
        uint32_t currentlayerStack = 0;
        bool first = true;
        mCurrentState.traverseInZOrder([&](Layer* layer) {
            // NOTE: we rely on the fact that layers are sorted by
            // layerStack first (so we don't have to traverse the list
            // of displays for every layer).
            uint32_t layerStack = layer->getLayerStack();
            if (first || currentlayerStack != layerStack) {
                currentlayerStack = layerStack;
                // figure out if this layerstack is mirrored
                // (more than one display) if so, pick the default display,
                // if not, pick the only display it's on.
                disp.clear();
                for (size_t dpy=0 ; dpy<mDisplays.size() ; dpy++) {
                    sp<const DisplayDevice> hw(mDisplays[dpy]);
                    if (hw->getLayerStack() == currentlayerStack) {
                        if (disp == NULL) {
                            disp = hw;
                        } else {
                            disp = NULL;
                            break;
                        }
                    }
                }
            }
            if (disp == NULL) {
                // NOTE: TEMPORARY FIX ONLY. Real fix should cause layers to
                // redraw after transform hint changes. See bug 8508397.

                // could be null when this layer is using a layerStack
                // that is not visible on any display. Also can occur at
                // screen off/on times.
                disp = getDefaultDisplayDeviceLocked();
            }
            layer->updateTransformHint(disp);

            first = false;
        });
    }


    /*
     * Perform our own transaction if needed
     */

    if (mLayersAdded) {
        mLayersAdded = false;
        // Layers have been added.
        mVisibleRegionsDirty = true;
    }

    // some layers might have been removed, so
    // we need to update the regions they're exposing.
    if (mLayersRemoved) {
        mLayersRemoved = false;
        mVisibleRegionsDirty = true;
        mDrawingState.traverseInZOrder([&](Layer* layer) {
            if (mLayersPendingRemoval.indexOf(layer) >= 0) {
                // this layer is not visible anymore
                // TODO: we could traverse the tree from front to back and
                //       compute the actual visible region
                // TODO: we could cache the transformed region
                Region visibleReg;
                visibleReg.set(layer->computeScreenBounds());
                invalidateLayerStack(layer->getLayerStack(), visibleReg);
            }
        });
    }

    commitTransaction();

    updateCursorAsync();
}

void SurfaceFlinger::updateCursorAsync()
{
    for (size_t displayId = 0; displayId < mDisplays.size(); ++displayId) {
        auto& displayDevice = mDisplays[displayId];
        if (displayDevice->getHwcDisplayId() < 0) {
            continue;
        }

        for (auto& layer : displayDevice->getVisibleLayersSortedByZ()) {
            layer->updateCursorPosition(displayDevice);
        }
    }
}

void SurfaceFlinger::commitTransaction()
{
    if (!mLayersPendingRemoval.isEmpty()) {
        // Notify removed layers now that they can't be drawn from
        for (const auto& l : mLayersPendingRemoval) {
            recordBufferingStats(l->getName().string(),
                    l->getOccupancyHistory(true));
            l->onRemoved();
        }
        mLayersPendingRemoval.clear();
    }

    // If this transaction is part of a window animation then the next frame
    // we composite should be considered an animation as well.
    mAnimCompositionPending = mAnimTransactionPending;

    mDrawingState = mCurrentState;
    mDrawingState.traverseInZOrder([](Layer* layer) {
        layer->commitChildList();
    });
    mTransactionPending = false;
    mAnimTransactionPending = false;
    mTransactionCV.broadcast();
}

void SurfaceFlinger::computeVisibleRegions(uint32_t layerStack,
        Region& outDirtyRegion, Region& outOpaqueRegion)
{
    ATRACE_CALL();
    ALOGV("computeVisibleRegions");

    Region aboveOpaqueLayers;
    Region aboveCoveredLayers;
    Region dirty;

    outDirtyRegion.clear();

    mDrawingState.traverseInReverseZOrder([&](Layer* layer) {
        // start with the whole surface at its current location
        const Layer::State& s(layer->getDrawingState());

        // only consider the layers on the given layer stack
        if (layer->getLayerStack() != layerStack)
            return;

        /*
         * opaqueRegion: area of a surface that is fully opaque.
         */
        Region opaqueRegion;

        /*
         * visibleRegion: area of a surface that is visible on screen
         * and not fully transparent. This is essentially the layer's
         * footprint minus the opaque regions above it.
         * Areas covered by a translucent surface are considered visible.
         */
        Region visibleRegion;

        /*
         * coveredRegion: area of a surface that is covered by all
         * visible regions above it (which includes the translucent areas).
         */
        Region coveredRegion;

        /*
         * transparentRegion: area of a surface that is hinted to be completely
         * transparent. This is only used to tell when the layer has no visible
         * non-transparent regions and can be removed from the layer list. It
         * does not affect the visibleRegion of this layer or any layers
         * beneath it. The hint may not be correct if apps don't respect the
         * SurfaceView restrictions (which, sadly, some don't).
         */
        Region transparentRegion;


        // handle hidden surfaces by setting the visible region to empty
        if (CC_LIKELY(layer->isVisible())) {
            const bool translucent = !layer->isOpaque(s);
            Rect bounds(layer->computeScreenBounds());
            visibleRegion.set(bounds);
            Transform tr = layer->getTransform();
            if (!visibleRegion.isEmpty()) {
                // Remove the transparent area from the visible region
                if (translucent) {
                    if (tr.preserveRects()) {
                        // transform the transparent region
                        transparentRegion = tr.transform(s.activeTransparentRegion);
                    } else {
                        // transformation too complex, can't do the
                        // transparent region optimization.
                        transparentRegion.clear();
                    }
                }

                // compute the opaque region
                const int32_t layerOrientation = tr.getOrientation();
                if (s.alpha == 1.0f && !translucent &&
                        ((layerOrientation & Transform::ROT_INVALID) == false)) {
                    // the opaque region is the layer's footprint
                    opaqueRegion = visibleRegion;
                }
            }
        }

        // Clip the covered region to the visible region
        coveredRegion = aboveCoveredLayers.intersect(visibleRegion);

        // Update aboveCoveredLayers for next (lower) layer
        aboveCoveredLayers.orSelf(visibleRegion);

        // subtract the opaque region covered by the layers above us
        visibleRegion.subtractSelf(aboveOpaqueLayers);

        // compute this layer's dirty region
        if (layer->contentDirty) {
            // we need to invalidate the whole region
            dirty = visibleRegion;
            // as well, as the old visible region
            dirty.orSelf(layer->visibleRegion);
            layer->contentDirty = false;
        } else {
            /* compute the exposed region:
             *   the exposed region consists of two components:
             *   1) what's VISIBLE now and was COVERED before
             *   2) what's EXPOSED now less what was EXPOSED before
             *
             * note that (1) is conservative, we start with the whole
             * visible region but only keep what used to be covered by
             * something -- which mean it may have been exposed.
             *
             * (2) handles areas that were not covered by anything but got
             * exposed because of a resize.
             */
            const Region newExposed = visibleRegion - coveredRegion;
            const Region oldVisibleRegion = layer->visibleRegion;
            const Region oldCoveredRegion = layer->coveredRegion;
            const Region oldExposed = oldVisibleRegion - oldCoveredRegion;
            dirty = (visibleRegion&oldCoveredRegion) | (newExposed-oldExposed);
        }
        dirty.subtractSelf(aboveOpaqueLayers);

        // accumulate to the screen dirty region
        outDirtyRegion.orSelf(dirty);

        // Update aboveOpaqueLayers for next (lower) layer
        aboveOpaqueLayers.orSelf(opaqueRegion);

        // Store the visible region in screen space
        layer->setVisibleRegion(visibleRegion);
        layer->setCoveredRegion(coveredRegion);
        layer->setVisibleNonTransparentRegion(
                visibleRegion.subtract(transparentRegion));
    });

    outOpaqueRegion = aboveOpaqueLayers;
}

void SurfaceFlinger::invalidateLayerStack(uint32_t layerStack,
        const Region& dirty) {
    for (size_t dpy=0 ; dpy<mDisplays.size() ; dpy++) {
        const sp<DisplayDevice>& hw(mDisplays[dpy]);
        if (hw->getLayerStack() == layerStack) {
            hw->dirtyRegion.orSelf(dirty);
        }
    }
}

bool SurfaceFlinger::handlePageFlip()
{
    ALOGV("handlePageFlip");

    nsecs_t latchTime = systemTime();

    bool visibleRegions = false;
    bool frameQueued = false;
    bool newDataLatched = false;

    // Store the set of layers that need updates. This set must not change as
    // buffers are being latched, as this could result in a deadlock.
    // Example: Two producers share the same command stream and:
    // 1.) Layer 0 is latched
    // 2.) Layer 0 gets a new frame
    // 2.) Layer 1 gets a new frame
    // 3.) Layer 1 is latched.
    // Display is now waiting on Layer 1's frame, which is behind layer 0's
    // second frame. But layer 0's second frame could be waiting on display.
    mDrawingState.traverseInZOrder([&](Layer* layer) {
        if (layer->hasQueuedFrame()) {
            frameQueued = true;
            if (layer->shouldPresentNow(mPrimaryDispSync)) {
                mLayersWithQueuedFrames.push_back(layer);
            } else {
                layer->useEmptyDamage();
            }
        } else {
            layer->useEmptyDamage();
        }
    });

    for (auto& layer : mLayersWithQueuedFrames) {
        const Region dirty(layer->latchBuffer(visibleRegions, latchTime));
        layer->useSurfaceDamage();
        invalidateLayerStack(layer->getLayerStack(), dirty);
        if (layer->isBufferLatched()) {
            newDataLatched = true;
        }
    }

    mVisibleRegionsDirty |= visibleRegions;

    // If we will need to wake up at some time in the future to deal with a
    // queued frame that shouldn't be displayed during this vsync period, wake
    // up during the next vsync period to check again.
    if (frameQueued && (mLayersWithQueuedFrames.empty() || !newDataLatched)) {
        signalLayerUpdate();
    }

    // Only continue with the refresh if there is actually new work to do
    return !mLayersWithQueuedFrames.empty() && newDataLatched;
}

void SurfaceFlinger::invalidateHwcGeometry()
{
    mGeometryInvalid = true;
}


void SurfaceFlinger::doDisplayComposition(
        const sp<const DisplayDevice>& displayDevice,
        const Region& inDirtyRegion)
{
    // We only need to actually compose the display if:
    // 1) It is being handled by hardware composer, which may need this to
    //    keep its virtual display state machine in sync, or
    // 2) There is work to be done (the dirty region isn't empty)
    bool isHwcDisplay = displayDevice->getHwcDisplayId() >= 0;
    if (!isHwcDisplay && inDirtyRegion.isEmpty()) {
        ALOGV("Skipping display composition");
        return;
    }

    ALOGV("doDisplayComposition");

    Region dirtyRegion(inDirtyRegion);

    // compute the invalid region
    displayDevice->swapRegion.orSelf(dirtyRegion);

    uint32_t flags = displayDevice->getFlags();
    if (flags & DisplayDevice::SWAP_RECTANGLE) {
        // we can redraw only what's dirty, but since SWAP_RECTANGLE only
        // takes a rectangle, we must make sure to update that whole
        // rectangle in that case
        dirtyRegion.set(displayDevice->swapRegion.bounds());
    } else {
        if (flags & DisplayDevice::PARTIAL_UPDATES) {
            // We need to redraw the rectangle that will be updated
            // (pushed to the framebuffer).
            // This is needed because PARTIAL_UPDATES only takes one
            // rectangle instead of a region (see DisplayDevice::flip())
            dirtyRegion.set(displayDevice->swapRegion.bounds());
        } else {
            // we need to redraw everything (the whole screen)
            dirtyRegion.set(displayDevice->bounds());
            displayDevice->swapRegion = dirtyRegion;
        }
    }

    if (!doComposeSurfaces(displayDevice, dirtyRegion)) return;

    // update the swap region and clear the dirty region
    displayDevice->swapRegion.orSelf(dirtyRegion);

    // swap buffers (presentation)
    displayDevice->swapBuffers(getHwComposer());
}

bool SurfaceFlinger::doComposeSurfaces(
        const sp<const DisplayDevice>& displayDevice, const Region& dirty)
{
    ALOGV("doComposeSurfaces");

    const auto hwcId = displayDevice->getHwcDisplayId();

    mat4 oldColorMatrix;
    const bool applyColorMatrix = !mHwc->hasDeviceComposition(hwcId) &&
            !mHwc->hasCapability(HWC2::Capability::SkipClientColorTransform);
    if (applyColorMatrix) {
        mat4 colorMatrix = mColorMatrix * mDaltonizer();
        oldColorMatrix = getRenderEngine().setupColorTransform(colorMatrix);
    }

    bool hasClientComposition = mHwc->hasClientComposition(hwcId);
    if (hasClientComposition) {
        ALOGV("hasClientComposition");

#ifdef USE_HWC2
        mRenderEngine->setWideColor(displayDevice->getWideColorSupport());
        mRenderEngine->setColorMode(displayDevice->getActiveColorMode());
#endif
        if (!displayDevice->makeCurrent(mEGLDisplay, mEGLContext)) {
            ALOGW("DisplayDevice::makeCurrent failed. Aborting surface composition for display %s",
                  displayDevice->getDisplayName().string());
            eglMakeCurrent(mEGLDisplay, EGL_NO_SURFACE, EGL_NO_SURFACE, EGL_NO_CONTEXT);

            // |mStateLock| not needed as we are on the main thread
            if(!getDefaultDisplayDeviceLocked()->makeCurrent(mEGLDisplay, mEGLContext)) {
              ALOGE("DisplayDevice::makeCurrent on default display failed. Aborting.");
            }
            return false;
        }

        // Never touch the framebuffer if we don't have any framebuffer layers
        const bool hasDeviceComposition = mHwc->hasDeviceComposition(hwcId);
        if (hasDeviceComposition) {
            // when using overlays, we assume a fully transparent framebuffer
            // NOTE: we could reduce how much we need to clear, for instance
            // remove where there are opaque FB layers. however, on some
            // GPUs doing a "clean slate" clear might be more efficient.
            // We'll revisit later if needed.
            mRenderEngine->clearWithColor(0, 0, 0, 0);
        } else {
            // we start with the whole screen area
            const Region bounds(displayDevice->getBounds());

            // we remove the scissor part
            // we're left with the letterbox region
            // (common case is that letterbox ends-up being empty)
            const Region letterbox(bounds.subtract(displayDevice->getScissor()));

            // compute the area to clear
            Region region(displayDevice->undefinedRegion.merge(letterbox));

            // but limit it to the dirty region
            region.andSelf(dirty);

            // screen is already cleared here
            if (!region.isEmpty()) {
                // can happen with SurfaceView
                drawWormhole(displayDevice, region);
            }
        }

        if (displayDevice->getDisplayType() != DisplayDevice::DISPLAY_PRIMARY) {
            // just to be on the safe side, we don't set the
            // scissor on the main display. It should never be needed
            // anyways (though in theory it could since the API allows it).
            const Rect& bounds(displayDevice->getBounds());
            const Rect& scissor(displayDevice->getScissor());
            if (scissor != bounds) {
                // scissor doesn't match the screen's dimensions, so we
                // need to clear everything outside of it and enable
                // the GL scissor so we don't draw anything where we shouldn't

                // enable scissor for this frame
                const uint32_t height = displayDevice->getHeight();
                mRenderEngine->setScissor(scissor.left, height - scissor.bottom,
                        scissor.getWidth(), scissor.getHeight());
            }
        }
    }

    /*
     * and then, render the layers targeted at the framebuffer
     */

    ALOGV("Rendering client layers");
    const Transform& displayTransform = displayDevice->getTransform();
    if (hwcId >= 0) {
        // we're using h/w composer
        bool firstLayer = true;
        for (auto& layer : displayDevice->getVisibleLayersSortedByZ()) {
            const Region clip(dirty.intersect(
                    displayTransform.transform(layer->visibleRegion)));
            ALOGV("Layer: %s", layer->getName().string());
            ALOGV("  Composition type: %s",
                    to_string(layer->getCompositionType(hwcId)).c_str());
            if (!clip.isEmpty()) {
                switch (layer->getCompositionType(hwcId)) {
                    case HWC2::Composition::Cursor:
                    case HWC2::Composition::Device:
                    case HWC2::Composition::Sideband:
                    case HWC2::Composition::SolidColor: {
                        const Layer::State& state(layer->getDrawingState());
                        if (layer->getClearClientTarget(hwcId) && !firstLayer &&
                                layer->isOpaque(state) && (state.alpha == 1.0f)
                                && hasClientComposition) {
                            // never clear the very first layer since we're
                            // guaranteed the FB is already cleared
                            layer->clearWithOpenGL(displayDevice);
                        }
                        break;
                    }
                    case HWC2::Composition::Client: {
                        layer->draw(displayDevice, clip);
                        break;
                    }
                    default:
                        break;
                }
            } else {
                ALOGV("  Skipping for empty clip");
            }
            firstLayer = false;
        }
    } else {
        // we're not using h/w composer
        for (auto& layer : displayDevice->getVisibleLayersSortedByZ()) {
            const Region clip(dirty.intersect(
                    displayTransform.transform(layer->visibleRegion)));
            if (!clip.isEmpty()) {
                layer->draw(displayDevice, clip);
            }
        }
    }

    if (applyColorMatrix) {
        getRenderEngine().setupColorTransform(oldColorMatrix);
    }

    // disable scissor at the end of the frame
    mRenderEngine->disableScissor();
    return true;
}

void SurfaceFlinger::drawWormhole(const sp<const DisplayDevice>& displayDevice, const Region& region) const {
    const int32_t height = displayDevice->getHeight();
    RenderEngine& engine(getRenderEngine());
    engine.fillRegionWithColor(region, height, 0, 0, 0, 0);
}

status_t SurfaceFlinger::addClientLayer(const sp<Client>& client,
        const sp<IBinder>& handle,
        const sp<IGraphicBufferProducer>& gbc,
        const sp<Layer>& lbc,
        const sp<Layer>& parent)
{
    // add this layer to the current state list
    {
        Mutex::Autolock _l(mStateLock);
        if (mNumLayers >= MAX_LAYERS) {
            ALOGE("AddClientLayer failed, mNumLayers (%zu) >= MAX_LAYERS (%zu)", mNumLayers,
                  MAX_LAYERS);
            return NO_MEMORY;
        }
        if (parent == nullptr) {
            mCurrentState.layersSortedByZ.add(lbc);
        } else {
            if (mCurrentState.layersSortedByZ.indexOf(parent) < 0) {
                ALOGE("addClientLayer called with a removed parent");
                return NAME_NOT_FOUND;
            }
            parent->addChild(lbc);
        }

        mGraphicBufferProducerList.add(IInterface::asBinder(gbc));
        mLayersAdded = true;
        mNumLayers++;
    }

    // attach this layer to the client
    client->attachLayer(handle, lbc);

    return NO_ERROR;
}

status_t SurfaceFlinger::removeLayer(const sp<Layer>& layer, bool topLevelOnly) {
    Mutex::Autolock _l(mStateLock);

    const auto& p = layer->getParent();
    ssize_t index;
    if (p != nullptr) {
        if (topLevelOnly) {
            return NO_ERROR;
        }

        sp<Layer> ancestor = p;
        while (ancestor->getParent() != nullptr) {
            ancestor = ancestor->getParent();
        }
        if (mCurrentState.layersSortedByZ.indexOf(ancestor) < 0) {
            ALOGE("removeLayer called with a layer whose parent has been removed");
            return NAME_NOT_FOUND;
        }

        index = p->removeChild(layer);
    } else {
        index = mCurrentState.layersSortedByZ.remove(layer);
    }

    // As a matter of normal operation, the LayerCleaner will produce a second
    // attempt to remove the surface. The Layer will be kept alive in mDrawingState
    // so we will succeed in promoting it, but it's already been removed
    // from mCurrentState. As long as we can find it in mDrawingState we have no problem
    // otherwise something has gone wrong and we are leaking the layer.
    if (index < 0 && mDrawingState.layersSortedByZ.indexOf(layer) < 0) {
        ALOGE("Failed to find layer (%s) in layer parent (%s).",
                layer->getName().string(),
                (p != nullptr) ? p->getName().string() : "no-parent");
        return BAD_VALUE;
    } else if (index < 0) {
        return NO_ERROR;
    }

    mLayersPendingRemoval.add(layer);
    mLayersRemoved = true;
    mNumLayers -= 1 + layer->getChildrenCount();
    setTransactionFlags(eTransactionNeeded);
    return NO_ERROR;
}

uint32_t SurfaceFlinger::peekTransactionFlags() {
    return android_atomic_release_load(&mTransactionFlags);
}

uint32_t SurfaceFlinger::getTransactionFlags(uint32_t flags) {
    return android_atomic_and(~flags, &mTransactionFlags) & flags;
}

uint32_t SurfaceFlinger::setTransactionFlags(uint32_t flags) {
    uint32_t old = android_atomic_or(flags, &mTransactionFlags);
    if ((old & flags)==0) { // wake the server up
        signalTransaction();
    }
    return old;
}

void SurfaceFlinger::setTransactionState(
        const Vector<ComposerState>& state,
        const Vector<DisplayState>& displays,
        uint32_t flags)
{
    ATRACE_CALL();
    Mutex::Autolock _l(mStateLock);
    uint32_t transactionFlags = 0;

    if (flags & eAnimation) {
        // For window updates that are part of an animation we must wait for
        // previous animation "frames" to be handled.
        while (mAnimTransactionPending) {
            status_t err = mTransactionCV.waitRelative(mStateLock, s2ns(5));
            if (CC_UNLIKELY(err != NO_ERROR)) {
                // just in case something goes wrong in SF, return to the
                // caller after a few seconds.
                ALOGW_IF(err == TIMED_OUT, "setTransactionState timed out "
                        "waiting for previous animation frame");
                mAnimTransactionPending = false;
                break;
            }
        }
    }

    size_t count = displays.size();
    for (size_t i=0 ; i<count ; i++) {
        const DisplayState& s(displays[i]);
        transactionFlags |= setDisplayStateLocked(s);
    }

    count = state.size();
    for (size_t i=0 ; i<count ; i++) {
        const ComposerState& s(state[i]);
        // Here we need to check that the interface we're given is indeed
        // one of our own. A malicious client could give us a NULL
        // IInterface, or one of its own or even one of our own but a
        // different type. All these situations would cause us to crash.
        //
        // NOTE: it would be better to use RTTI as we could directly check
        // that we have a Client*. however, RTTI is disabled in Android.
        if (s.client != NULL) {
            sp<IBinder> binder = IInterface::asBinder(s.client);
            if (binder != NULL) {
                if (binder->queryLocalInterface(ISurfaceComposerClient::descriptor) != NULL) {
                    sp<Client> client( static_cast<Client *>(s.client.get()) );
                    transactionFlags |= setClientStateLocked(client, s.state);
                }
            }
        }
    }

    // If a synchronous transaction is explicitly requested without any changes,
    // force a transaction anyway. This can be used as a flush mechanism for
    // previous async transactions.
    if (transactionFlags == 0 && (flags & eSynchronous)) {
        transactionFlags = eTransactionNeeded;
    }

    if (transactionFlags) {
        if (mInterceptor.isEnabled()) {
            mInterceptor.saveTransaction(state, mCurrentState.displays, displays, flags);
        }

        // this triggers the transaction
        setTransactionFlags(transactionFlags);

        // if this is a synchronous transaction, wait for it to take effect
        // before returning.
        if (flags & eSynchronous) {
            mTransactionPending = true;
        }
        if (flags & eAnimation) {
            mAnimTransactionPending = true;
        }
        while (mTransactionPending) {
            status_t err = mTransactionCV.waitRelative(mStateLock, s2ns(5));
            if (CC_UNLIKELY(err != NO_ERROR)) {
                // just in case something goes wrong in SF, return to the
                // called after a few seconds.
                ALOGW_IF(err == TIMED_OUT, "setTransactionState timed out!");
                mTransactionPending = false;
                break;
            }
        }
    }
}

uint32_t SurfaceFlinger::setDisplayStateLocked(const DisplayState& s)
{
    ssize_t dpyIdx = mCurrentState.displays.indexOfKey(s.token);
    if (dpyIdx < 0)
        return 0;

    uint32_t flags = 0;
    DisplayDeviceState& disp(mCurrentState.displays.editValueAt(dpyIdx));
    if (disp.isValid()) {
        const uint32_t what = s.what;
        if (what & DisplayState::eSurfaceChanged) {
            if (IInterface::asBinder(disp.surface) != IInterface::asBinder(s.surface)) {
                disp.surface = s.surface;
                flags |= eDisplayTransactionNeeded;
            }
        }
        if (what & DisplayState::eLayerStackChanged) {
            if (disp.layerStack != s.layerStack) {
                disp.layerStack = s.layerStack;
                flags |= eDisplayTransactionNeeded;
            }
        }
        if (what & DisplayState::eDisplayProjectionChanged) {
            if (disp.orientation != s.orientation) {
                disp.orientation = s.orientation;
                flags |= eDisplayTransactionNeeded;
            }
            if (disp.frame != s.frame) {
                disp.frame = s.frame;
                flags |= eDisplayTransactionNeeded;
            }
            if (disp.viewport != s.viewport) {
                disp.viewport = s.viewport;
                flags |= eDisplayTransactionNeeded;
            }
        }
        if (what & DisplayState::eDisplaySizeChanged) {
            if (disp.width != s.width) {
                disp.width = s.width;
                flags |= eDisplayTransactionNeeded;
            }
            if (disp.height != s.height) {
                disp.height = s.height;
                flags |= eDisplayTransactionNeeded;
            }
        }
    }
    return flags;
}

uint32_t SurfaceFlinger::setClientStateLocked(
        const sp<Client>& client,
        const layer_state_t& s)
{
    uint32_t flags = 0;
    sp<Layer> layer(client->getLayerUser(s.surface));
    if (layer != 0) {
        const uint32_t what = s.what;
        bool geometryAppliesWithResize =
                what & layer_state_t::eGeometryAppliesWithResize;
        if (what & layer_state_t::ePositionChanged) {
            if (layer->setPosition(s.x, s.y, !geometryAppliesWithResize)) {
                flags |= eTraversalNeeded;
            }
        }
        if (what & layer_state_t::eLayerChanged) {
            // NOTE: index needs to be calculated before we update the state
            const auto& p = layer->getParent();
            if (p == nullptr) {
                ssize_t idx = mCurrentState.layersSortedByZ.indexOf(layer);
                if (layer->setLayer(s.z) && idx >= 0) {
                    mCurrentState.layersSortedByZ.removeAt(idx);
                    mCurrentState.layersSortedByZ.add(layer);
                    // we need traversal (state changed)
                    // AND transaction (list changed)
                    flags |= eTransactionNeeded|eTraversalNeeded;
                }
            } else {
                if (p->setChildLayer(layer, s.z)) {
                    flags |= eTransactionNeeded|eTraversalNeeded;
                }
            }
        }
        if (what & layer_state_t::eRelativeLayerChanged) {
            if (layer->setRelativeLayer(s.relativeLayerHandle, s.z)) {
                flags |= eTransactionNeeded|eTraversalNeeded;
            }
        }
        if (what & layer_state_t::eSizeChanged) {
            if (layer->setSize(s.w, s.h)) {
                flags |= eTraversalNeeded;
            }
        }
        if (what & layer_state_t::eAlphaChanged) {
            if (layer->setAlpha(s.alpha))
                flags |= eTraversalNeeded;
        }
        if (what & layer_state_t::eMatrixChanged) {
            if (layer->setMatrix(s.matrix))
                flags |= eTraversalNeeded;
        }
        if (what & layer_state_t::eTransparentRegionChanged) {
            if (layer->setTransparentRegionHint(s.transparentRegion))
                flags |= eTraversalNeeded;
        }
        if (what & layer_state_t::eFlagsChanged) {
            if (layer->setFlags(s.flags, s.mask))
                flags |= eTraversalNeeded;
        }
        if (what & layer_state_t::eCropChanged) {
            if (layer->setCrop(s.crop, !geometryAppliesWithResize))
                flags |= eTraversalNeeded;
        }
        if (what & layer_state_t::eFinalCropChanged) {
            if (layer->setFinalCrop(s.finalCrop, !geometryAppliesWithResize))
                flags |= eTraversalNeeded;
        }
        if (what & layer_state_t::eLayerStackChanged) {
            ssize_t idx = mCurrentState.layersSortedByZ.indexOf(layer);
            // We only allow setting layer stacks for top level layers,
            // everything else inherits layer stack from its parent.
            if (layer->hasParent()) {
                ALOGE("Attempt to set layer stack on layer with parent (%s) is invalid",
                        layer->getName().string());
            } else if (idx < 0) {
                ALOGE("Attempt to set layer stack on layer without parent (%s) that "
                        "that also does not appear in the top level layer list. Something"
                        " has gone wrong.", layer->getName().string());
            } else if (layer->setLayerStack(s.layerStack)) {
                mCurrentState.layersSortedByZ.removeAt(idx);
                mCurrentState.layersSortedByZ.add(layer);
                // we need traversal (state changed)
                // AND transaction (list changed)
                flags |= eTransactionNeeded|eTraversalNeeded;
            }
        }
        if (what & layer_state_t::eDeferTransaction) {
            if (s.barrierHandle != nullptr) {
                layer->deferTransactionUntil(s.barrierHandle, s.frameNumber);
            } else if (s.barrierGbp != nullptr) {
                const sp<IGraphicBufferProducer>& gbp = s.barrierGbp;
                if (authenticateSurfaceTextureLocked(gbp)) {
                    const auto& otherLayer =
                        (static_cast<MonitoredProducer*>(gbp.get()))->getLayer();
                    layer->deferTransactionUntil(otherLayer, s.frameNumber);
                } else {
                    ALOGE("Attempt to defer transaction to to an"
                            " unrecognized GraphicBufferProducer");
                }
            }
            // We don't trigger a traversal here because if no other state is
            // changed, we don't want this to cause any more work
        }
        if (what & layer_state_t::eReparentChildren) {
            if (layer->reparentChildren(s.reparentHandle)) {
                flags |= eTransactionNeeded|eTraversalNeeded;
            }
        }
        if (what & layer_state_t::eDetachChildren) {
            layer->detachChildren();
        }
        if (what & layer_state_t::eOverrideScalingModeChanged) {
            layer->setOverrideScalingMode(s.overrideScalingMode);
            // We don't trigger a traversal here because if no other state is
            // changed, we don't want this to cause any more work
        }
    }
    return flags;
}

status_t SurfaceFlinger::createLayer(
        const String8& name,
        const sp<Client>& client,
        uint32_t w, uint32_t h, PixelFormat format, uint32_t flags,
        uint32_t windowType, uint32_t ownerUid, sp<IBinder>* handle,
        sp<IGraphicBufferProducer>* gbp, sp<Layer>* parent)
{
    if (int32_t(w|h) < 0) {
        ALOGE("createLayer() failed, w or h is negative (w=%d, h=%d)",
                int(w), int(h));
        return BAD_VALUE;
    }

    status_t result = NO_ERROR;

    sp<Layer> layer;

    String8 uniqueName = getUniqueLayerName(name);

    switch (flags & ISurfaceComposerClient::eFXSurfaceMask) {
        case ISurfaceComposerClient::eFXSurfaceNormal:
            result = createNormalLayer(client,
                    uniqueName, w, h, flags, format,
                    handle, gbp, &layer);
            break;
        case ISurfaceComposerClient::eFXSurfaceDim:
            result = createDimLayer(client,
                    uniqueName, w, h, flags,
                    handle, gbp, &layer);
            break;
        default:
            result = BAD_VALUE;
            break;
    }

    if (result != NO_ERROR) {
        return result;
    }

    layer->setInfo(windowType, ownerUid);

    result = addClientLayer(client, *handle, *gbp, layer, *parent);
    if (result != NO_ERROR) {
        return result;
    }
    mInterceptor.saveSurfaceCreation(layer);

    setTransactionFlags(eTransactionNeeded);
    return result;
}

String8 SurfaceFlinger::getUniqueLayerName(const String8& name)
{
    bool matchFound = true;
    uint32_t dupeCounter = 0;

    // Tack on our counter whether there is a hit or not, so everyone gets a tag
    String8 uniqueName = name + "#" + String8(std::to_string(dupeCounter).c_str());

    // Loop over layers until we're sure there is no matching name
    while (matchFound) {
        matchFound = false;
        mDrawingState.traverseInZOrder([&](Layer* layer) {
            if (layer->getName() == uniqueName) {
                matchFound = true;
                uniqueName = name + "#" + String8(std::to_string(++dupeCounter).c_str());
            }
        });
    }

    ALOGD_IF(dupeCounter > 0, "duplicate layer name: changing %s to %s", name.c_str(), uniqueName.c_str());

    return uniqueName;
}

status_t SurfaceFlinger::createNormalLayer(const sp<Client>& client,
        const String8& name, uint32_t w, uint32_t h, uint32_t flags, PixelFormat& format,
        sp<IBinder>* handle, sp<IGraphicBufferProducer>* gbp, sp<Layer>* outLayer)
{
    // initialize the surfaces
    switch (format) {
    case PIXEL_FORMAT_TRANSPARENT:
    case PIXEL_FORMAT_TRANSLUCENT:
        format = PIXEL_FORMAT_RGBA_8888;
        break;
    case PIXEL_FORMAT_OPAQUE:
        format = PIXEL_FORMAT_RGBX_8888;
        break;
    }

    *outLayer = new Layer(this, client, name, w, h, flags);
    status_t err = (*outLayer)->setBuffers(w, h, format, flags);
    if (err == NO_ERROR) {
        *handle = (*outLayer)->getHandle();
        *gbp = (*outLayer)->getProducer();
    }

    ALOGE_IF(err, "createNormalLayer() failed (%s)", strerror(-err));
    return err;
}

status_t SurfaceFlinger::createDimLayer(const sp<Client>& client,
        const String8& name, uint32_t w, uint32_t h, uint32_t flags,
        sp<IBinder>* handle, sp<IGraphicBufferProducer>* gbp, sp<Layer>* outLayer)
{
    *outLayer = new LayerDim(this, client, name, w, h, flags);
    *handle = (*outLayer)->getHandle();
    *gbp = (*outLayer)->getProducer();
    return NO_ERROR;
}

status_t SurfaceFlinger::onLayerRemoved(const sp<Client>& client, const sp<IBinder>& handle)
{
    // called by a client when it wants to remove a Layer
    status_t err = NO_ERROR;
    sp<Layer> l(client->getLayerUser(handle));
    if (l != NULL) {
        mInterceptor.saveSurfaceDeletion(l);
        err = removeLayer(l);
        ALOGE_IF(err<0 && err != NAME_NOT_FOUND,
                "error removing layer=%p (%s)", l.get(), strerror(-err));
    }
    return err;
}

status_t SurfaceFlinger::onLayerDestroyed(const wp<Layer>& layer)
{
    // called by ~LayerCleaner() when all references to the IBinder (handle)
    // are gone
    sp<Layer> l = layer.promote();
    if (l == nullptr) {
        // The layer has already been removed, carry on
        return NO_ERROR;
    }
    // If we have a parent, then we can continue to live as long as it does.
    return removeLayer(l, true);
}

// ---------------------------------------------------------------------------

void SurfaceFlinger::onInitializeDisplays() {
    // reset screen orientation and use primary layer stack
    Vector<ComposerState> state;
    Vector<DisplayState> displays;
    DisplayState d;
    d.what = DisplayState::eDisplayProjectionChanged |
             DisplayState::eLayerStackChanged;
    d.token = mBuiltinDisplays[DisplayDevice::DISPLAY_PRIMARY];
    d.layerStack = 0;
    d.orientation = DisplayState::eOrientationDefault;
    d.frame.makeInvalid();
    d.viewport.makeInvalid();
    d.width = 0;
    d.height = 0;
    displays.add(d);
    setTransactionState(state, displays, 0);
    setPowerModeInternal(getDisplayDevice(d.token), HWC_POWER_MODE_NORMAL);

    const auto& activeConfig = mHwc->getActiveConfig(HWC_DISPLAY_PRIMARY);
    const nsecs_t period = activeConfig->getVsyncPeriod();
    mAnimFrameTracker.setDisplayRefreshPeriod(period);

    // Use phase of 0 since phase is not known.
    // Use latency of 0, which will snap to the ideal latency.
    setCompositorTimingSnapped(0, period, 0);
}

void SurfaceFlinger::initializeDisplays() {
    class MessageScreenInitialized : public MessageBase {
        SurfaceFlinger* flinger;
    public:
        explicit MessageScreenInitialized(SurfaceFlinger* flinger) : flinger(flinger) { }
        virtual bool handler() {
            flinger->onInitializeDisplays();
            return true;
        }
    };
    sp<MessageBase> msg = new MessageScreenInitialized(this);
    postMessageAsync(msg);  // we may be called from main thread, use async message
}

void SurfaceFlinger::setPowerModeInternal(const sp<DisplayDevice>& hw,
        int mode) {
    ALOGD("Set power mode=%d, type=%d flinger=%p", mode, hw->getDisplayType(),
            this);
    int32_t type = hw->getDisplayType();
    int currentMode = hw->getPowerMode();

    if (mode == currentMode) {
        return;
    }

    hw->setPowerMode(mode);
    if (type >= DisplayDevice::NUM_BUILTIN_DISPLAY_TYPES) {
        ALOGW("Trying to set power mode for virtual display");
        return;
    }

    if (mInterceptor.isEnabled()) {
        Mutex::Autolock _l(mStateLock);
        ssize_t idx = mCurrentState.displays.indexOfKey(hw->getDisplayToken());
        if (idx < 0) {
            ALOGW("Surface Interceptor SavePowerMode: invalid display token");
            return;
        }
        mInterceptor.savePowerModeUpdate(mCurrentState.displays.valueAt(idx).displayId, mode);
    }

    if (currentMode == HWC_POWER_MODE_OFF) {
        // Turn on the display
        getHwComposer().setPowerMode(type, mode);
        if (type == DisplayDevice::DISPLAY_PRIMARY &&
            mode != HWC_POWER_MODE_DOZE_SUSPEND) {
            // FIXME: eventthread only knows about the main display right now
            mEventThread->onScreenAcquired();
            resyncToHardwareVsync(true);
        }

        mVisibleRegionsDirty = true;
        mHasPoweredOff = true;
        repaintEverything();

        struct sched_param param = {0};
        param.sched_priority = 1;
        if (sched_setscheduler(0, SCHED_FIFO, &param) != 0) {
            ALOGW("Couldn't set SCHED_FIFO on display on");
        }
    } else if (mode == HWC_POWER_MODE_OFF) {
        // Turn off the display
        struct sched_param param = {0};
        if (sched_setscheduler(0, SCHED_OTHER, &param) != 0) {
            ALOGW("Couldn't set SCHED_OTHER on display off");
        }

        if (type == DisplayDevice::DISPLAY_PRIMARY) {
            disableHardwareVsync(true); // also cancels any in-progress resync

            // FIXME: eventthread only knows about the main display right now
            mEventThread->onScreenReleased();
        }

        getHwComposer().setPowerMode(type, mode);
        mVisibleRegionsDirty = true;
        // from this point on, SF will stop drawing on this display
    } else if (mode == HWC_POWER_MODE_DOZE ||
               mode == HWC_POWER_MODE_NORMAL) {
        // Update display while dozing
        getHwComposer().setPowerMode(type, mode);
        if (type == DisplayDevice::DISPLAY_PRIMARY) {
            // FIXME: eventthread only knows about the main display right now
            mEventThread->onScreenAcquired();
            resyncToHardwareVsync(true);
        }
    } else if (mode == HWC_POWER_MODE_DOZE_SUSPEND) {
        // Leave display going to doze
        if (type == DisplayDevice::DISPLAY_PRIMARY) {
            disableHardwareVsync(true); // also cancels any in-progress resync
            // FIXME: eventthread only knows about the main display right now
            mEventThread->onScreenReleased();
        }
        getHwComposer().setPowerMode(type, mode);
    } else {
        ALOGE("Attempting to set unknown power mode: %d\n", mode);
        getHwComposer().setPowerMode(type, mode);
    }
}

void SurfaceFlinger::setPowerMode(const sp<IBinder>& display, int mode) {
    class MessageSetPowerMode: public MessageBase {
        SurfaceFlinger& mFlinger;
        sp<IBinder> mDisplay;
        int mMode;
    public:
        MessageSetPowerMode(SurfaceFlinger& flinger,
                const sp<IBinder>& disp, int mode) : mFlinger(flinger),
                    mDisplay(disp) { mMode = mode; }
        virtual bool handler() {
            sp<DisplayDevice> hw(mFlinger.getDisplayDevice(mDisplay));
            if (hw == NULL) {
                ALOGE("Attempt to set power mode = %d for null display %p",
                        mMode, mDisplay.get());
            } else if (hw->getDisplayType() >= DisplayDevice::DISPLAY_VIRTUAL) {
                ALOGW("Attempt to set power mode = %d for virtual display",
                        mMode);
            } else {
                mFlinger.setPowerModeInternal(hw, mMode);
            }
            return true;
        }
    };
    sp<MessageBase> msg = new MessageSetPowerMode(*this, display, mode);
    postMessageSync(msg);
}

// ---------------------------------------------------------------------------

status_t SurfaceFlinger::dump(int fd, const Vector<String16>& args)
{
    String8 result;

    IPCThreadState* ipc = IPCThreadState::self();
    const int pid = ipc->getCallingPid();
    const int uid = ipc->getCallingUid();
    if ((uid != AID_SHELL) &&
            !PermissionCache::checkPermission(sDump, pid, uid)) {
        result.appendFormat("Permission Denial: "
                "can't dump SurfaceFlinger from pid=%d, uid=%d\n", pid, uid);
    } else {
        // Try to get the main lock, but give up after one second
        // (this would indicate SF is stuck, but we want to be able to
        // print something in dumpsys).
        status_t err = mStateLock.timedLock(s2ns(1));
        bool locked = (err == NO_ERROR);
        if (!locked) {
            result.appendFormat(
                    "SurfaceFlinger appears to be unresponsive (%s [%d]), "
                    "dumping anyways (no locks held)\n", strerror(-err), err);
        }

        bool dumpAll = true;
        size_t index = 0;
        size_t numArgs = args.size();
        if (numArgs) {
            if ((index < numArgs) &&
                    (args[index] == String16("--list"))) {
                index++;
                listLayersLocked(args, index, result);
                dumpAll = false;
            }

            if ((index < numArgs) &&
                    (args[index] == String16("--latency"))) {
                index++;
                dumpStatsLocked(args, index, result);
                dumpAll = false;
            }

            if ((index < numArgs) &&
                    (args[index] == String16("--latency-clear"))) {
                index++;
                clearStatsLocked(args, index, result);
                dumpAll = false;
            }

            if ((index < numArgs) &&
                    (args[index] == String16("--dispsync"))) {
                index++;
                mPrimaryDispSync.dump(result);
                dumpAll = false;
            }

            if ((index < numArgs) &&
                    (args[index] == String16("--static-screen"))) {
                index++;
                dumpStaticScreenStats(result);
                dumpAll = false;
            }

            if ((index < numArgs) &&
                    (args[index] == String16("--frame-events"))) {
                index++;
                dumpFrameEventsLocked(result);
                dumpAll = false;
            }

            if ((index < numArgs) && (args[index] == String16("--wide-color"))) {
                index++;
                dumpWideColorInfo(result);
                dumpAll = false;
            }
        }

        if (dumpAll) {
            dumpAllLocked(args, index, result);
        }

        if (locked) {
            mStateLock.unlock();
        }
    }
    write(fd, result.string(), result.size());
    return NO_ERROR;
}

void SurfaceFlinger::listLayersLocked(const Vector<String16>& /* args */,
        size_t& /* index */, String8& result) const
{
    mCurrentState.traverseInZOrder([&](Layer* layer) {
        result.appendFormat("%s\n", layer->getName().string());
    });
}

void SurfaceFlinger::dumpStatsLocked(const Vector<String16>& args, size_t& index,
        String8& result) const
{
    String8 name;
    if (index < args.size()) {
        name = String8(args[index]);
        index++;
    }

    const auto& activeConfig = mHwc->getActiveConfig(HWC_DISPLAY_PRIMARY);
    const nsecs_t period = activeConfig->getVsyncPeriod();
    result.appendFormat("%" PRId64 "\n", period);

    if (name.isEmpty()) {
        mAnimFrameTracker.dumpStats(result);
    } else {
        mCurrentState.traverseInZOrder([&](Layer* layer) {
            if (name == layer->getName()) {
                layer->dumpFrameStats(result);
            }
        });
    }
}

void SurfaceFlinger::clearStatsLocked(const Vector<String16>& args, size_t& index,
        String8& /* result */)
{
    String8 name;
    if (index < args.size()) {
        name = String8(args[index]);
        index++;
    }

    mCurrentState.traverseInZOrder([&](Layer* layer) {
        if (name.isEmpty() || (name == layer->getName())) {
            layer->clearFrameStats();
        }
    });

    mAnimFrameTracker.clearStats();
}

// This should only be called from the main thread.  Otherwise it would need
// the lock and should use mCurrentState rather than mDrawingState.
void SurfaceFlinger::logFrameStats() {
    mDrawingState.traverseInZOrder([&](Layer* layer) {
        layer->logFrameStats();
    });

    mAnimFrameTracker.logAndResetStats(String8("<win-anim>"));
}

void SurfaceFlinger::appendSfConfigString(String8& result) const
{
    result.append(" [sf");
    result.appendFormat(" HAS_CONTEXT_PRIORITY=%d", useContextPriority);

    if (isLayerTripleBufferingDisabled())
        result.append(" DISABLE_TRIPLE_BUFFERING");

    result.appendFormat(" PRESENT_TIME_OFFSET=%" PRId64 , dispSyncPresentTimeOffset);
    result.appendFormat(" FORCE_HWC_FOR_RBG_TO_YUV=%d", useHwcForRgbToYuv);
    result.appendFormat(" MAX_VIRT_DISPLAY_DIM=%" PRIu64, maxVirtualDisplaySize);
    result.appendFormat(" RUNNING_WITHOUT_SYNC_FRAMEWORK=%d", !hasSyncFramework);
    result.appendFormat(" NUM_FRAMEBUFFER_SURFACE_BUFFERS=%" PRId64,
                        maxFrameBufferAcquiredBuffers);
    result.append("]");
}

void SurfaceFlinger::dumpStaticScreenStats(String8& result) const
{
    result.appendFormat("Static screen stats:\n");
    for (size_t b = 0; b < NUM_BUCKETS - 1; ++b) {
        float bucketTimeSec = mFrameBuckets[b] / 1e9;
        float percent = 100.0f *
                static_cast<float>(mFrameBuckets[b]) / mTotalTime;
        result.appendFormat("  < %zd frames: %.3f s (%.1f%%)\n",
                b + 1, bucketTimeSec, percent);
    }
    float bucketTimeSec = mFrameBuckets[NUM_BUCKETS - 1] / 1e9;
    float percent = 100.0f *
            static_cast<float>(mFrameBuckets[NUM_BUCKETS - 1]) / mTotalTime;
    result.appendFormat("  %zd+ frames: %.3f s (%.1f%%)\n",
            NUM_BUCKETS - 1, bucketTimeSec, percent);
}

void SurfaceFlinger::recordBufferingStats(const char* layerName,
        std::vector<OccupancyTracker::Segment>&& history) {
    Mutex::Autolock lock(mBufferingStatsMutex);
    auto& stats = mBufferingStats[layerName];
    for (const auto& segment : history) {
        if (!segment.usedThirdBuffer) {
            stats.twoBufferTime += segment.totalTime;
        }
        if (segment.occupancyAverage < 1.0f) {
            stats.doubleBufferedTime += segment.totalTime;
        } else if (segment.occupancyAverage < 2.0f) {
            stats.tripleBufferedTime += segment.totalTime;
        }
        ++stats.numSegments;
        stats.totalTime += segment.totalTime;
    }
}

void SurfaceFlinger::dumpFrameEventsLocked(String8& result) {
    result.appendFormat("Layer frame timestamps:\n");

    const LayerVector& currentLayers = mCurrentState.layersSortedByZ;
    const size_t count = currentLayers.size();
    for (size_t i=0 ; i<count ; i++) {
        currentLayers[i]->dumpFrameEvents(result);
    }
}

void SurfaceFlinger::dumpBufferingStats(String8& result) const {
    result.append("Buffering stats:\n");
    result.append("  [Layer name] <Active time> <Two buffer> "
            "<Double buffered> <Triple buffered>\n");
    Mutex::Autolock lock(mBufferingStatsMutex);
    typedef std::tuple<std::string, float, float, float> BufferTuple;
    std::map<float, BufferTuple, std::greater<float>> sorted;
    for (const auto& statsPair : mBufferingStats) {
        const char* name = statsPair.first.c_str();
        const BufferingStats& stats = statsPair.second;
        if (stats.numSegments == 0) {
            continue;
        }
        float activeTime = ns2ms(stats.totalTime) / 1000.0f;
        float twoBufferRatio = static_cast<float>(stats.twoBufferTime) /
                stats.totalTime;
        float doubleBufferRatio = static_cast<float>(
                stats.doubleBufferedTime) / stats.totalTime;
        float tripleBufferRatio = static_cast<float>(
                stats.tripleBufferedTime) / stats.totalTime;
        sorted.insert({activeTime, {name, twoBufferRatio,
                doubleBufferRatio, tripleBufferRatio}});
    }
    for (const auto& sortedPair : sorted) {
        float activeTime = sortedPair.first;
        const BufferTuple& values = sortedPair.second;
        result.appendFormat("  [%s] %.2f %.3f %.3f %.3f\n",
                std::get<0>(values).c_str(), activeTime,
                std::get<1>(values), std::get<2>(values),
                std::get<3>(values));
    }
    result.append("\n");
}

void SurfaceFlinger::dumpWideColorInfo(String8& result) const {
    result.appendFormat("hasWideColorDisplay: %d\n", hasWideColorDisplay);

    // TODO: print out if wide-color mode is active or not

    for (size_t d = 0; d < mDisplays.size(); d++) {
        const sp<const DisplayDevice>& displayDevice(mDisplays[d]);
        int32_t hwcId = displayDevice->getHwcDisplayId();
        if (hwcId == DisplayDevice::DISPLAY_ID_INVALID) {
            continue;
        }

        result.appendFormat("Display %d color modes:\n", hwcId);
        std::vector<android_color_mode_t> modes = getHwComposer().getColorModes(hwcId);
        for (auto&& mode : modes) {
            result.appendFormat("    %s (%d)\n", decodeColorMode(mode).c_str(), mode);
        }

        android_color_mode_t currentMode = displayDevice->getActiveColorMode();
        result.appendFormat("    Current color mode: %s (%d)\n",
                            decodeColorMode(currentMode).c_str(), currentMode);
    }
    result.append("\n");
}

void SurfaceFlinger::dumpAllLocked(const Vector<String16>& args, size_t& index,
        String8& result) const
{
    bool colorize = false;
    if (index < args.size()
            && (args[index] == String16("--color"))) {
        colorize = true;
        index++;
    }

    Colorizer colorizer(colorize);

    // figure out if we're stuck somewhere
    const nsecs_t now = systemTime();
    const nsecs_t inSwapBuffers(mDebugInSwapBuffers);
    const nsecs_t inTransaction(mDebugInTransaction);
    nsecs_t inSwapBuffersDuration = (inSwapBuffers) ? now-inSwapBuffers : 0;
    nsecs_t inTransactionDuration = (inTransaction) ? now-inTransaction : 0;

    /*
     * Dump library configuration.
     */

    colorizer.bold(result);
    result.append("Build configuration:");
    colorizer.reset(result);
    appendSfConfigString(result);
    appendUiConfigString(result);
    appendGuiConfigString(result);
    result.append("\n");

    result.append("\nWide-Color information:\n");
    dumpWideColorInfo(result);

    colorizer.bold(result);
    result.append("Sync configuration: ");
    colorizer.reset(result);
    result.append(SyncFeatures::getInstance().toString());
    result.append("\n");

    const auto& activeConfig = mHwc->getActiveConfig(HWC_DISPLAY_PRIMARY);

    colorizer.bold(result);
    result.append("DispSync configuration: ");
    colorizer.reset(result);
    result.appendFormat("app phase %" PRId64 " ns, sf phase %" PRId64 " ns, "
            "present offset %" PRId64 " ns (refresh %" PRId64 " ns)",
        vsyncPhaseOffsetNs, sfVsyncPhaseOffsetNs,
        dispSyncPresentTimeOffset, activeConfig->getVsyncPeriod());
    result.append("\n");

    // Dump static screen stats
    result.append("\n");
    dumpStaticScreenStats(result);
    result.append("\n");

    dumpBufferingStats(result);

    /*
     * Dump the visible layer list
     */
    colorizer.bold(result);
    result.appendFormat("Visible layers (count = %zu)\n", mNumLayers);
    colorizer.reset(result);
    mCurrentState.traverseInZOrder([&](Layer* layer) {
        layer->dump(result, colorizer);
    });

    /*
     * Dump Display state
     */

    colorizer.bold(result);
    result.appendFormat("Displays (%zu entries)\n", mDisplays.size());
    colorizer.reset(result);
    for (size_t dpy=0 ; dpy<mDisplays.size() ; dpy++) {
        const sp<const DisplayDevice>& hw(mDisplays[dpy]);
        hw->dump(result);
    }

    /*
     * Dump SurfaceFlinger global state
     */

    colorizer.bold(result);
    result.append("SurfaceFlinger global state:\n");
    colorizer.reset(result);

    HWComposer& hwc(getHwComposer());
    sp<const DisplayDevice> hw(getDefaultDisplayDeviceLocked());

    colorizer.bold(result);
    result.appendFormat("EGL implementation : %s\n",
            eglQueryStringImplementationANDROID(mEGLDisplay, EGL_VERSION));
    colorizer.reset(result);
    result.appendFormat("%s\n",
            eglQueryStringImplementationANDROID(mEGLDisplay, EGL_EXTENSIONS));

    mRenderEngine->dump(result);

    hw->undefinedRegion.dump(result, "undefinedRegion");
    result.appendFormat("  orientation=%d, isDisplayOn=%d\n",
            hw->getOrientation(), hw->isDisplayOn());
    result.appendFormat(
            "  last eglSwapBuffers() time: %f us\n"
            "  last transaction time     : %f us\n"
            "  transaction-flags         : %08x\n"
            "  refresh-rate              : %f fps\n"
            "  x-dpi                     : %f\n"
            "  y-dpi                     : %f\n"
            "  gpu_to_cpu_unsupported    : %d\n"
            ,
            mLastSwapBufferTime/1000.0,
            mLastTransactionTime/1000.0,
            mTransactionFlags,
            1e9 / activeConfig->getVsyncPeriod(),
            activeConfig->getDpiX(),
            activeConfig->getDpiY(),
            !mGpuToCpuSupported);

    result.appendFormat("  eglSwapBuffers time: %f us\n",
            inSwapBuffersDuration/1000.0);

    result.appendFormat("  transaction time: %f us\n",
            inTransactionDuration/1000.0);

    /*
     * VSYNC state
     */
    mEventThread->dump(result);
    result.append("\n");

    /*
     * HWC layer minidump
     */
    for (size_t d = 0; d < mDisplays.size(); d++) {
        const sp<const DisplayDevice>& displayDevice(mDisplays[d]);
        int32_t hwcId = displayDevice->getHwcDisplayId();
        if (hwcId == DisplayDevice::DISPLAY_ID_INVALID) {
            continue;
        }

        result.appendFormat("Display %d HWC layers:\n", hwcId);
        Layer::miniDumpHeader(result);
        mCurrentState.traverseInZOrder([&](Layer* layer) {
            layer->miniDump(result, hwcId);
        });
        result.append("\n");
    }

    /*
     * Dump HWComposer state
     */
    colorizer.bold(result);
    result.append("h/w composer state:\n");
    colorizer.reset(result);
    bool hwcDisabled = mDebugDisableHWC || mDebugRegion;
    result.appendFormat("  h/w composer %s\n",
            hwcDisabled ? "disabled" : "enabled");
    hwc.dump(result);

    /*
     * Dump gralloc state
     */
    const GraphicBufferAllocator& alloc(GraphicBufferAllocator::get());
    alloc.dump(result);

    /*
     * Dump VrFlinger state if in use.
     */
    if (mVrFlingerRequestsDisplay && mVrFlinger) {
        result.append("VrFlinger state:\n");
        result.append(mVrFlinger->Dump().c_str());
        result.append("\n");
    }
}

const Vector< sp<Layer> >&
SurfaceFlinger::getLayerSortedByZForHwcDisplay(int id) {
    // Note: mStateLock is held here
    wp<IBinder> dpy;
    for (size_t i=0 ; i<mDisplays.size() ; i++) {
        if (mDisplays.valueAt(i)->getHwcDisplayId() == id) {
            dpy = mDisplays.keyAt(i);
            break;
        }
    }
    if (dpy == NULL) {
        ALOGE("getLayerSortedByZForHwcDisplay: invalid hwc display id %d", id);
        // Just use the primary display so we have something to return
        dpy = getBuiltInDisplay(DisplayDevice::DISPLAY_PRIMARY);
    }
    return getDisplayDeviceLocked(dpy)->getVisibleLayersSortedByZ();
}

bool SurfaceFlinger::startDdmConnection()
{
    void* libddmconnection_dso =
            dlopen("libsurfaceflinger_ddmconnection.so", RTLD_NOW);
    if (!libddmconnection_dso) {
        return false;
    }
    void (*DdmConnection_start)(const char* name);
    DdmConnection_start =
            (decltype(DdmConnection_start))dlsym(libddmconnection_dso, "DdmConnection_start");
    if (!DdmConnection_start) {
        dlclose(libddmconnection_dso);
        return false;
    }
    (*DdmConnection_start)(getServiceName());
    return true;
}

status_t SurfaceFlinger::CheckTransactCodeCredentials(uint32_t code) {
    switch (code) {
        case CREATE_CONNECTION:
        case CREATE_DISPLAY:
        case BOOT_FINISHED:
        case CLEAR_ANIMATION_FRAME_STATS:
        case GET_ANIMATION_FRAME_STATS:
        case SET_POWER_MODE:
        case GET_HDR_CAPABILITIES:
        {
            // codes that require permission check
            IPCThreadState* ipc = IPCThreadState::self();
            const int pid = ipc->getCallingPid();
            const int uid = ipc->getCallingUid();
            if ((uid != AID_GRAPHICS && uid != AID_SYSTEM) &&
                    !PermissionCache::checkPermission(sAccessSurfaceFlinger, pid, uid)) {
                ALOGE("Permission Denial: can't access SurfaceFlinger pid=%d, uid=%d", pid, uid);
                return PERMISSION_DENIED;
            }
            break;
        }
        /*
         * Calling setTransactionState is safe, because you need to have been
         * granted a reference to Client* and Handle* to do anything with it.
         *
         * Creating a scoped connection is safe, as per discussion in ISurfaceComposer.h
         */
        case SET_TRANSACTION_STATE:
        case CREATE_SCOPED_CONNECTION:
        {
            return OK;
        }
        case CAPTURE_SCREEN:
        {
            // codes that require permission check
            IPCThreadState* ipc = IPCThreadState::self();
            const int pid = ipc->getCallingPid();
            const int uid = ipc->getCallingUid();
            if ((uid != AID_GRAPHICS) &&
                    !PermissionCache::checkPermission(sReadFramebuffer, pid, uid)) {
                ALOGE("Permission Denial: can't read framebuffer pid=%d, uid=%d", pid, uid);
                return PERMISSION_DENIED;
            }
            break;
        }
    }
    return OK;
}

status_t SurfaceFlinger::onTransact(
    uint32_t code, const Parcel& data, Parcel* reply, uint32_t flags)
{
    status_t credentialCheck = CheckTransactCodeCredentials(code);
    if (credentialCheck != OK) {
        return credentialCheck;
    }

    status_t err = BnSurfaceComposer::onTransact(code, data, reply, flags);
    if (err == UNKNOWN_TRANSACTION || err == PERMISSION_DENIED) {
        CHECK_INTERFACE(ISurfaceComposer, data, reply);
        IPCThreadState* ipc = IPCThreadState::self();
        const int uid = ipc->getCallingUid();
        if (CC_UNLIKELY(uid != AID_SYSTEM
                && !PermissionCache::checkCallingPermission(sHardwareTest))) {
            const int pid = ipc->getCallingPid();
            ALOGE("Permission Denial: "
                    "can't access SurfaceFlinger pid=%d, uid=%d", pid, uid);
            return PERMISSION_DENIED;
        }
        int n;
        switch (code) {
            case 1000: // SHOW_CPU, NOT SUPPORTED ANYMORE
            case 1001: // SHOW_FPS, NOT SUPPORTED ANYMORE
                return NO_ERROR;
            case 1002:  // SHOW_UPDATES
                n = data.readInt32();
                mDebugRegion = n ? n : (mDebugRegion ? 0 : 1);
                invalidateHwcGeometry();
                repaintEverything();
                return NO_ERROR;
            case 1004:{ // repaint everything
                repaintEverything();
                return NO_ERROR;
            }
            case 1005:{ // force transaction
                setTransactionFlags(
                        eTransactionNeeded|
                        eDisplayTransactionNeeded|
                        eTraversalNeeded);
                return NO_ERROR;
            }
            case 1006:{ // send empty update
                signalRefresh();
                return NO_ERROR;
            }
            case 1008:  // toggle use of hw composer
                n = data.readInt32();
                mDebugDisableHWC = n ? 1 : 0;
                invalidateHwcGeometry();
                repaintEverything();
                return NO_ERROR;
            case 1009:  // toggle use of transform hint
                n = data.readInt32();
                mDebugDisableTransformHint = n ? 1 : 0;
                invalidateHwcGeometry();
                repaintEverything();
                return NO_ERROR;
            case 1010:  // interrogate.
                reply->writeInt32(0);
                reply->writeInt32(0);
                reply->writeInt32(mDebugRegion);
                reply->writeInt32(0);
                reply->writeInt32(mDebugDisableHWC);
                return NO_ERROR;
            case 1013: {
                sp<const DisplayDevice> hw(getDefaultDisplayDevice());
                reply->writeInt32(hw->getPageFlipCount());
                return NO_ERROR;
            }
            case 1014: {
                // daltonize
                n = data.readInt32();
                switch (n % 10) {
                    case 1:
                        mDaltonizer.setType(ColorBlindnessType::Protanomaly);
                        break;
                    case 2:
                        mDaltonizer.setType(ColorBlindnessType::Deuteranomaly);
                        break;
                    case 3:
                        mDaltonizer.setType(ColorBlindnessType::Tritanomaly);
                        break;
                    default:
                        mDaltonizer.setType(ColorBlindnessType::None);
                        break;
                }
                if (n >= 10) {
                    mDaltonizer.setMode(ColorBlindnessMode::Correction);
                } else {
                    mDaltonizer.setMode(ColorBlindnessMode::Simulation);
                }
                invalidateHwcGeometry();
                repaintEverything();
                return NO_ERROR;
            }
            case 1015: {
                // apply a color matrix
                n = data.readInt32();
                if (n) {
                    // color matrix is sent as a column-major mat4 matrix
                    for (size_t i = 0 ; i < 4; i++) {
                        for (size_t j = 0; j < 4; j++) {
                            mColorMatrix[i][j] = data.readFloat();
                        }
                    }
                } else {
                    mColorMatrix = mat4();
                }

                // Check that supplied matrix's last row is {0,0,0,1} so we can avoid
                // the division by w in the fragment shader
                float4 lastRow(transpose(mColorMatrix)[3]);
                if (any(greaterThan(abs(lastRow - float4{0, 0, 0, 1}), float4{1e-4f}))) {
                    ALOGE("The color transform's last row must be (0, 0, 0, 1)");
                }

                invalidateHwcGeometry();
                repaintEverything();
                return NO_ERROR;
            }
            // This is an experimental interface
            // Needs to be shifted to proper binder interface when we productize
            case 1016: {
                n = data.readInt32();
                mPrimaryDispSync.setRefreshSkipCount(n);
                return NO_ERROR;
            }
            case 1017: {
                n = data.readInt32();
                mForceFullDamage = static_cast<bool>(n);
                return NO_ERROR;
            }
            case 1018: { // Modify Choreographer's phase offset
                n = data.readInt32();
                mEventThread->setPhaseOffset(static_cast<nsecs_t>(n));
                return NO_ERROR;
            }
            case 1019: { // Modify SurfaceFlinger's phase offset
                n = data.readInt32();
                mSFEventThread->setPhaseOffset(static_cast<nsecs_t>(n));
                return NO_ERROR;
            }
            case 1020: { // Layer updates interceptor
                n = data.readInt32();
                if (n) {
                    ALOGV("Interceptor enabled");
                    mInterceptor.enable(mDrawingState.layersSortedByZ, mDrawingState.displays);
                }
                else{
                    ALOGV("Interceptor disabled");
                    mInterceptor.disable();
                }
                return NO_ERROR;
            }
            case 1021: { // Disable HWC virtual displays
                n = data.readInt32();
                mUseHwcVirtualDisplays = !n;
                return NO_ERROR;
            }
            case 1022: { // Set saturation boost
                mSaturation = std::max(0.0f, std::min(data.readFloat(), 2.0f));

                invalidateHwcGeometry();
                repaintEverything();
                return NO_ERROR;
            }
        }
    }
    return err;
}

void SurfaceFlinger::repaintEverything() {
    android_atomic_or(1, &mRepaintEverything);
    signalTransaction();
}

// Checks that the requested width and height are valid and updates them to the display dimensions
// if they are set to 0
static status_t updateDimensionsLocked(const sp<const DisplayDevice>& displayDevice,
                                       Transform::orientation_flags rotation,
                                       uint32_t* requestedWidth, uint32_t* requestedHeight) {
    // get screen geometry
    uint32_t displayWidth = displayDevice->getWidth();
    uint32_t displayHeight = displayDevice->getHeight();

    if (rotation & Transform::ROT_90) {
        std::swap(displayWidth, displayHeight);
    }

    if ((*requestedWidth > displayWidth) || (*requestedHeight > displayHeight)) {
        ALOGE("size mismatch (%d, %d) > (%d, %d)",
                *requestedWidth, *requestedHeight, displayWidth, displayHeight);
        return BAD_VALUE;
    }

    if (*requestedWidth == 0) {
        *requestedWidth = displayWidth;
    }
    if (*requestedHeight == 0) {
        *requestedHeight = displayHeight;
    }

    return NO_ERROR;
}

// A simple RAII class to disconnect from an ANativeWindow* when it goes out of scope
class WindowDisconnector {
public:
    WindowDisconnector(ANativeWindow* window, int api) : mWindow(window), mApi(api) {}
    ~WindowDisconnector() {
        native_window_api_disconnect(mWindow, mApi);
    }

private:
    ANativeWindow* mWindow;
    const int mApi;
};

static status_t getWindowBuffer(ANativeWindow* window, uint32_t requestedWidth,
                                uint32_t requestedHeight, bool hasWideColorDisplay,
                                bool renderEngineUsesWideColor, ANativeWindowBuffer** outBuffer) {
    const uint32_t usage = GRALLOC_USAGE_SW_READ_OFTEN | GRALLOC_USAGE_SW_WRITE_OFTEN |
            GRALLOC_USAGE_HW_RENDER | GRALLOC_USAGE_HW_TEXTURE;

    int err = 0;
    err = native_window_set_buffers_dimensions(window, requestedWidth, requestedHeight);
    err |= native_window_set_scaling_mode(window, NATIVE_WINDOW_SCALING_MODE_SCALE_TO_WINDOW);
    err |= native_window_set_buffers_format(window, HAL_PIXEL_FORMAT_RGBA_8888);
    err |= native_window_set_usage(window, usage);

    if (hasWideColorDisplay) {
        err |= native_window_set_buffers_data_space(window,
                                                    renderEngineUsesWideColor
                                                            ? HAL_DATASPACE_DISPLAY_P3
                                                            : HAL_DATASPACE_V0_SRGB);
    }

    if (err != NO_ERROR) {
        return BAD_VALUE;
    }

    /* TODO: Once we have the sync framework everywhere this can use
     * server-side waits on the fence that dequeueBuffer returns.
     */
    err = native_window_dequeue_buffer_and_wait(window, outBuffer);
    if (err != NO_ERROR) {
        return err;
    }

    return NO_ERROR;
}

status_t SurfaceFlinger::captureScreen(const sp<IBinder>& display,
        const sp<IGraphicBufferProducer>& producer,
        Rect sourceCrop, uint32_t reqWidth, uint32_t reqHeight,
        int32_t minLayerZ, int32_t maxLayerZ,
        bool useIdentityTransform, ISurfaceComposer::Rotation rotation) {
    ATRACE_CALL();

    if (CC_UNLIKELY(display == 0))
        return BAD_VALUE;

    if (CC_UNLIKELY(producer == 0))
        return BAD_VALUE;

    // if we have secure windows on this display, never allow the screen capture
    // unless the producer interface is local (i.e.: we can take a screenshot for
    // ourselves).
    bool isLocalScreenshot = IInterface::asBinder(producer)->localBinder();

    // Convert to surfaceflinger's internal rotation type.
    Transform::orientation_flags rotationFlags;
    switch (rotation) {
        case ISurfaceComposer::eRotateNone:
            rotationFlags = Transform::ROT_0;
            break;
        case ISurfaceComposer::eRotate90:
            rotationFlags = Transform::ROT_90;
            break;
        case ISurfaceComposer::eRotate180:
            rotationFlags = Transform::ROT_180;
            break;
        case ISurfaceComposer::eRotate270:
            rotationFlags = Transform::ROT_270;
            break;
        default:
            rotationFlags = Transform::ROT_0;
            ALOGE("Invalid rotation passed to captureScreen(): %d\n", rotation);
            break;
    }

    { // Autolock scope
        Mutex::Autolock lock(mStateLock);
        sp<const DisplayDevice> displayDevice(getDisplayDeviceLocked(display));
        updateDimensionsLocked(displayDevice, rotationFlags, &reqWidth, &reqHeight);
    }

    // create a surface (because we're a producer, and we need to
    // dequeue/queue a buffer)
    sp<Surface> surface = new Surface(producer, false);

    // Put the screenshot Surface into async mode so that
    // Layer::headFenceHasSignaled will always return true and we'll latch the
    // first buffer regardless of whether or not its acquire fence has
    // signaled. This is needed to avoid a race condition in the rotation
    // animation. See b/30209608
    surface->setAsyncMode(true);

    ANativeWindow* window = surface.get();

    status_t result = native_window_api_connect(window, NATIVE_WINDOW_API_EGL);
    if (result != NO_ERROR) {
        return result;
    }
    WindowDisconnector disconnector(window, NATIVE_WINDOW_API_EGL);

    ANativeWindowBuffer* buffer = nullptr;
    result = getWindowBuffer(window, reqWidth, reqHeight, hasWideColorDisplay,
                                      getRenderEngine().usesWideColor(), &buffer);
    if (result != NO_ERROR) {
        return result;
    }

    // This mutex protects syncFd and captureResult for communication of the return values from the
    // main thread back to this Binder thread
    std::mutex captureMutex;
    std::condition_variable captureCondition;
    std::unique_lock<std::mutex> captureLock(captureMutex);
    int syncFd = -1;
    std::optional<status_t> captureResult;

    sp<LambdaMessage> message = new LambdaMessage([&]() {
        // If there is a refresh pending, bug out early and tell the binder thread to try again
        // after the refresh.
        if (mRefreshPending) {
            ATRACE_NAME("Skipping screenshot for now");
            std::unique_lock<std::mutex> captureLock(captureMutex);
            captureResult = std::make_optional<status_t>(EAGAIN);
            captureCondition.notify_one();
            return;
        }

        status_t result = NO_ERROR;
        int fd = -1;
        {
            Mutex::Autolock _l(mStateLock);
            sp<const DisplayDevice> device(getDisplayDeviceLocked(display));
            result = captureScreenImplLocked(device, buffer, sourceCrop, reqWidth, reqHeight,
                                             minLayerZ, maxLayerZ, useIdentityTransform,
                                             rotationFlags, isLocalScreenshot, &fd);
        }

        {
            std::unique_lock<std::mutex> captureLock(captureMutex);
            syncFd = fd;
            captureResult = std::make_optional<status_t>(result);
            captureCondition.notify_one();
        }
    });

    result = postMessageAsync(message);
    if (result == NO_ERROR) {
        captureCondition.wait(captureLock, [&]() { return captureResult; });
        while (*captureResult == EAGAIN) {
            captureResult.reset();
            result = postMessageAsync(message);
            if (result != NO_ERROR) {
                return result;
            }
            captureCondition.wait(captureLock, [&]() { return captureResult; });
        }
        result = *captureResult;
    }

    if (result == NO_ERROR) {
        // queueBuffer takes ownership of syncFd
        result = window->queueBuffer(window, buffer, syncFd);
    }

    return result;
}


void SurfaceFlinger::renderScreenImplLocked(
        const sp<const DisplayDevice>& hw,
        Rect sourceCrop, uint32_t reqWidth, uint32_t reqHeight,
        int32_t minLayerZ, int32_t maxLayerZ,
        bool yswap, bool useIdentityTransform, Transform::orientation_flags rotation)
{
    ATRACE_CALL();
    RenderEngine& engine(getRenderEngine());

    // get screen geometry
    const int32_t hw_w = hw->getWidth();
    const int32_t hw_h = hw->getHeight();
    const bool filtering = static_cast<int32_t>(reqWidth) != hw_w ||
                           static_cast<int32_t>(reqHeight) != hw_h;

    // if a default or invalid sourceCrop is passed in, set reasonable values
    if (sourceCrop.width() == 0 || sourceCrop.height() == 0 ||
            !sourceCrop.isValid()) {
        sourceCrop.setLeftTop(Point(0, 0));
        sourceCrop.setRightBottom(Point(hw_w, hw_h));
    }

    // ensure that sourceCrop is inside screen
    if (sourceCrop.left < 0) {
        ALOGE("Invalid crop rect: l = %d (< 0)", sourceCrop.left);
    }
    if (sourceCrop.right > hw_w) {
        ALOGE("Invalid crop rect: r = %d (> %d)", sourceCrop.right, hw_w);
    }
    if (sourceCrop.top < 0) {
        ALOGE("Invalid crop rect: t = %d (< 0)", sourceCrop.top);
    }
    if (sourceCrop.bottom > hw_h) {
        ALOGE("Invalid crop rect: b = %d (> %d)", sourceCrop.bottom, hw_h);
    }

#ifdef USE_HWC2
     engine.setWideColor(hw->getWideColorSupport());
     engine.setColorMode(hw->getActiveColorMode());
#endif

    // make sure to clear all GL error flags
    engine.checkErrors();

    // set-up our viewport
    engine.setViewportAndProjection(
        reqWidth, reqHeight, sourceCrop, hw_h, yswap, rotation);
    engine.disableTexturing();

    // redraw the screen entirely...
    engine.clearWithColor(0, 0, 0, 1);

    // We loop through the first level of layers without traversing,
    // as we need to interpret min/max layer Z in the top level Z space.
    for (const auto& layer : mDrawingState.layersSortedByZ) {
        if (layer->getLayerStack() != hw->getLayerStack()) {
            continue;
        }
        const Layer::State& state(layer->getDrawingState());
        if (state.z < minLayerZ || state.z > maxLayerZ) {
            continue;
        }
        layer->traverseInZOrder(LayerVector::StateSet::Drawing, [&](Layer* layer) {
            if (!layer->isVisible()) {
                return;
            }
            if (filtering) layer->setFiltering(true);
            layer->draw(hw, useIdentityTransform);
            if (filtering) layer->setFiltering(false);
        });
    }

    hw->setViewportAndProjection();
}

// A simple RAII class that holds an EGLImage and destroys it either:
//   a) When the destroy() method is called
//   b) When the object goes out of scope
class ImageHolder {
public:
    ImageHolder(EGLDisplay display, EGLImageKHR image) : mDisplay(display), mImage(image) {}
    ~ImageHolder() { destroy(); }

    void destroy() {
        if (mImage != EGL_NO_IMAGE_KHR) {
            eglDestroyImageKHR(mDisplay, mImage);
            mImage = EGL_NO_IMAGE_KHR;
        }
    }

private:
    const EGLDisplay mDisplay;
    EGLImageKHR mImage;
};

status_t SurfaceFlinger::captureScreenImplLocked(const sp<const DisplayDevice>& hw,
                                                 ANativeWindowBuffer* buffer, Rect sourceCrop,
                                                 uint32_t reqWidth, uint32_t reqHeight,
                                                 int32_t minLayerZ, int32_t maxLayerZ,
                                                 bool useIdentityTransform,
                                                 Transform::orientation_flags rotation,
                                                 bool isLocalScreenshot, int* outSyncFd) {
    ATRACE_CALL();

    bool secureLayerIsVisible = false;
    for (const auto& layer : mDrawingState.layersSortedByZ) {
        const Layer::State& state(layer->getDrawingState());
        if ((layer->getLayerStack() != hw->getLayerStack()) ||
                (state.z < minLayerZ || state.z > maxLayerZ)) {
            continue;
        }
        layer->traverseInZOrder(LayerVector::StateSet::Drawing, [&](Layer *layer) {
            secureLayerIsVisible = secureLayerIsVisible || (layer->isVisible() &&
                    layer->isSecure());
        });
    }

    if (!isLocalScreenshot && secureLayerIsVisible) {
        ALOGW("FB is protected: PERMISSION_DENIED");
        return PERMISSION_DENIED;
    }

    int syncFd = -1;
    // create an EGLImage from the buffer so we can later
    // turn it into a texture
    EGLImageKHR image = eglCreateImageKHR(mEGLDisplay, EGL_NO_CONTEXT,
            EGL_NATIVE_BUFFER_ANDROID, buffer, NULL);
    if (image == EGL_NO_IMAGE_KHR) {
        return BAD_VALUE;
    }

    // This will automatically destroy the image if we return before calling its destroy method
    ImageHolder imageHolder(mEGLDisplay, image);

    // this binds the given EGLImage as a framebuffer for the
    // duration of this scope.
    RenderEngine::BindImageAsFramebuffer imageBond(getRenderEngine(), image);
    if (imageBond.getStatus() != NO_ERROR) {
        ALOGE("got GL_FRAMEBUFFER_COMPLETE_OES error while taking screenshot");
        return INVALID_OPERATION;
    }

    // this will in fact render into our dequeued buffer
    // via an FBO, which means we didn't have to create
    // an EGLSurface and therefore we're not
    // dependent on the context's EGLConfig.
    renderScreenImplLocked(
        hw, sourceCrop, reqWidth, reqHeight, minLayerZ, maxLayerZ, true,
        useIdentityTransform, rotation);

    // Attempt to create a sync khr object that can produce a sync point. If that
    // isn't available, create a non-dupable sync object in the fallback path and
    // wait on it directly.
    EGLSyncKHR sync = EGL_NO_SYNC_KHR;
    if (!DEBUG_SCREENSHOTS) {
       sync = eglCreateSyncKHR(mEGLDisplay, EGL_SYNC_NATIVE_FENCE_ANDROID, NULL);
       // native fence fd will not be populated until flush() is done.
       getRenderEngine().flush();
    }

    if (sync != EGL_NO_SYNC_KHR) {
        // get the sync fd
        syncFd = eglDupNativeFenceFDANDROID(mEGLDisplay, sync);
        if (syncFd == EGL_NO_NATIVE_FENCE_FD_ANDROID) {
            ALOGW("captureScreen: failed to dup sync khr object");
            syncFd = -1;
        }
        eglDestroySyncKHR(mEGLDisplay, sync);
    } else {
        // fallback path
        sync = eglCreateSyncKHR(mEGLDisplay, EGL_SYNC_FENCE_KHR, NULL);
        if (sync != EGL_NO_SYNC_KHR) {
            EGLint result = eglClientWaitSyncKHR(mEGLDisplay, sync,
                EGL_SYNC_FLUSH_COMMANDS_BIT_KHR, 2000000000 /*2 sec*/);
            EGLint eglErr = eglGetError();
            if (result == EGL_TIMEOUT_EXPIRED_KHR) {
                ALOGW("captureScreen: fence wait timed out");
            } else {
                ALOGW_IF(eglErr != EGL_SUCCESS,
                        "captureScreen: error waiting on EGL fence: %#x", eglErr);
            }
            eglDestroySyncKHR(mEGLDisplay, sync);
        } else {
            ALOGW("captureScreen: error creating EGL fence: %#x", eglGetError());
        }
    }
    *outSyncFd = syncFd;

    if (DEBUG_SCREENSHOTS) {
        uint32_t* pixels = new uint32_t[reqWidth*reqHeight];
        getRenderEngine().readPixels(0, 0, reqWidth, reqHeight, pixels);
        checkScreenshot(reqWidth, reqHeight, reqWidth, pixels,
                hw, minLayerZ, maxLayerZ);
        delete [] pixels;
    }

    // destroy our image
    imageHolder.destroy();

    return NO_ERROR;
}

void SurfaceFlinger::checkScreenshot(size_t w, size_t s, size_t h, void const* vaddr,
        const sp<const DisplayDevice>& hw, int32_t minLayerZ, int32_t maxLayerZ) {
    if (DEBUG_SCREENSHOTS) {
        for (size_t y=0 ; y<h ; y++) {
            uint32_t const * p = (uint32_t const *)vaddr + y*s;
            for (size_t x=0 ; x<w ; x++) {
                if (p[x] != 0xFF000000) return;
            }
        }
        ALOGE("*** we just took a black screenshot ***\n"
                "requested minz=%d, maxz=%d, layerStack=%d",
                minLayerZ, maxLayerZ, hw->getLayerStack());

        size_t i = 0;
        for (const auto& layer : mDrawingState.layersSortedByZ) {
            const Layer::State& state(layer->getDrawingState());
            if (layer->getLayerStack() == hw->getLayerStack() && state.z >= minLayerZ &&
                    state.z <= maxLayerZ) {
                layer->traverseInZOrder(LayerVector::StateSet::Drawing, [&](Layer* layer) {
                    ALOGE("%c index=%zu, name=%s, layerStack=%d, z=%d, visible=%d, flags=%x, alpha=%.3f",
                            layer->isVisible() ? '+' : '-',
                            i, layer->getName().string(), layer->getLayerStack(), state.z,
                            layer->isVisible(), state.flags, state.alpha);
                    i++;
                });
            }
        }
    }
}

// ---------------------------------------------------------------------------

void SurfaceFlinger::State::traverseInZOrder(const LayerVector::Visitor& visitor) const {
    layersSortedByZ.traverseInZOrder(stateSet, visitor);
}

void SurfaceFlinger::State::traverseInReverseZOrder(const LayerVector::Visitor& visitor) const {
    layersSortedByZ.traverseInReverseZOrder(stateSet, visitor);
}

}; // namespace android


#if defined(__gl_h_)
#error "don't include gl/gl.h in this file"
#endif

#if defined(__gl2_h_)
#error "don't include gl2/gl2.h in this file"
#endif<|MERGE_RESOLUTION|>--- conflicted
+++ resolved
@@ -375,12 +375,6 @@
     LOG_EVENT_LONG(LOGTAG_SF_STOP_BOOTANIM,
                    ns2ms(systemTime(SYSTEM_TIME_MONOTONIC)));
 
-<<<<<<< HEAD
-    sp<LambdaMessage> readProperties = new LambdaMessage([&]() {
-        readPersistentProperties();
-    });
-    postMessageAsync(readProperties);
-=======
     sp<LambdaMessage> bootFinished = new LambdaMessage([&]() {
         mBootFinished = true;
 
@@ -394,7 +388,6 @@
 #endif
     });
     postMessageAsync(bootFinished);
->>>>>>> 42d6d5c8
 }
 
 void SurfaceFlinger::deleteTextureAsync(uint32_t texture) {
