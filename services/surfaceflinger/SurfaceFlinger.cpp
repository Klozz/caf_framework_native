--- conflicted
+++ resolved
@@ -1915,127 +1915,6 @@
 void SurfaceFlinger::setVsyncEnabled(bool enabled) {
     ATRACE_CALL();
 
-<<<<<<< HEAD
-    // Enable / Disable HWVsync from the main thread to avoid race conditions with
-    // display power state.
-    static_cast<void>(schedule([=]() MAIN_THREAD { setVsyncEnabledInternal(enabled); }));
-}
-
-void SurfaceFlinger::setVsyncEnabledInternal(bool enabled) {
-    ATRACE_CALL();
-    Mutex::Autolock lockVsync(mVsyncLock);
-
-    mHWCVsyncPendingState = enabled ? hal::Vsync::ENABLE : hal::Vsync::DISABLE;
-
-    auto displayId = getInternalDisplayIdLocked();
-    if (mNextVsyncSource) {
-        // Disable current vsync source before enabling the next source
-        if (mActiveVsyncSource) {
-            displayId = mActiveVsyncSource->getId();
-            getHwComposer().setVsyncEnabled(*displayId, hal::Vsync::DISABLE);
-        }
-        displayId = mNextVsyncSource->getId();
-    } else if (mActiveVsyncSource) {
-        displayId = mActiveVsyncSource->getId();
-    }
-    getHwComposer().setVsyncEnabled(*displayId, mHWCVsyncPendingState);
-    if (mNextVsyncSource) {
-        mActiveVsyncSource = mNextVsyncSource;
-        mNextVsyncSource = NULL;
-    }
-}
-
-void SurfaceFlinger::resetDisplayState() {
-    mScheduler->disableHardwareVsync(true);
-    // Clear the drawing state so that the logic inside of
-    // handleTransactionLocked will fire. It will determine the delta between
-    // mCurrentState and mDrawingState and re-apply all changes when we make the
-    // transition.
-    mDrawingState.displays.clear();
-    mDisplays.clear();
-}
-
-void SurfaceFlinger::updateVrFlinger() {
-    ATRACE_CALL();
-    if (!mVrFlinger)
-        return;
-    bool vrFlingerRequestsDisplay = mVrFlingerRequestsDisplay;
-    if (vrFlingerRequestsDisplay == getHwComposer().isUsingVrComposer()) {
-        return;
-    }
-
-    if (vrFlingerRequestsDisplay && !getHwComposer().getComposer()->isRemote()) {
-        ALOGE("Vr flinger is only supported for remote hardware composer"
-              " service connections. Ignoring request to transition to vr"
-              " flinger.");
-        mVrFlingerRequestsDisplay = false;
-        return;
-    }
-
-    Mutex::Autolock _l(mStateLock);
-
-    sp<DisplayDevice> display = getDefaultDisplayDeviceLocked();
-    LOG_ALWAYS_FATAL_IF(!display);
-
-    const hal::PowerMode currentDisplayPowerMode = display->getPowerMode();
-
-    // Clear out all the output layers from the composition engine for all
-    // displays before destroying the hardware composer interface. This ensures
-    // any HWC layers are destroyed through that interface before it becomes
-    // invalid.
-    for (const auto& [token, displayDevice] : mDisplays) {
-        displayDevice->getCompositionDisplay()->clearOutputLayers();
-    }
-
-    // This DisplayDevice will no longer be relevant once resetDisplayState() is
-    // called below. Clear the reference now so we don't accidentally use it
-    // later.
-    display.clear();
-
-    if (!vrFlingerRequestsDisplay) {
-        mVrFlinger->SeizeDisplayOwnership();
-    }
-
-    resetDisplayState();
-    // Delete the current instance before creating the new one
-    mCompositionEngine->setHwComposer(std::unique_ptr<HWComposer>());
-    mCompositionEngine->setHwComposer(getFactory().createHWComposer(
-            vrFlingerRequestsDisplay ? "vr" : getBE().mHwcServiceName));
-    mCompositionEngine->getHwComposer().setConfiguration(this, ++getBE().mComposerSequenceId);
-
-    LOG_ALWAYS_FATAL_IF(!getHwComposer().getComposer()->isRemote(),
-                        "Switched to non-remote hardware composer");
-
-    if (vrFlingerRequestsDisplay) {
-        mVrFlinger->GrantDisplayOwnership();
-    }
-
-    mVisibleRegionsDirty = true;
-    invalidateHwcGeometry();
-
-    // Re-enable default display.
-    display = getDefaultDisplayDeviceLocked();
-    LOG_ALWAYS_FATAL_IF(!display);
-    setPowerModeInternal(display, currentDisplayPowerMode);
-
-    // Reset the timing values to account for the period of the swapped in HWC
-    const nsecs_t vsyncPeriod = getVsyncPeriod();
-    mAnimFrameTracker.setDisplayRefreshPeriod(vsyncPeriod);
-
-    // The present fences returned from vr_hwc are not an accurate
-    // representation of vsync times.
-    mScheduler->setIgnorePresentFences(getHwComposer().isUsingVrComposer() || !hasSyncFramework);
-
-    // Use phase of 0 since phase is not known.
-    // Use latency of 0, which will snap to the ideal latency.
-    DisplayStatInfo stats{0 /* vsyncTime */, vsyncPeriod};
-    setCompositorTimingSnapped(stats, 0);
-
-    mScheduler->resyncToHardwareVsync(false, vsyncPeriod);
-
-    mRepaintEverything = true;
-    setTransactionFlags(eDisplayTransactionNeeded);
-=======
     // On main thread to avoid race conditions with display power state.
     static_cast<void>(schedule([=]() MAIN_THREAD {
         mHWCVsyncPendingState = enabled ? hal::Vsync::ENABLE : hal::Vsync::DISABLE;
@@ -2045,20 +1924,14 @@
             getHwComposer().setVsyncEnabled(*display->getId(), mHWCVsyncPendingState);
         }
     }));
->>>>>>> af19596f
 }
 
 sp<Fence> SurfaceFlinger::previousFrameFence() {
     // We are storing the last 2 present fences. If sf's phase offset is to be
     // woken up before the actual vsync but targeting the next vsync, we need to check
     // fence N-2
-<<<<<<< HEAD
-    return mVSyncModulator->getOffsets().sf >= 0 ? mPreviousPresentFences[0]
-                                                 : mPreviousPresentFences[1];
-=======
-    return mVsyncModulator->getVsyncConfig().sfOffset > 0 ? mPreviousPresentFences[0]
-                                                          : mPreviousPresentFences[1];
->>>>>>> af19596f
+    return mVsyncModulator->getVsyncConfig().sfOffset >= 0 ? mPreviousPresentFences[0]
+                                                           : mPreviousPresentFences[1];
 }
 
 bool SurfaceFlinger::previousFramePending(int graceTimeMs) {
@@ -2089,8 +1962,8 @@
     DisplayStatInfo stats;
     mScheduler->getDisplayStatInfo(&stats, now);
     // Inflate the expected present time if we're targetting the next vsync.
-<<<<<<< HEAD
-    return mVSyncModulator->getOffsets().sf >= 0 ? presentTime : presentTime + stats.vsyncPeriod;
+    return mVsyncModulator->getVsyncConfig().sfOffset >= 0 ? stats.vsyncTime
+                                                           : stats.vsyncTime + stats.vsyncPeriod;
 }
 
 void SurfaceFlinger::updateFrameScheduler() NO_THREAD_SAFETY_ANALYSIS {
@@ -2098,8 +1971,8 @@
         return;
     }
 
-    const sp<Fence>& fence = mVSyncModulator->getOffsets().sf > 0 ? mPreviousPresentFences[0]
-                                                                  : mPreviousPresentFences[1];
+    const sp<Fence>& fence = mVSyncModulator->getVsyncConfig().sfOffset > 0 ? mPreviousPresentFences[0]
+                                                                            : mPreviousPresentFences[1];
 
     if (fence == Fence::NO_FENCE) {
         return;
@@ -2120,10 +1993,6 @@
             mVSyncModulator->onRefreshRateChangeCompleted();
         }
     }
-=======
-    return mVsyncModulator->getVsyncConfig().sfOffset > 0 ? stats.vsyncTime
-                                                          : stats.vsyncTime + stats.vsyncPeriod;
->>>>>>> af19596f
 }
 
 void SurfaceFlinger::onMessageReceived(int32_t what, int64_t vsyncId, nsecs_t expectedVSyncTime) {
@@ -3085,12 +2954,7 @@
     builder.setIsSecure(state.isSecure);
     builder.setLayerStackId(state.layerStack);
     builder.setPowerAdvisor(&mPowerAdvisor);
-<<<<<<< HEAD
-    builder.setUseHwcVirtualDisplays((mUseHwcVirtualDisplays && canAllocateHwcForVDS) ||
-                                     getHwComposer().isUsingVrComposer());
-=======
-    builder.setUseHwcVirtualDisplays(mUseHwcVirtualDisplays);
->>>>>>> af19596f
+    builder.setUseHwcVirtualDisplays(mUseHwcVirtualDisplays && canAllocateHwcForVDS);
     builder.setName(state.displayName);
     const auto compositionDisplay = getCompositionEngine().createDisplay(builder.build());
 
@@ -3140,8 +3004,7 @@
     if (!state.isVirtual()) {
         mDisplaysList.push_back(getDisplayDeviceLocked(displayToken));
         LOG_FATAL_IF(!displayId);
-<<<<<<< HEAD
-        dispatchDisplayHotplugEvent(displayId->value, true);
+        dispatchDisplayHotplugEvent(static_cast<PhysicalDisplayId>(*displayId), true);
 
         if (!display->isPrimary() && isInternalDisplay(display)) {
             const auto defaultDisplay = getDefaultDisplayDeviceLocked();
@@ -3152,9 +3015,6 @@
                 }
             }
         }
-=======
-        dispatchDisplayHotplugEvent(static_cast<PhysicalDisplayId>(*displayId), true);
->>>>>>> af19596f
     }
 
     if (display->isPrimary()) {
@@ -3206,9 +3066,8 @@
             display->setLayerStack(currentState.layerStack);
         }
         if ((currentState.orientation != drawingState.orientation) ||
-<<<<<<< HEAD
-            (currentState.viewport != drawingState.viewport) ||
-            (currentState.frame != drawingState.frame)) {
+            (currentState.layerStackSpaceRect != drawingState.layerStackSpaceRect) ||
+            (currentState.orientedDisplaySpaceRect != drawingState.orientedDisplaySpaceRect)) {
             if (mUseFbScaling && display->isPrimary()) {
                 const ssize_t index = mCurrentState.displays.indexOfKey(displayToken);
                 DisplayDeviceState& tmpState = mCurrentState.displays.editValueAt(index);
@@ -3218,15 +3077,9 @@
                 setFrameBufferSizeForScaling(display, currentState);
                 displaySizeChanged = true;
             } else {
-                display->setProjection(currentState.orientation, currentState.viewport,
-                                   currentState.frame);
-            }
-=======
-            (currentState.layerStackSpaceRect != drawingState.layerStackSpaceRect) ||
-            (currentState.orientedDisplaySpaceRect != drawingState.orientedDisplaySpaceRect)) {
-            display->setProjection(currentState.orientation, currentState.layerStackSpaceRect,
-                                   currentState.orientedDisplaySpaceRect);
->>>>>>> af19596f
+                display->setProjection(currentState.orientation, currentState.layerStackSpaceRect,
+                                       currentState.orientedDisplaySpaceRect);
+            }
         }
         if (currentState.width != drawingState.width ||
             currentState.height != drawingState.height) {
@@ -3533,14 +3386,8 @@
     mVsyncModulator.emplace(mVsyncConfiguration->getCurrentConfigs());
 
     // start the EventThread
-<<<<<<< HEAD
-    mScheduler =
-            getFactory().createScheduler([this](bool enabled) { setVsyncEnabled(enabled); },
-                                         *mRefreshRateConfigs, *this);
-=======
     mScheduler = getFactory().createScheduler(*mRefreshRateConfigs, *this);
     const auto configs = mVsyncConfiguration->getCurrentConfigs();
->>>>>>> af19596f
     mAppConnectionHandle =
             mScheduler->createConnection("app", mFrameTimeline->getTokenManager(),
                                          /*workDuration=*/configs.late.appWorkDuration,
@@ -3693,13 +3540,9 @@
         if (layer->hasReadyFrame()) {
             frameQueued = true;
             if (layer->shouldPresentNow(expectedPresentTime)) {
-<<<<<<< HEAD
-                mLayersWithQueuedFrames.push_back(layer);
+                mLayersWithQueuedFrames.emplace(layer);
                 layerStackId = layer->getLayerStack();
                 layerStackIds.insert(layerStackId);
-=======
-                mLayersWithQueuedFrames.emplace(layer);
->>>>>>> af19596f
             } else {
                 ATRACE_NAME("!layer->shouldPresentNow()");
                 layer->useEmptyDamage();
@@ -4846,21 +4689,14 @@
             ALOGW("Couldn't set SCHED_FIFO on display on: %s\n", strerror(errno));
         }
         getHwComposer().setPowerMode(*displayId, mode);
-<<<<<<< HEAD
         if (isDummyDisplay) {
             if (display->isPrimary() && mode != hal::PowerMode::DOZE_SUSPEND) {
                 getHwComposer().setVsyncEnabled(*displayId, mHWCVsyncPendingState);
                 mScheduler->onScreenAcquired(mAppConnectionHandle);
-                mScheduler->resyncToHardwareVsync(true, getVsyncPeriod());
+                mScheduler->resyncToHardwareVsync(true, vsyncPeriod);
             }
         } else {
             updateVsyncSource();
-=======
-        if (display->isPrimary() && mode != hal::PowerMode::DOZE_SUSPEND) {
-            getHwComposer().setVsyncEnabled(*displayId, mHWCVsyncPendingState);
-            mScheduler->onScreenAcquired(mAppConnectionHandle);
-            mScheduler->resyncToHardwareVsync(true, vsyncPeriod);
->>>>>>> af19596f
         }
 
         mVisibleRegionsDirty = true;
@@ -4888,19 +4724,13 @@
     } else if (mode == hal::PowerMode::DOZE || mode == hal::PowerMode::ON) {
         // Update display while dozing
         getHwComposer().setPowerMode(*displayId, mode);
-<<<<<<< HEAD
         if (isDummyDisplay) {
             if (display->isPrimary() && currentMode == hal::PowerMode::DOZE_SUSPEND) {
                 mScheduler->onScreenAcquired(mAppConnectionHandle);
-                mScheduler->resyncToHardwareVsync(true, getVsyncPeriod());
+                mScheduler->resyncToHardwareVsync(true, vsyncPeriod);
             }
         } else {
             updateVsyncSource();
-=======
-        if (display->isPrimary() && currentMode == hal::PowerMode::DOZE_SUSPEND) {
-            mScheduler->onScreenAcquired(mAppConnectionHandle);
-            mScheduler->resyncToHardwareVsync(true, vsyncPeriod);
->>>>>>> af19596f
         }
     } else if (mode == hal::PowerMode::DOZE_SUSPEND) {
         // Leave display going to doze
@@ -5694,15 +5524,9 @@
         code == IBinder::SYSPROPS_TRANSACTION) {
         return OK;
     }
-<<<<<<< HEAD
-    // Numbers from 1000 to 1036 and 20000 are currently used for backdoors. The code
+    // Numbers from 1000 to 1037 and 20000 are currently used for backdoors. The code
     // in onTransact verifies that the user is root, and has access to use SF.
-    if ((code >= 1000 && code <= 1036) || (code == 20000)) {
-=======
-    // Numbers from 1000 to 1037 are currently used for backdoors. The code
-    // in onTransact verifies that the user is root, and has access to use SF.
-    if (code >= 1000 && code <= 1037) {
->>>>>>> af19596f
+    if ((code >= 1000 && code <= 1037) || (code == 20000)) {
         ALOGV("Accessing SurfaceFlinger through backdoor code: %u", code);
         return OK;
     }
@@ -6019,11 +5843,7 @@
                 n = data.readInt32();
                 mDebugDisplayConfigSetByBackdoor = false;
                 const auto numConfigs = mRefreshRateConfigs->getAllRefreshRates().size();
-<<<<<<< HEAD
-                if ((n >= 0) && (n < numConfigs)) {
-=======
                 if (n >= 0 && n < numConfigs) {
->>>>>>> af19596f
                     const auto displayToken = getInternalDisplayToken();
                     status_t result = setActiveConfig(displayToken, n);
                     if (result != NO_ERROR) {
@@ -6045,14 +5865,6 @@
                 }
                 return NO_ERROR;
             }
-<<<<<<< HEAD
-            case 20000: {
-              uint64_t disp = data.readUint64();
-              int mode = data.readInt32();
-              ALOGI("Debug: Set display = %llu, power mode = %d", (unsigned long long)disp, mode);
-              setPowerMode(getPhysicalDisplayToken(disp), mode);
-              return NO_ERROR;
-=======
             // Inject a hotplug connected event for the primary display. This will deallocate and
             // reallocate the display state including framebuffers.
             case 1037: {
@@ -6069,7 +5881,13 @@
                 onHotplugReceived(getBE().mComposerSequenceId, *hwcId, hal::Connection::CONNECTED);
 
                 return NO_ERROR;
->>>>>>> af19596f
+            }
+            case 20000: {
+              uint64_t disp = data.readUint64();
+              int mode = data.readInt32();
+              ALOGI("Debug: Set display = %llu, power mode = %d", (unsigned long long)disp, mode);
+              setPowerMode(getPhysicalDisplayToken(disp), mode);
+              return NO_ERROR;
             }
         }
     }
