--- conflicted
+++ resolved
@@ -137,16 +137,12 @@
 
     void enableHardwareVsync();
     void disableHardwareVsync(bool makeUnavailable);
-<<<<<<< HEAD
-    void resyncToHardwareVsync(bool makeAvailable, nsecs_t period, bool force_resync = false);
-=======
     // Resyncs the scheduler to hardware vsync.
     // If makeAvailable is true, then hardware vsync will be turned on.
     // Otherwise, if hardware vsync is not already enabled then this method will
     // no-op.
     // The period is the vsync period from the current display configuration.
-    void resyncToHardwareVsync(bool makeAvailable, nsecs_t period);
->>>>>>> 77e84a09
+    void resyncToHardwareVsync(bool makeAvailable, nsecs_t period, bool force_resync = false);
     // Creates a callback for resyncing.
     ResyncCallback makeResyncCallback(GetVsyncPeriod&& getVsyncPeriod);
     void setRefreshSkipCount(int count);
@@ -240,18 +236,10 @@
     // Function that is called when the display power timer expires.
     void expiredDisplayPowerTimerCallback();
     // Sets vsync period.
-<<<<<<< HEAD
     void setVsyncPeriod(const nsecs_t period, bool force_resync = false);
-    // Idle timer feature's function to change the refresh rate.
-    void timerChangeRefreshRate(IdleTimerState idleTimerState);
-    // Touch timer feature's function to change the refresh rate.
-    void touchChangeRefreshRate(TouchState touchState);
-=======
-    void setVsyncPeriod(const nsecs_t period);
     // handles various timer features to change the refresh rate.
     template <class T>
     void handleTimerStateChanged(T* currentState, T newState, bool eventOnContentDetection);
->>>>>>> 77e84a09
     // Calculate the new refresh rate type
     RefreshRateType calculateRefreshRateType() REQUIRES(mFeatureStateLock);
     // Acquires a lock and calls the ChangeRefreshRateCallback() with given parameters.
