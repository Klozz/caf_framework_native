--- conflicted
+++ resolved
@@ -274,15 +274,10 @@
     auto getVsyncPeriod = makeGetVsyncPeriodFunction();
     auto eventThread = std::make_unique<impl::EventThread>(std::move(vsyncSource), tokenManager,
                                                            std::move(interceptCallback),
-<<<<<<< HEAD
-                                                           std::move(throttleVsync));
+                                                           std::move(throttleVsync),
+                                                           std::move(getVsyncPeriod));
     bool triggerRefresh = !strcmp(connectionName, "app");
     return createConnection(std::move(eventThread), triggerRefresh);
-=======
-                                                           std::move(throttleVsync),
-                                                           std::move(getVsyncPeriod));
-    return createConnection(std::move(eventThread));
->>>>>>> 7132116d
 }
 
 Scheduler::ConnectionHandle Scheduler::createConnection(std::unique_ptr<EventThread> eventThread,
@@ -955,16 +950,15 @@
     }
 }
 
-<<<<<<< HEAD
-void Scheduler::setIdleState() {
-    mDisplayIdle = true;
-=======
 std::chrono::steady_clock::time_point Scheduler::getPreviousVsyncFrom(
         nsecs_t expectedPresentTime) const {
     const auto presentTime = std::chrono::nanoseconds(expectedPresentTime);
     const auto vsyncPeriod = std::chrono::nanoseconds(mVsyncSchedule.tracker->currentPeriod());
     return std::chrono::steady_clock::time_point(presentTime - vsyncPeriod);
->>>>>>> 7132116d
+}
+
+void Scheduler::setIdleState() {
+    mDisplayIdle = true;
 }
 
 } // namespace android