/*
 * Copyright 2018 The Android Open Source Project
 *
 * Licensed under the Apache License, Version 2.0 (the "License");
 * you may not use this file except in compliance with the License.
 * You may obtain a copy of the License at
 *
 *      http://www.apache.org/licenses/LICENSE-2.0
 *
 * Unless required by applicable law or agreed to in writing, software
 * distributed under the License is distributed on an "AS IS" BASIS,
 * WITHOUT WARRANTIES OR CONDITIONS OF ANY KIND, either express or implied.
 * See the License for the specific language governing permissions and
 * limitations under the License.
 */

#define ATRACE_TAG ATRACE_TAG_GRAPHICS

#include "DispSyncSource.h"

#include <android-base/stringprintf.h>
#include <dlfcn.h>
#include <utils/Trace.h>
#include <mutex>

#include "EventThread.h"
#include "VsyncController.h"

namespace android::scheduler {
using base::StringAppendF;
using namespace std::chrono_literals;

class CallbackRepeater {
public:
    CallbackRepeater(VSyncDispatch& dispatch, VSyncDispatch::Callback cb, const char* name,
                     std::chrono::nanoseconds workDuration, std::chrono::nanoseconds readyDuration,
                     std::chrono::nanoseconds notBefore)
          : mName(name),
            mCallback(cb),
            mRegistration(dispatch,
                          std::bind(&CallbackRepeater::callback, this, std::placeholders::_1,
                                    std::placeholders::_2, std::placeholders::_3),
                          mName),
            mStarted(false),
            mWorkDuration(workDuration),
            mReadyDuration(readyDuration),
            mLastCallTime(notBefore) {}

    ~CallbackRepeater() {
        std::lock_guard lock(mMutex);
        mRegistration.cancel();
    }

    void start(std::chrono::nanoseconds workDuration, std::chrono::nanoseconds readyDuration) {
        std::lock_guard lock(mMutex);
        mStarted = true;
        mWorkDuration = workDuration;
        mReadyDuration = readyDuration;

        auto const scheduleResult =
                mRegistration.schedule({.workDuration = mWorkDuration.count(),
                                        .readyDuration = mReadyDuration.count(),
                                        .earliestVsync = mLastCallTime.count()});
        LOG_ALWAYS_FATAL_IF((scheduleResult != scheduler::ScheduleResult::Scheduled),
                            "Error scheduling callback: rc %X", scheduleResult);
    }

    void stop() {
        std::lock_guard lock(mMutex);
        LOG_ALWAYS_FATAL_IF(!mStarted, "DispSyncInterface misuse: callback already stopped");
        mStarted = false;
        mRegistration.cancel();
    }

    void dump(std::string& result) const {
        std::lock_guard lock(mMutex);
        const auto relativeLastCallTime =
                mLastCallTime - std::chrono::steady_clock::now().time_since_epoch();
        StringAppendF(&result, "\t%s: ", mName.c_str());
        StringAppendF(&result, "mWorkDuration=%.2f mReadyDuration=%.2f last vsync time ",
                      mWorkDuration.count() / 1e6f, mReadyDuration.count() / 1e6f);
        StringAppendF(&result, "%.2fms relative to now (%s)\n", relativeLastCallTime.count() / 1e6f,
                      mStarted ? "running" : "stopped");
    }

private:
    void callback(nsecs_t vsyncTime, nsecs_t wakeupTime, nsecs_t readyTime) {
        {
            std::lock_guard lock(mMutex);
            mLastCallTime = std::chrono::nanoseconds(vsyncTime);
        }

        mCallback(vsyncTime, wakeupTime, readyTime);

        {
            std::lock_guard lock(mMutex);
            if (!mStarted) {
                return;
            }
            auto const scheduleResult =
                    mRegistration.schedule({.workDuration = mWorkDuration.count(),
                                            .readyDuration = mReadyDuration.count(),
                                            .earliestVsync = vsyncTime});
            LOG_ALWAYS_FATAL_IF((scheduleResult != ScheduleResult::Scheduled),
                                "Error rescheduling callback: rc %X", scheduleResult);
        }
    }

    const std::string mName;
    scheduler::VSyncDispatch::Callback mCallback;

    mutable std::mutex mMutex;
    VSyncCallbackRegistration mRegistration GUARDED_BY(mMutex);
    bool mStarted GUARDED_BY(mMutex) = false;
    std::chrono::nanoseconds mWorkDuration GUARDED_BY(mMutex) = 0ns;
    std::chrono::nanoseconds mReadyDuration GUARDED_BY(mMutex) = 0ns;
    std::chrono::nanoseconds mLastCallTime GUARDED_BY(mMutex) = 0ns;
};

DispSyncSource::DispSyncSource(scheduler::VSyncDispatch& vSyncDispatch,
                               std::chrono::nanoseconds workDuration,
                               std::chrono::nanoseconds readyDuration, bool traceVsync,
                               const char* name)
      : mName(name),
        mValue(base::StringPrintf("VSYNC-%s", name), 0),
        mTraceVsync(traceVsync),
        mVsyncOnLabel(base::StringPrintf("VsyncOn-%s", name)),
<<<<<<< HEAD
        mDispSync(dispSync),
        mPhaseOffset(base::StringPrintf("VsyncOffset-%s", name), phaseOffset) {
        mDolphinHandle = dlopen("libdolphin.so", RTLD_NOW);
        if (!mDolphinHandle) {
            ALOGW("Unable to open libdolphin.so: %s.", dlerror());
        } else {
            mDolphinCheck = (bool (*) (const char*))dlsym(mDolphinHandle, "dolphinCheck");
            if (!mDolphinCheck)
                dlclose(mDolphinHandle);
        }
}

DispSyncSource::~DispSyncSource() {
    if(mDolphinCheck)
        dlclose(mDolphinHandle);
}
=======
        mWorkDuration(base::StringPrintf("VsyncWorkDuration-%s", name), workDuration),
        mReadyDuration(readyDuration) {
    mCallbackRepeater =
            std::make_unique<CallbackRepeater>(vSyncDispatch,
                                               std::bind(&DispSyncSource::onVsyncCallback, this,
                                                         std::placeholders::_1,
                                                         std::placeholders::_2,
                                                         std::placeholders::_3),
                                               name, workDuration, readyDuration,
                                               std::chrono::steady_clock::now().time_since_epoch());
}

DispSyncSource::~DispSyncSource() = default;
>>>>>>> af19596f

void DispSyncSource::setVSyncEnabled(bool enable) {
    std::lock_guard lock(mVsyncMutex);
    if (enable) {
        mCallbackRepeater->start(mWorkDuration, mReadyDuration);
        // ATRACE_INT(mVsyncOnLabel.c_str(), 1);
    } else {
        mCallbackRepeater->stop();
        // ATRACE_INT(mVsyncOnLabel.c_str(), 0);
        if (mDolphinCheck) {
            if (mDolphinCheck(mName)) {
                status_t err = mDispSync->addEventListener(mName, mPhaseOffset,
                                                           static_cast<DispSync::Callback*>(this),
                                                           mLastCallbackTime);
                if (err != NO_ERROR) {
                    ALOGE("error registering vsync callback: %s (%d)", strerror(-err), err);
                }
            }
        }
    }
    mEnabled = enable;
}

void DispSyncSource::setCallback(VSyncSource::Callback* callback) {
    std::lock_guard lock(mCallbackMutex);
    mCallback = callback;
}

void DispSyncSource::setDuration(std::chrono::nanoseconds workDuration,
                                 std::chrono::nanoseconds readyDuration) {
    std::lock_guard lock(mVsyncMutex);
    mWorkDuration = workDuration;
    mReadyDuration = readyDuration;

    // If we're not enabled, we don't need to mess with the listeners
    if (!mEnabled) {
        return;
    }

    mCallbackRepeater->start(mWorkDuration, mReadyDuration);
}

void DispSyncSource::onVsyncCallback(nsecs_t vsyncTime, nsecs_t targetWakeupTime,
                                     nsecs_t readyTime) {
    VSyncSource::Callback* callback;
    {
        std::lock_guard lock(mCallbackMutex);
        callback = mCallback;
    }

    if (mTraceVsync) {
        mValue = (mValue + 1) % 2;
    }

    if (callback != nullptr) {
        callback->onVSyncEvent(targetWakeupTime, vsyncTime, readyTime);
    }
}

void DispSyncSource::dump(std::string& result) const {
    std::lock_guard lock(mVsyncMutex);
    StringAppendF(&result, "DispSyncSource: %s(%s)\n", mName, mEnabled ? "enabled" : "disabled");
}

} // namespace android::scheduler<|MERGE_RESOLUTION|>--- conflicted
+++ resolved
@@ -125,24 +125,6 @@
         mValue(base::StringPrintf("VSYNC-%s", name), 0),
         mTraceVsync(traceVsync),
         mVsyncOnLabel(base::StringPrintf("VsyncOn-%s", name)),
-<<<<<<< HEAD
-        mDispSync(dispSync),
-        mPhaseOffset(base::StringPrintf("VsyncOffset-%s", name), phaseOffset) {
-        mDolphinHandle = dlopen("libdolphin.so", RTLD_NOW);
-        if (!mDolphinHandle) {
-            ALOGW("Unable to open libdolphin.so: %s.", dlerror());
-        } else {
-            mDolphinCheck = (bool (*) (const char*))dlsym(mDolphinHandle, "dolphinCheck");
-            if (!mDolphinCheck)
-                dlclose(mDolphinHandle);
-        }
-}
-
-DispSyncSource::~DispSyncSource() {
-    if(mDolphinCheck)
-        dlclose(mDolphinHandle);
-}
-=======
         mWorkDuration(base::StringPrintf("VsyncWorkDuration-%s", name), workDuration),
         mReadyDuration(readyDuration) {
     mCallbackRepeater =
@@ -153,10 +135,21 @@
                                                          std::placeholders::_3),
                                                name, workDuration, readyDuration,
                                                std::chrono::steady_clock::now().time_since_epoch());
-}
-
-DispSyncSource::~DispSyncSource() = default;
->>>>>>> af19596f
+
+        mDolphinHandle = dlopen("libdolphin.so", RTLD_NOW);
+        if (!mDolphinHandle) {
+            ALOGW("Unable to open libdolphin.so: %s.", dlerror());
+        } else {
+            mDolphinCheck = (bool (*) (const char*))dlsym(mDolphinHandle, "dolphinCheck");
+            if (!mDolphinCheck)
+                dlclose(mDolphinHandle);
+        }
+}
+
+DispSyncSource::~DispSyncSource() {
+    if(mDolphinCheck)
+        dlclose(mDolphinHandle);
+}
 
 void DispSyncSource::setVSyncEnabled(bool enable) {
     std::lock_guard lock(mVsyncMutex);
