// Definitions for SurfaceFlinger layers.

syntax = "proto2";
option optimize_for = LITE_RUNTIME;
package android.surfaceflinger;

// Contains a list of all layers.
message LayersProto {
  repeated LayerProto layers = 1;
  optional SizeProto resolution = 2;
  optional string color_mode = 3;
  optional string color_transform = 4;
  optional int32 global_transform = 5;
}

// Information about each layer.
message LayerProto {
  // unique id per layer.
  optional int32 id = 1;
  // unique name per layer.
  optional string name = 2;
  // list of children this layer may have. May be empty.
  repeated int32 children = 3;
  // list of layers that are z order relative to this layer.
  repeated int32 relatives = 4;
  // The type of layer, ex Color, Layer
  optional string type = 5;
  optional RegionProto transparent_region = 6;
  optional RegionProto visible_region = 7;
  optional RegionProto damage_region = 8;
  optional uint32 layer_stack = 9;
  // The layer's z order. Can be z order in layer stack, relative to parent,
  // or relative to another layer specified in zOrderRelative.
  optional int32 z = 10;
  // The layer's position on the display.
  optional PositionProto position = 11;
  // The layer's requested position.
  optional PositionProto requested_position = 12;
  // The layer's size.
  optional SizeProto size = 13;
  // The layer's crop in it's own bounds.
  optional RectProto crop = 14;
  // The layer's crop in it's parent's bounds.
  optional RectProto final_crop = 15 [deprecated=true];
  optional bool is_opaque = 16;
  optional bool invalidate = 17;
  optional string dataspace = 18;
  optional string pixel_format = 19;
  // The layer's actual color.
  optional ColorProto color = 20;
  // The layer's requested color.
  optional ColorProto requested_color = 21;
  // Can be any combination of
  //    hidden = 0x01
  //    opaque = 0x02,
  //    secure = 0x80,
  optional uint32 flags = 22;
  // The layer's actual transform
  optional TransformProto transform = 23;
  // The layer's requested transform.
  optional TransformProto requested_transform = 24;
  // The parent layer. This value can be null if there is no parent.
  optional int32 parent = 25 [default = -1];
  // The layer that this layer has a z order relative to. This value can be null.
  optional int32 z_order_relative_of = 26 [default = -1];
  // This value can be null if there's nothing to draw.
  optional ActiveBufferProto active_buffer = 27;
  // The number of frames available.
  optional int32 queued_frames = 28;
  optional bool refresh_pending = 29;
  // The layer's composer backend destination frame
  optional RectProto hwc_frame = 30;
  // The layer's composer backend source crop
  optional FloatRectProto hwc_crop = 31;
  // The layer's composer backend transform
  optional int32 hwc_transform = 32;
  optional int32 window_type = 33;
  optional int32 app_id = 34;
  // The layer's composition type
  optional int32 hwc_composition_type = 35;
  // If it's a buffer layer, indicate if the content is protected
  optional bool is_protected = 36;
  // Current frame number being rendered.
  optional uint64 curr_frame = 37;
  // A list of barriers that the layer is waiting to update state.
  repeated BarrierLayerProto barrier_layer = 38;
  // If active_buffer is not null, record its transform.
  optional TransformProto buffer_transform = 39;
  optional int32 effective_scaling_mode = 40;
<<<<<<< HEAD
=======
  // Layer's corner radius.
  optional float corner_radius = 41;
>>>>>>> eed5d453
}

message PositionProto {
  optional float x = 1;
  optional float y = 2;
}

message SizeProto {
  optional int32 w = 1;
  optional int32 h = 2;
}

message TransformProto {
  optional float dsdx = 1;
  optional float dtdx = 2;
  optional float dsdy = 3;
  optional float dtdy = 4;
}

message RegionProto {
  optional uint64 id = 1;
  repeated RectProto rect = 2;
}

message RectProto {
  optional int32 left   = 1;
  optional int32 top    = 2;
  optional int32 right  = 3;
  optional int32 bottom = 4;
}

message FloatRectProto {
  optional float left = 1;
  optional float top = 2;
  optional float right = 3;
  optional float bottom = 4;
}

message ActiveBufferProto {
  optional uint32 width = 1;
  optional uint32 height = 2;
  optional uint32 stride = 3;
  optional int32 format = 4;
}

message ColorProto {
  optional float r = 1;
  optional float g = 2;
  optional float b = 3;
  optional float a = 4;
}

message BarrierLayerProto {
  // layer id the barrier is waiting on.
  optional int32 id = 1;
  // frame number the barrier is waiting on.
  optional uint64 frame_number = 2;
}<|MERGE_RESOLUTION|>--- conflicted
+++ resolved
@@ -87,11 +87,8 @@
   // If active_buffer is not null, record its transform.
   optional TransformProto buffer_transform = 39;
   optional int32 effective_scaling_mode = 40;
-<<<<<<< HEAD
-=======
   // Layer's corner radius.
   optional float corner_radius = 41;
->>>>>>> eed5d453
 }
 
 message PositionProto {
