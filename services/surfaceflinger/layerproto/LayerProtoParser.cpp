--- conflicted
+++ resolved
@@ -37,27 +37,10 @@
     return lhs->id < rhs->id;
 }
 
-<<<<<<< HEAD
-const LayerProtoParser::LayerGlobal LayerProtoParser::generateLayerGlobalInfo(
-        const LayersProto& layersProto) {
-    LayerGlobal layerGlobal;
-    layerGlobal.resolution = {layersProto.resolution().w(), layersProto.resolution().h()};
-    layerGlobal.colorMode = layersProto.color_mode();
-    layerGlobal.colorTransform = layersProto.color_transform();
-    layerGlobal.globalTransform = layersProto.global_transform();
-    return layerGlobal;
-}
-
 LayerProtoParser::LayerTree LayerProtoParser::generateLayerTree(const LayersProto& layersProto) {
     LayerTree layerTree;
     layerTree.allLayers = generateLayerList(layersProto);
 
-=======
-LayerProtoParser::LayerTree LayerProtoParser::generateLayerTree(const LayersProto& layersProto) {
-    LayerTree layerTree;
-    layerTree.allLayers = generateLayerList(layersProto);
-
->>>>>>> 6fbb7b84
     // find and sort the top-level layers
     for (Layer& layer : layerTree.allLayers) {
         if (layer.parent == nullptr) {
@@ -121,13 +104,6 @@
     layer.bufferTransform = generateTransform(layerProto.buffer_transform());
     layer.queuedFrames = layerProto.queued_frames();
     layer.refreshPending = layerProto.refresh_pending();
-<<<<<<< HEAD
-    layer.hwcFrame = generateRect(layerProto.hwc_frame());
-    layer.hwcCrop = generateFloatRect(layerProto.hwc_crop());
-    layer.hwcTransform = layerProto.hwc_transform();
-    layer.hwcCompositionType = layerProto.hwc_composition_type();
-=======
->>>>>>> 6fbb7b84
     layer.isProtected = layerProto.is_protected();
     layer.cornerRadius = layerProto.corner_radius();
     for (const auto& entry : layerProto.metadata()) {
