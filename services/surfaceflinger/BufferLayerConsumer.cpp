/*
 * Copyright (C) 2010 The Android Open Source Project
 *
 * Licensed under the Apache License, Version 2.0 (the "License");
 * you may not use this file except in compliance with the License.
 * You may obtain a copy of the License at
 *
 *      http://www.apache.org/licenses/LICENSE-2.0
 *
 * Unless required by applicable law or agreed to in writing, software
 * distributed under the License is distributed on an "AS IS" BASIS,
 * WITHOUT WARRANTIES OR CONDITIONS OF ANY KIND, either express or implied.
 * See the License for the specific language governing permissions and
 * limitations under the License.
 */

#undef LOG_TAG
#define LOG_TAG "BufferLayerConsumer"
#define ATRACE_TAG ATRACE_TAG_GRAPHICS
//#define LOG_NDEBUG 0

#include "BufferLayerConsumer.h"
#include "Layer.h"
#include "Scheduler/DispSync.h"

#include <inttypes.h>

#include <cutils/compiler.h>

#include <hardware/hardware.h>

#include <math/mat4.h>

#include <gui/BufferItem.h>
#include <gui/GLConsumer.h>
#include <gui/ISurfaceComposer.h>
#include <gui/SurfaceComposerClient.h>
#include <private/gui/ComposerService.h>
#include <renderengine/Image.h>
#include <renderengine/RenderEngine.h>
#include <utils/Log.h>
#include <utils/String8.h>
#include <utils/Trace.h>

namespace android {

// Macros for including the BufferLayerConsumer name in log messages
#define BLC_LOGV(x, ...) ALOGV("[%s] " x, mName.string(), ##__VA_ARGS__)
#define BLC_LOGD(x, ...) ALOGD("[%s] " x, mName.string(), ##__VA_ARGS__)
//#define BLC_LOGI(x, ...) ALOGI("[%s] " x, mName.string(), ##__VA_ARGS__)
#define BLC_LOGW(x, ...) ALOGW("[%s] " x, mName.string(), ##__VA_ARGS__)
#define BLC_LOGE(x, ...) ALOGE("[%s] " x, mName.string(), ##__VA_ARGS__)

static const mat4 mtxIdentity;

BufferLayerConsumer::BufferLayerConsumer(const sp<IGraphicBufferConsumer>& bq,
                                         renderengine::RenderEngine& engine, uint32_t tex,
                                         Layer* layer)
      : ConsumerBase(bq, false),
        mCurrentCrop(Rect::EMPTY_RECT),
        mCurrentTransform(0),
        mCurrentScalingMode(NATIVE_WINDOW_SCALING_MODE_FREEZE),
        mCurrentFence(Fence::NO_FENCE),
        mCurrentTimestamp(0),
        mCurrentDataSpace(ui::Dataspace::UNKNOWN),
        mCurrentFrameNumber(0),
        mCurrentTransformToDisplayInverse(false),
        mCurrentSurfaceDamage(),
        mCurrentApi(0),
        mDefaultWidth(1),
        mDefaultHeight(1),
        mFilteringEnabled(true),
        mRE(engine),
        mTexName(tex),
        mLayer(layer),
        mCurrentTexture(BufferQueue::INVALID_BUFFER_SLOT) {
    BLC_LOGV("BufferLayerConsumer");

    memcpy(mCurrentTransformMatrix, mtxIdentity.asArray(), sizeof(mCurrentTransformMatrix));

    mConsumer->setConsumerUsageBits(DEFAULT_USAGE_FLAGS);
}

status_t BufferLayerConsumer::setDefaultBufferSize(uint32_t w, uint32_t h) {
    Mutex::Autolock lock(mMutex);
    if (mAbandoned) {
        BLC_LOGE("setDefaultBufferSize: BufferLayerConsumer is abandoned!");
        return NO_INIT;
    }
    mDefaultWidth = w;
    mDefaultHeight = h;
    return mConsumer->setDefaultBufferSize(w, h);
}

void BufferLayerConsumer::setContentsChangedListener(const wp<ContentsChangedListener>& listener) {
    setFrameAvailableListener(listener);
    Mutex::Autolock lock(mMutex);
    mContentsChangedListener = listener;
}

status_t BufferLayerConsumer::updateTexImage(BufferRejecter* rejecter, nsecs_t expectedPresentTime,
                                             bool* autoRefresh, bool* queuedBuffer,
                                             uint64_t maxFrameNumber) {
    ATRACE_CALL();
    BLC_LOGV("updateTexImage");
    Mutex::Autolock lock(mMutex);

    if (mAbandoned) {
        BLC_LOGE("updateTexImage: BufferLayerConsumer is abandoned!");
        return NO_INIT;
    }

    BufferItem item;

    // Acquire the next buffer.
    // In asynchronous mode the list is guaranteed to be one buffer
    // deep, while in synchronous mode we use the oldest buffer.
    status_t err = acquireBufferLocked(&item, expectedPresentTime, maxFrameNumber);
    if (err != NO_ERROR) {
        if (err == BufferQueue::NO_BUFFER_AVAILABLE) {
            err = NO_ERROR;
        } else if (err == BufferQueue::PRESENT_LATER) {
            // return the error, without logging
        } else {
            BLC_LOGE("updateTexImage: acquire failed: %s (%d)", strerror(-err), err);
        }
        return err;
    }

    if (autoRefresh) {
        *autoRefresh = item.mAutoRefresh;
    }

    if (queuedBuffer) {
        *queuedBuffer = item.mQueuedBuffer;
    }

    // We call the rejecter here, in case the caller has a reason to
    // not accept this buffer.  This is used by SurfaceFlinger to
    // reject buffers which have the wrong size
    int slot = item.mSlot;
    if (rejecter && rejecter->reject(mSlots[slot].mGraphicBuffer, item)) {
        releaseBufferLocked(slot, mSlots[slot].mGraphicBuffer);
        return BUFFER_REJECTED;
    }

    // Release the previous buffer.
    err = updateAndReleaseLocked(item, &mPendingRelease);
    if (err != NO_ERROR) {
        return err;
    }

    if (!mRE.useNativeFenceSync()) {
        // Bind the new buffer to the GL texture.
        //
        // Older devices require the "implicit" synchronization provided
        // by glEGLImageTargetTexture2DOES, which this method calls.  Newer
        // devices will either call this in Layer::onDraw, or (if it's not
        // a GL-composited layer) not at all.
        err = bindTextureImageLocked();
    }

    return err;
}

status_t BufferLayerConsumer::bindTextureImage() {
    Mutex::Autolock lock(mMutex);
    return bindTextureImageLocked();
}

void BufferLayerConsumer::setReleaseFence(const sp<Fence>& fence) {
    if (!fence->isValid()) {
        return;
    }

    auto slot = mPendingRelease.isPending ? mPendingRelease.currentTexture : mCurrentTexture;
    if (slot == BufferQueue::INVALID_BUFFER_SLOT) {
        return;
    }

    auto buffer = mPendingRelease.isPending ? mPendingRelease.graphicBuffer
                                            : mCurrentTextureBuffer->graphicBuffer();
    auto err = addReleaseFence(slot, buffer, fence);
    if (err != OK) {
        BLC_LOGE("setReleaseFence: failed to add the fence: %s (%d)", strerror(-err), err);
    }
}

bool BufferLayerConsumer::releasePendingBuffer() {
    if (!mPendingRelease.isPending) {
        BLC_LOGV("Pending buffer already released");
        return false;
    }
    BLC_LOGV("Releasing pending buffer");
    Mutex::Autolock lock(mMutex);
    status_t result =
            releaseBufferLocked(mPendingRelease.currentTexture, mPendingRelease.graphicBuffer);
    if (result < NO_ERROR) {
        BLC_LOGE("releasePendingBuffer failed: %s (%d)", strerror(-result), result);
    }
    mPendingRelease = PendingRelease();
    return true;
}

sp<Fence> BufferLayerConsumer::getPrevFinalReleaseFence() const {
    Mutex::Autolock lock(mMutex);
    return ConsumerBase::mPrevFinalReleaseFence;
}

status_t BufferLayerConsumer::acquireBufferLocked(BufferItem* item, nsecs_t presentWhen,
                                                  uint64_t maxFrameNumber) {
    status_t err = ConsumerBase::acquireBufferLocked(item, presentWhen, maxFrameNumber);
    if (err != NO_ERROR) {
        return err;
    }

    // If item->mGraphicBuffer is not null, this buffer has not been acquired
    // before, so we need to clean up old references.
    if (item->mGraphicBuffer != nullptr) {
        mImages[item->mSlot] = std::make_shared<Image>(item->mGraphicBuffer, mRE);
    }

    return NO_ERROR;
}

status_t BufferLayerConsumer::updateAndReleaseLocked(const BufferItem& item,
                                                     PendingRelease* pendingRelease) {
    status_t err = NO_ERROR;

    int slot = item.mSlot;

    BLC_LOGV("updateAndRelease: (slot=%d buf=%p) -> (slot=%d buf=%p)", mCurrentTexture,
             (mCurrentTextureBuffer != nullptr && mCurrentTextureBuffer->graphicBuffer() != nullptr)
                     ? mCurrentTextureBuffer->graphicBuffer()->handle
                     : 0,
             slot, mSlots[slot].mGraphicBuffer->handle);

    // Hang onto the pointer so that it isn't freed in the call to
    // releaseBufferLocked() if we're in shared buffer mode and both buffers are
    // the same.
    std::shared_ptr<Image> nextTextureBuffer = mImages[slot];

    // release old buffer
    if (mCurrentTexture != BufferQueue::INVALID_BUFFER_SLOT) {
        if (pendingRelease == nullptr) {
            status_t status =
                    releaseBufferLocked(mCurrentTexture, mCurrentTextureBuffer->graphicBuffer());
            if (status < NO_ERROR) {
                BLC_LOGE("updateAndRelease: failed to release buffer: %s (%d)", strerror(-status),
                         status);
                err = status;
                // keep going, with error raised [?]
            }
        } else {
            pendingRelease->currentTexture = mCurrentTexture;
            pendingRelease->graphicBuffer = mCurrentTextureBuffer->graphicBuffer();
            pendingRelease->isPending = true;
        }
    }

    // Update the BufferLayerConsumer state.
    mCurrentTexture = slot;
    mCurrentTextureBuffer = nextTextureBuffer;
    mCurrentCrop = item.mCrop;
    mCurrentTransform = item.mTransform;
    mCurrentScalingMode = item.mScalingMode;
    mCurrentTimestamp = item.mTimestamp;
    mCurrentDataSpace = static_cast<ui::Dataspace>(item.mDataSpace);
    mCurrentHdrMetadata = item.mHdrMetadata;
    mCurrentFence = item.mFence;
    mCurrentFenceTime = item.mFenceTime;
    mCurrentFrameNumber = item.mFrameNumber;
    mCurrentTransformToDisplayInverse = item.mTransformToDisplayInverse;
    mCurrentSurfaceDamage = item.mSurfaceDamage;
    mCurrentApi = item.mApi;

    computeCurrentTransformMatrixLocked();

    return err;
}

status_t BufferLayerConsumer::bindTextureImageLocked() {
    ATRACE_CALL();

    if (mCurrentTextureBuffer != nullptr && mCurrentTextureBuffer->graphicBuffer() != nullptr) {
        return mRE.bindExternalTextureBuffer(mTexName, mCurrentTextureBuffer->graphicBuffer(),
                                             mCurrentFence);
    }

    return NO_INIT;
}

void BufferLayerConsumer::getTransformMatrix(float mtx[16]) {
    Mutex::Autolock lock(mMutex);
    memcpy(mtx, mCurrentTransformMatrix, sizeof(mCurrentTransformMatrix));
}

void BufferLayerConsumer::setFilteringEnabled(bool enabled) {
    Mutex::Autolock lock(mMutex);
    if (mAbandoned) {
        BLC_LOGE("setFilteringEnabled: BufferLayerConsumer is abandoned!");
        return;
    }
    bool needsRecompute = mFilteringEnabled != enabled;
    mFilteringEnabled = enabled;

    if (needsRecompute && mCurrentTextureBuffer == nullptr) {
        BLC_LOGD("setFilteringEnabled called with mCurrentTextureBuffer == nullptr");
    }

    if (needsRecompute && mCurrentTextureBuffer != nullptr) {
        computeCurrentTransformMatrixLocked();
    }
}

void BufferLayerConsumer::computeCurrentTransformMatrixLocked() {
    BLC_LOGV("computeCurrentTransformMatrixLocked");
    if (mCurrentTextureBuffer == nullptr || mCurrentTextureBuffer->graphicBuffer() == nullptr) {
        BLC_LOGD("computeCurrentTransformMatrixLocked: "
                 "mCurrentTextureBuffer is nullptr");
    }
    GLConsumer::computeTransformMatrix(mCurrentTransformMatrix,
                                       mCurrentTextureBuffer == nullptr
                                               ? nullptr
                                               : mCurrentTextureBuffer->graphicBuffer(),
<<<<<<< HEAD
                                       mCurrentCrop, mCurrentTransform, mFilteringEnabled);
=======
                                       getCurrentCropLocked(), mCurrentTransform,
                                       mFilteringEnabled);
>>>>>>> 4b02403d
}

nsecs_t BufferLayerConsumer::getTimestamp() {
    BLC_LOGV("getTimestamp");
    Mutex::Autolock lock(mMutex);
    return mCurrentTimestamp;
}

ui::Dataspace BufferLayerConsumer::getCurrentDataSpace() {
    BLC_LOGV("getCurrentDataSpace");
    Mutex::Autolock lock(mMutex);
    return mCurrentDataSpace;
}

const HdrMetadata& BufferLayerConsumer::getCurrentHdrMetadata() const {
    BLC_LOGV("getCurrentHdrMetadata");
    Mutex::Autolock lock(mMutex);
    return mCurrentHdrMetadata;
}

uint64_t BufferLayerConsumer::getFrameNumber() {
    BLC_LOGV("getFrameNumber");
    Mutex::Autolock lock(mMutex);
    return mCurrentFrameNumber;
}

bool BufferLayerConsumer::getTransformToDisplayInverse() const {
    Mutex::Autolock lock(mMutex);
    return mCurrentTransformToDisplayInverse;
}

const Region& BufferLayerConsumer::getSurfaceDamage() const {
    return mCurrentSurfaceDamage;
}

int BufferLayerConsumer::getCurrentApi() const {
    Mutex::Autolock lock(mMutex);
    return mCurrentApi;
}

sp<GraphicBuffer> BufferLayerConsumer::getCurrentBuffer(int* outSlot, sp<Fence>* outFence) const {
    Mutex::Autolock lock(mMutex);

    if (outSlot != nullptr) {
        *outSlot = mCurrentTexture;
    }

    if (outFence != nullptr) {
        *outFence = mCurrentFence;
    }

    return mCurrentTextureBuffer == nullptr ? nullptr : mCurrentTextureBuffer->graphicBuffer();
}

Rect BufferLayerConsumer::getCurrentCrop() const {
    Mutex::Autolock lock(mMutex);
    return getCurrentCropLocked();
}

Rect BufferLayerConsumer::getCurrentCropLocked() const {
    return (mCurrentScalingMode == NATIVE_WINDOW_SCALING_MODE_SCALE_CROP)
            ? GLConsumer::scaleDownCrop(mCurrentCrop, mDefaultWidth, mDefaultHeight)
            : mCurrentCrop;
}

uint32_t BufferLayerConsumer::getCurrentTransform() const {
    Mutex::Autolock lock(mMutex);
    return mCurrentTransform;
}

uint32_t BufferLayerConsumer::getCurrentScalingMode() const {
    Mutex::Autolock lock(mMutex);
    return mCurrentScalingMode;
}

sp<Fence> BufferLayerConsumer::getCurrentFence() const {
    Mutex::Autolock lock(mMutex);
    return mCurrentFence;
}

std::shared_ptr<FenceTime> BufferLayerConsumer::getCurrentFenceTime() const {
    Mutex::Autolock lock(mMutex);
    return mCurrentFenceTime;
}

status_t BufferLayerConsumer::doFenceWaitLocked() const {
    if (mCurrentFence->isValid()) {
        if (mRE.useWaitSync()) {
            base::unique_fd fenceFd(mCurrentFence->dup());
            if (fenceFd == -1) {
                BLC_LOGE("doFenceWait: error dup'ing fence fd: %d", errno);
                return -errno;
            }
            if (!mRE.waitFence(std::move(fenceFd))) {
                BLC_LOGE("doFenceWait: failed to wait on fence fd");
                return UNKNOWN_ERROR;
            }
        } else {
            status_t err = mCurrentFence->waitForever("BufferLayerConsumer::doFenceWaitLocked");
            if (err != NO_ERROR) {
                BLC_LOGE("doFenceWait: error waiting for fence: %d", err);
                return err;
            }
        }
    }

    return NO_ERROR;
}

void BufferLayerConsumer::freeBufferLocked(int slotIndex) {
    BLC_LOGV("freeBufferLocked: slotIndex=%d", slotIndex);
    if (slotIndex == mCurrentTexture) {
        mCurrentTexture = BufferQueue::INVALID_BUFFER_SLOT;
    }
    mImages[slotIndex] = nullptr;
    ConsumerBase::freeBufferLocked(slotIndex);
}

void BufferLayerConsumer::onDisconnect() {
    sp<Layer> l = mLayer.promote();
    if (l.get()) {
        l->onDisconnect();
    }
}

void BufferLayerConsumer::onSidebandStreamChanged() {
    FrameAvailableListener* unsafeFrameAvailableListener = nullptr;
    {
        Mutex::Autolock lock(mFrameAvailableMutex);
        unsafeFrameAvailableListener = mFrameAvailableListener.unsafe_get();
    }
    sp<ContentsChangedListener> listener;
    { // scope for the lock
        Mutex::Autolock lock(mMutex);
        ALOG_ASSERT(unsafeFrameAvailableListener == mContentsChangedListener.unsafe_get());
        listener = mContentsChangedListener.promote();
    }

    if (listener != nullptr) {
        listener->onSidebandStreamChanged();
    }
}

void BufferLayerConsumer::addAndGetFrameTimestamps(const NewFrameEventsEntry* newTimestamps,
                                                   FrameEventHistoryDelta* outDelta) {
    sp<Layer> l = mLayer.promote();
    if (l.get()) {
        l->addAndGetFrameTimestamps(newTimestamps, outDelta);
    }
}

void BufferLayerConsumer::abandonLocked() {
    BLC_LOGV("abandonLocked");
    mCurrentTextureBuffer = nullptr;
    for (int i = 0; i < BufferQueue::NUM_BUFFER_SLOTS; i++) {
        mImages[i] = nullptr;
    }
    ConsumerBase::abandonLocked();
}

status_t BufferLayerConsumer::setConsumerUsageBits(uint64_t usage) {
    return ConsumerBase::setConsumerUsageBits(usage | DEFAULT_USAGE_FLAGS);
}

void BufferLayerConsumer::dumpLocked(String8& result, const char* prefix) const {
    result.appendFormat("%smTexName=%d mCurrentTexture=%d\n"
                        "%smCurrentCrop=[%d,%d,%d,%d] mCurrentTransform=%#x\n",
                        prefix, mTexName, mCurrentTexture, prefix, mCurrentCrop.left,
                        mCurrentCrop.top, mCurrentCrop.right, mCurrentCrop.bottom,
                        mCurrentTransform);

    ConsumerBase::dumpLocked(result, prefix);
}

BufferLayerConsumer::Image::~Image() {
    if (mGraphicBuffer != nullptr) {
<<<<<<< HEAD
        ALOGE("Destroying buffer: %" PRId64, mGraphicBuffer->getId());
=======
        ALOGV("Destroying buffer: %" PRId64, mGraphicBuffer->getId());
>>>>>>> 4b02403d
        mRE.unbindExternalTextureBuffer(mGraphicBuffer->getId());
    }
}

}; // namespace android<|MERGE_RESOLUTION|>--- conflicted
+++ resolved
@@ -323,12 +323,8 @@
                                        mCurrentTextureBuffer == nullptr
                                                ? nullptr
                                                : mCurrentTextureBuffer->graphicBuffer(),
-<<<<<<< HEAD
-                                       mCurrentCrop, mCurrentTransform, mFilteringEnabled);
-=======
                                        getCurrentCropLocked(), mCurrentTransform,
                                        mFilteringEnabled);
->>>>>>> 4b02403d
 }
 
 nsecs_t BufferLayerConsumer::getTimestamp() {
@@ -505,11 +501,7 @@
 
 BufferLayerConsumer::Image::~Image() {
     if (mGraphicBuffer != nullptr) {
-<<<<<<< HEAD
-        ALOGE("Destroying buffer: %" PRId64, mGraphicBuffer->getId());
-=======
         ALOGV("Destroying buffer: %" PRId64, mGraphicBuffer->getId());
->>>>>>> 4b02403d
         mRE.unbindExternalTextureBuffer(mGraphicBuffer->getId());
     }
 }
