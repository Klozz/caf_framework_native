/*
 * Copyright (C) 2007 The Android Open Source Project
 *
 * Licensed under the Apache License, Version 2.0 (the "License");
 * you may not use this file except in compliance with the License.
 * You may obtain a copy of the License at
 *
 *      http://www.apache.org/licenses/LICENSE-2.0
 *
 * Unless required by applicable law or agreed to in writing, software
 * distributed under the License is distributed on an "AS IS" BASIS,
 * WITHOUT WARRANTIES OR CONDITIONS OF ANY KIND, either express or implied.
 * See the License for the specific language governing permissions and
 * limitations under the License.
 */

#ifndef ANDROID_DISPLAY_DEVICE_H
#define ANDROID_DISPLAY_DEVICE_H

#include <stdlib.h>

#include <memory>
#include <string>
#include <unordered_map>

#include <binder/IBinder.h>
#include <gui/LayerState.h>
#include <hardware/hwcomposer_defs.h>
#include <math/mat4.h>
#include <renderengine/Surface.h>
#include <ui/GraphicTypes.h>
#include <ui/HdrCapabilities.h>
#include <ui/Region.h>
#include <ui/Transform.h>
#include <utils/RefBase.h>
#include <utils/Mutex.h>
#include <utils/String8.h>
#include <utils/Timers.h>

#include "RenderArea.h"

struct ANativeWindow;

namespace android {

struct DisplayInfo;
class DisplaySurface;
class Fence;
class IGraphicBufferProducer;
class Layer;
class SurfaceFlinger;
class HWComposer;
struct CompositionInfo;

class DisplayDevice : public LightRefBase<DisplayDevice>
{
public:
    constexpr static float sDefaultMinLumiance = 0.0;
    constexpr static float sDefaultMaxLumiance = 500.0;

    // region in layer-stack space
    mutable Region dirtyRegion;
    // region in screen space
    Region undefinedRegion;
    bool lastCompositionHadVisibleLayers;

    enum DisplayType {
        DISPLAY_ID_INVALID = -1,
        DISPLAY_PRIMARY     = HWC_DISPLAY_PRIMARY,
        DISPLAY_EXTERNAL    = HWC_DISPLAY_EXTERNAL,
        DISPLAY_VIRTUAL     = HWC_DISPLAY_VIRTUAL,
        NUM_BUILTIN_DISPLAY_TYPES = HWC_NUM_PHYSICAL_DISPLAY_TYPES,
    };

    enum {
        NO_LAYER_STACK = 0xFFFFFFFF,
    };

    // clang-format off
    DisplayDevice(
            const sp<SurfaceFlinger>& flinger,
            DisplayType type,
            int32_t id,
            bool isSecure,
            const wp<IBinder>& displayToken,
            const sp<ANativeWindow>& nativeWindow,
            const sp<DisplaySurface>& displaySurface,
            std::unique_ptr<renderengine::Surface> renderSurface,
            int displayWidth,
            int displayHeight,
            int displayInstallOrientation,
            bool hasWideColorGamut,
            const HdrCapabilities& hdrCapabilities,
            const int32_t supportedPerFrameMetadata,
            const std::unordered_map<ui::ColorMode, std::vector<ui::RenderIntent>>& hwcColorModes,
            int initialPowerMode);
    // clang-format on

    ~DisplayDevice();

    // whether this is a valid object. An invalid DisplayDevice is returned
    // when an non existing id is requested
    bool isValid() const;

    // isSecure indicates whether this display can be trusted to display
    // secure surfaces.
    bool isSecure() const { return mIsSecure; }

    // Flip the front and back buffers if the back buffer is "dirty".  Might
    // be instantaneous, might involve copying the frame buffer around.
    void flip() const;

    int         getWidth() const;
    int         getHeight() const;
    int         getInstallOrientation() const { return mDisplayInstallOrientation; }

    void                    setVisibleLayersSortedByZ(const Vector< sp<Layer> >& layers);
    const Vector< sp<Layer> >& getVisibleLayersSortedByZ() const;
    void                    setLayersNeedingFences(const Vector< sp<Layer> >& layers);
    const Vector< sp<Layer> >& getLayersNeedingFences() const;
    Region                  getDirtyRegion(bool repaintEverything) const;

    void                    setLayerStack(uint32_t stack);
    void                    setDisplaySize(const int newWidth, const int newHeight);
    void                    setProjection(int orientation, const Rect& viewport, const Rect& frame);

    int                     getOrientation() const { return mOrientation; }
    uint32_t                getOrientationTransform() const;
    static uint32_t         getPrimaryDisplayOrientationTransform();
    const ui::Transform&   getTransform() const { return mGlobalTransform; }
    const Rect              getViewport() const { return mViewport; }
    const Rect              getFrame() const { return mFrame; }
    const Rect&             getScissor() const { return mScissor; }
    bool                    needsFiltering() const { return mNeedsFiltering; }

    uint32_t                getLayerStack() const { return mLayerStack; }
    int32_t                 getDisplayType() const { return mType; }
    bool                    isPrimary() const { return mType == DISPLAY_PRIMARY; }
    bool                    isVirtual() const { return mType == DISPLAY_VIRTUAL; }
    int32_t                 getId() const { return mId; }
    const wp<IBinder>&      getDisplayToken() const { return mDisplayToken; }
    uint32_t                getPanelMountFlip() const { return mPanelMountFlip; }

    int32_t getSupportedPerFrameMetadata() const { return mSupportedPerFrameMetadata; }

    // We pass in mustRecompose so we can keep VirtualDisplaySurface's state
    // machine happy without actually queueing a buffer if nothing has changed
    status_t beginFrame(bool mustRecompose) const;
    status_t prepareFrame(HWComposer& hwc, std::vector<CompositionInfo>& compositionInfo);

    bool hasWideColorGamut() const { return mHasWideColorGamut; }
    // Whether h/w composer has native support for specific HDR type.
    bool hasHDR10Support() const { return mHasHdr10; }
    bool hasHLGSupport() const { return mHasHLG; }
    bool hasDolbyVisionSupport() const { return mHasDolbyVision; }

    // Return true if the HDR dataspace is supported but
    // there is no corresponding color mode.
    bool hasLegacyHdrSupport(ui::Dataspace dataspace) const;

    // The returned HdrCapabilities is the combination of HDR capabilities from
    // hardware composer and RenderEngine. When the DisplayDevice supports wide
    // color gamut, RenderEngine is able to simulate HDR support in Display P3
    // color space for both PQ and HLG HDR contents. The minimum and maximum
    // luminance will be set to sDefaultMinLumiance and sDefaultMaxLumiance
    // respectively if hardware composer doesn't return meaningful values.
    const HdrCapabilities& getHdrCapabilities() const { return mHdrCapabilities; }

    // Return true if intent is supported by the display.
    bool hasRenderIntent(ui::RenderIntent intent) const;

    void getBestColorMode(ui::Dataspace dataspace, ui::RenderIntent intent,
                          ui::Dataspace* outDataspace, ui::ColorMode* outMode,
                          ui::RenderIntent* outIntent) const;

    void swapBuffers(HWComposer& hwc) const;

    // called after h/w composer has completed its set() call
    void onSwapBuffersCompleted() const;

    Rect getBounds() const {
        return Rect(mDisplayWidth, mDisplayHeight);
    }
    inline Rect bounds() const { return getBounds(); }

    void setDisplayName(const std::string& displayName);
    const std::string& getDisplayName() const { return mDisplayName; }

    bool makeCurrent() const;
    void setViewportAndProjection() const;

    const sp<Fence>& getClientTargetAcquireFence() const;

    /* ------------------------------------------------------------------------
     * Display power mode management.
     */
    int getPowerMode() const;
    void setPowerMode(int mode);
    bool isPoweredOn() const;

    ui::ColorMode getActiveColorMode() const;
    void setActiveColorMode(ui::ColorMode mode);
    ui::RenderIntent getActiveRenderIntent() const;
    void setActiveRenderIntent(ui::RenderIntent renderIntent);
    android_color_transform_t getColorTransform() const;
    void setColorTransform(const mat4& transform);
    void setCompositionDataSpace(ui::Dataspace dataspace);
    ui::Dataspace getCompositionDataSpace() const;

    /* ------------------------------------------------------------------------
     * Display active config management.
     */
    int getActiveConfig() const;
    void setActiveConfig(int mode);

    // release HWC resources (if any) for removable displays
    void disconnect(HWComposer& hwc);

    /* ------------------------------------------------------------------------
     * Debugging
     */
    uint32_t getPageFlipCount() const;
    void dump(String8& result) const;

private:
    /*
     *  Constants, set during initialization
     */
    sp<SurfaceFlinger> mFlinger;
    DisplayType mType;
    int32_t mId;
    wp<IBinder> mDisplayToken;

    // ANativeWindow this display is rendering into
    sp<ANativeWindow> mNativeWindow;
    sp<DisplaySurface> mDisplaySurface;

    std::unique_ptr<renderengine::Surface> mSurface;
    int             mDisplayWidth;
    int             mDisplayHeight;
    const int       mDisplayInstallOrientation;
    mutable uint32_t mPageFlipCount;
    std::string     mDisplayName;
    bool            mIsSecure;

    /*
     * Can only accessed from the main thread, these members
     * don't need synchronization.
     */

    // list of visible layers on that display
    Vector< sp<Layer> > mVisibleLayersSortedByZ;
    // list of layers needing fences
    Vector< sp<Layer> > mLayersNeedingFences;

    /*
     * Transaction state
     */
    status_t orientationToTransfrom(int orientation,
                                    int w, int h, ui::Transform* tr);

    // The identifier of the active layer stack for this display. Several displays
    // can use the same layer stack: A z-ordered group of layers (sometimes called
    // "surfaces"). Any given layer can only be on a single layer stack.
    uint32_t mLayerStack;

    int mOrientation;
    static uint32_t sPrimaryDisplayOrientation;
    // user-provided visible area of the layer stack
    Rect mViewport;
    // user-provided rectangle where mViewport gets mapped to
    Rect mFrame;
    // pre-computed scissor to apply to the display
    Rect mScissor;
    ui::Transform mGlobalTransform;
    bool mNeedsFiltering;
    // Current power mode
    int mPowerMode;
    // Current active config
    int mActiveConfig;
    // Panel's mount flip, H, V or 180 (HV)
    uint32_t mPanelMountFlip;
    // current active color mode
    ui::ColorMode mActiveColorMode = ui::ColorMode::NATIVE;
    // Current active render intent.
    ui::RenderIntent mActiveRenderIntent = ui::RenderIntent::COLORIMETRIC;
    ui::Dataspace mCompositionDataSpace = ui::Dataspace::UNKNOWN;
    // Current color transform
    android_color_transform_t mColorTransform;

    // Need to know if display is wide-color capable or not.
    // Initialized by SurfaceFlinger when the DisplayDevice is created.
    // Fed to RenderEngine during composition.
    bool mHasWideColorGamut;
    bool mHasHdr10;
    bool mHasHLG;
    bool mHasDolbyVision;
    HdrCapabilities mHdrCapabilities;
    const int32_t mSupportedPerFrameMetadata;

    // Mappings from desired Dataspace/RenderIntent to the supported
    // Dataspace/ColorMode/RenderIntent.
    using ColorModeKey = uint64_t;
    struct ColorModeValue {
        ui::Dataspace dataspace;
        ui::ColorMode colorMode;
        ui::RenderIntent renderIntent;
    };

    static ColorModeKey getColorModeKey(ui::Dataspace dataspace, ui::RenderIntent intent) {
        return (static_cast<uint64_t>(dataspace) << 32) | static_cast<uint32_t>(intent);
    }
    void populateColorModes(
            const std::unordered_map<ui::ColorMode, std::vector<ui::RenderIntent>>& hwcColorModes);
    void addColorMode(
            const std::unordered_map<ui::ColorMode, std::vector<ui::RenderIntent>>& hwcColorModes,
            const ui::ColorMode mode, const ui::RenderIntent intent);

    std::unordered_map<ColorModeKey, ColorModeValue> mColorModes;
};

struct DisplayDeviceState {
    bool isVirtual() const { return type >= DisplayDevice::DISPLAY_VIRTUAL; }

    int32_t sequenceId = sNextSequenceId++;
    DisplayDevice::DisplayType type = DisplayDevice::DISPLAY_ID_INVALID;
    sp<IGraphicBufferProducer> surface;
    uint32_t layerStack = DisplayDevice::NO_LAYER_STACK;
    Rect viewport;
    Rect frame;
    uint8_t orientation = 0;
    uint32_t width = 0;
    uint32_t height = 0;
    std::string displayName;
    bool isSecure = false;

private:
    static std::atomic<int32_t> sNextSequenceId;
};

class DisplayRenderArea : public RenderArea {
public:
    DisplayRenderArea(const sp<const DisplayDevice> device,
                      ui::Transform::orientation_flags rotation = ui::Transform::ROT_0)
          : DisplayRenderArea(device, device->getBounds(), device->getWidth(), device->getHeight(),
                              rotation) {}
    DisplayRenderArea(const sp<const DisplayDevice> device, Rect sourceCrop, uint32_t reqWidth,
                      uint32_t reqHeight, ui::Transform::orientation_flags rotation)
          : RenderArea(reqWidth, reqHeight, CaptureFill::OPAQUE,
                       getDisplayRotation(rotation, device->getInstallOrientation())),
            mDevice(device),
            mSourceCrop(sourceCrop) {}

    const ui::Transform& getTransform() const override { return mDevice->getTransform(); }
    Rect getBounds() const override { return mDevice->getBounds(); }
    int getHeight() const override { return mDevice->getHeight(); }
    int getWidth() const override { return mDevice->getWidth(); }
    bool isSecure() const override { return mDevice->isSecure(); }
<<<<<<< HEAD
    bool needsFiltering() const override { return mDevice->needsFiltering(); }
    Rect getSourceCrop() const override { return mSourceCrop; }
    int32_t getDisplayType() { return mDevice->getDisplayType(); }
    uint32_t getPanelMountFlip() { return mDevice->getPanelMountFlip(); }
    std::string getType() const override { return "DisplayRenderArea"; }
=======

    bool needsFiltering() const override {
        // check if the projection from the logical display to the physical
        // display needs filtering
        if (mDevice->needsFiltering()) {
            return true;
        }

        // check if the projection from the logical render area (i.e., the
        // physical display) to the physical render area requires filtering
        const Rect sourceCrop = getSourceCrop();
        int width = sourceCrop.width();
        int height = sourceCrop.height();
        if (getRotationFlags() & ui::Transform::ROT_90) {
            std::swap(width, height);
        }
        return width != getReqWidth() || height != getReqHeight();
    }

    Rect getSourceCrop() const override {
        // use the (projected) logical display viewport by default
        if (mSourceCrop.isEmpty()) {
            return mDevice->getScissor();
        }

        const int orientation = mDevice->getInstallOrientation();
        if (orientation == DisplayState::eOrientationDefault) {
            return mSourceCrop;
        }

        // Install orientation is transparent to the callers.  Apply it now.
        uint32_t flags = 0x00;
        switch (orientation) {
            case DisplayState::eOrientation90:
                flags = ui::Transform::ROT_90;
                break;
            case DisplayState::eOrientation180:
                flags = ui::Transform::ROT_180;
                break;
            case DisplayState::eOrientation270:
                flags = ui::Transform::ROT_270;
                break;
        }
        ui::Transform tr;
        tr.set(flags, getWidth(), getHeight());
        return tr.transform(mSourceCrop);
    }
>>>>>>> ab68e9d9

private:
    // Install orientation is transparent to the callers.  We need to cancel
    // it out by modifying rotation flags.
    static ui::Transform::orientation_flags getDisplayRotation(
            ui::Transform::orientation_flags rotation, int orientation) {
        if (orientation == DisplayState::eOrientationDefault) {
            return rotation;
        }

        // convert hw orientation into flag presentation
        // here inverse transform needed
        uint8_t hw_rot_90 = 0x00;
        uint8_t hw_flip_hv = 0x00;
        switch (orientation) {
            case DisplayState::eOrientation90:
                hw_rot_90 = ui::Transform::ROT_90;
                hw_flip_hv = ui::Transform::ROT_180;
                break;
            case DisplayState::eOrientation180:
                hw_flip_hv = ui::Transform::ROT_180;
                break;
            case DisplayState::eOrientation270:
                hw_rot_90 = ui::Transform::ROT_90;
                break;
        }

        // transform flags operation
        // 1) flip H V if both have ROT_90 flag
        // 2) XOR these flags
        uint8_t rotation_rot_90 = rotation & ui::Transform::ROT_90;
        uint8_t rotation_flip_hv = rotation & ui::Transform::ROT_180;
        if (rotation_rot_90 & hw_rot_90) {
            rotation_flip_hv = (~rotation_flip_hv) & ui::Transform::ROT_180;
        }

        return static_cast<ui::Transform::orientation_flags>(
                (rotation_rot_90 ^ hw_rot_90) | (rotation_flip_hv ^ hw_flip_hv));
    }

    const sp<const DisplayDevice> mDevice;
    const Rect mSourceCrop;
};

}; // namespace android

#endif // ANDROID_DISPLAY_DEVICE_H<|MERGE_RESOLUTION|>--- conflicted
+++ resolved
@@ -356,13 +356,6 @@
     int getHeight() const override { return mDevice->getHeight(); }
     int getWidth() const override { return mDevice->getWidth(); }
     bool isSecure() const override { return mDevice->isSecure(); }
-<<<<<<< HEAD
-    bool needsFiltering() const override { return mDevice->needsFiltering(); }
-    Rect getSourceCrop() const override { return mSourceCrop; }
-    int32_t getDisplayType() { return mDevice->getDisplayType(); }
-    uint32_t getPanelMountFlip() { return mDevice->getPanelMountFlip(); }
-    std::string getType() const override { return "DisplayRenderArea"; }
-=======
 
     bool needsFiltering() const override {
         // check if the projection from the logical display to the physical
@@ -410,7 +403,10 @@
         tr.set(flags, getWidth(), getHeight());
         return tr.transform(mSourceCrop);
     }
->>>>>>> ab68e9d9
+
+    int32_t getDisplayType() { return mDevice->getDisplayType(); }
+    uint32_t getPanelMountFlip() { return mDevice->getPanelMountFlip(); }
+    std::string getType() const override { return "DisplayRenderArea"; }
 
 private:
     // Install orientation is transparent to the callers.  We need to cancel
