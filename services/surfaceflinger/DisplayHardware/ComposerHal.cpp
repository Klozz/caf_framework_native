/*
 * Copyright 2016 The Android Open Source Project
 *
 * Licensed under the Apache License, Version 2.0 (the "License");
 * you may not use this file except in compliance with the License.
 * You may obtain a copy of the License at
 *
 *      http://www.apache.org/licenses/LICENSE-2.0
 *
 * Unless required by applicable law or agreed to in writing, software
 * distributed under the License is distributed on an "AS IS" BASIS,
 * WITHOUT WARRANTIES OR CONDITIONS OF ANY KIND, either express or implied.
 * See the License for the specific language governing permissions and
 * limitations under the License.
 */

// TODO(b/129481165): remove the #pragma below and fix conversion issues
#pragma clang diagnostic push
#pragma clang diagnostic ignored "-Wconversion"

#undef LOG_TAG
#define LOG_TAG "HwcComposer"

#include <log/log.h>

#include <algorithm>
#include <cinttypes>

#include "ComposerHal.h"

#include <composer-command-buffer/2.2/ComposerCommandBuffer.h>
#include <gui/BufferQueue.h>
#include <hidl/HidlTransportSupport.h>
#include <hidl/HidlTransportUtils.h>
#include <vendor/qti/hardware/display/composer/3.0/IQtiComposerClient.h>

namespace android {

using hardware::Return;
using hardware::hidl_vec;
using hardware::hidl_handle;
using vendor::qti::hardware::display::composer::V3_0::IQtiComposerClient;

namespace Hwc2 {

Composer::~Composer() = default;

namespace {

class BufferHandle {
public:
    explicit BufferHandle(const native_handle_t* buffer) {
        // nullptr is not a valid handle to HIDL
        mHandle = (buffer) ? buffer : native_handle_init(mStorage, 0, 0);
    }

    operator const hidl_handle&() const // NOLINT(google-explicit-constructor)
    {
        return mHandle;
    }

private:
    NATIVE_HANDLE_DECLARE_STORAGE(mStorage, 0, 0);
    hidl_handle mHandle;
};

class FenceHandle
{
public:
    FenceHandle(int fd, bool owned)
        : mOwned(owned)
    {
        native_handle_t* handle;
        if (fd >= 0) {
            handle = native_handle_init(mStorage, 1, 0);
            handle->data[0] = fd;
        } else {
            // nullptr is not a valid handle to HIDL
            handle = native_handle_init(mStorage, 0, 0);
        }
        mHandle = handle;
    }

    ~FenceHandle()
    {
        if (mOwned) {
            native_handle_close(mHandle);
        }
    }

    operator const hidl_handle&() const // NOLINT(google-explicit-constructor)
    {
        return mHandle;
    }

private:
    bool mOwned;
    NATIVE_HANDLE_DECLARE_STORAGE(mStorage, 1, 0);
    hidl_handle mHandle;
};

// assume NO_RESOURCES when Status::isOk returns false
constexpr Error kDefaultError = Error::NO_RESOURCES;
constexpr V2_4::Error kDefaultError_2_4 = static_cast<V2_4::Error>(kDefaultError);

template<typename T, typename U>
T unwrapRet(Return<T>& ret, const U& default_val)
{
    return (ret.isOk()) ? static_cast<T>(ret) :
        static_cast<T>(default_val);
}

Error unwrapRet(Return<Error>& ret)
{
    return unwrapRet(ret, kDefaultError);
}

} // anonymous namespace

namespace impl {

<<<<<<< HEAD
void Composer::CommandWriter::setLayerType(uint32_t type)
{
    constexpr uint16_t kSetLayerTypeLength = 1;
    beginCommand(static_cast<V2_1::IComposerClient::Command>(
                         IQtiComposerClient::Command::SET_LAYER_TYPE),
                 kSetLayerTypeLength);
    write(type);
    endCommand();
}

#if defined(USE_VR_COMPOSER) && USE_VR_COMPOSER
Composer::CommandWriter::CommandWriter(uint32_t initialMaxSize)
    : CommandWriterBase(initialMaxSize) {}

Composer::CommandWriter::~CommandWriter()
{
}

void Composer::CommandWriter::setLayerInfo(uint32_t type, uint32_t appId)
{
    constexpr uint16_t kSetLayerInfoLength = 2;
    beginCommand(static_cast<V2_1::IComposerClient::Command>(
                         IVrComposerClient::VrCommand::SET_LAYER_INFO),
                 kSetLayerInfoLength);
    write(type);
    write(appId);
    endCommand();
}

void Composer::CommandWriter::setClientTargetMetadata(
        const IVrComposerClient::BufferMetadata& metadata)
{
    constexpr uint16_t kSetClientTargetMetadataLength = 7;
    beginCommand(static_cast<V2_1::IComposerClient::Command>(
                         IVrComposerClient::VrCommand::SET_CLIENT_TARGET_METADATA),
                 kSetClientTargetMetadataLength);
    writeBufferMetadata(metadata);
    endCommand();
}

void Composer::CommandWriter::setLayerBufferMetadata(
        const IVrComposerClient::BufferMetadata& metadata)
{
    constexpr uint16_t kSetLayerBufferMetadataLength = 7;
    beginCommand(static_cast<V2_1::IComposerClient::Command>(
                         IVrComposerClient::VrCommand::SET_LAYER_BUFFER_METADATA),
                 kSetLayerBufferMetadataLength);
    writeBufferMetadata(metadata);
    endCommand();
}

void Composer::CommandWriter::writeBufferMetadata(
        const IVrComposerClient::BufferMetadata& metadata)
{
    write(metadata.width);
    write(metadata.height);
    write(metadata.stride);
    write(metadata.layerCount);
    writeSigned(static_cast<int32_t>(metadata.format));
    write64(metadata.usage);
}
#endif // defined(USE_VR_COMPOSER) && USE_VR_COMPOSER

void Composer::CommandWriter::setDisplayElapseTime(uint64_t time)
{
    constexpr uint16_t kSetDisplayElapseTimeLength = 2;
    beginCommand(static_cast<V2_1::IComposerClient::Command>(
                         IQtiComposerClient::Command::SET_DISPLAY_ELAPSE_TIME),
                 kSetDisplayElapseTimeLength);
    write64(time);
    endCommand();
}

Composer::Composer(const std::string& serviceName)
    : mWriter(kWriterInitialSize),
      mIsUsingVrComposer(serviceName == std::string("vr"))
{
=======
Composer::Composer(const std::string& serviceName) : mWriter(kWriterInitialSize) {
>>>>>>> af19596f
    mComposer = V2_1::IComposer::getService(serviceName);

    if (mComposer == nullptr) {
        LOG_ALWAYS_FATAL("failed to get hwcomposer service");
    }

    if (sp<IComposer> composer_2_4 = IComposer::castFrom(mComposer)) {
        composer_2_4->createClient_2_4([&](const auto& tmpError, const auto& tmpClient) {
            if (tmpError == V2_4::Error::NONE) {
                mClient = tmpClient;
                mClient_2_2 = tmpClient;
                mClient_2_3 = tmpClient;
                mClient_2_4 = tmpClient;
            }
        });
    } else if (sp<V2_3::IComposer> composer_2_3 = V2_3::IComposer::castFrom(mComposer)) {
        composer_2_3->createClient_2_3([&](const auto& tmpError, const auto& tmpClient) {
            if (tmpError == Error::NONE) {
                mClient = tmpClient;
                mClient_2_2 = tmpClient;
                mClient_2_3 = tmpClient;
            }
        });
    } else {
        mComposer->createClient([&](const auto& tmpError, const auto& tmpClient) {
            if (tmpError != Error::NONE) {
                return;
            }

            mClient = tmpClient;
            if (sp<V2_2::IComposer> composer_2_2 = V2_2::IComposer::castFrom(mComposer)) {
                mClient_2_2 = V2_2::IComposerClient::castFrom(mClient);
                LOG_ALWAYS_FATAL_IF(mClient_2_2 == nullptr,
                                    "IComposer 2.2 did not return IComposerClient 2.2");
            }
        });
    }

    if (mClient == nullptr) {
        LOG_ALWAYS_FATAL("failed to create composer client");
    }
}

Composer::~Composer() = default;

std::vector<IComposer::Capability> Composer::getCapabilities()
{
    std::vector<IComposer::Capability> capabilities;
    mComposer->getCapabilities(
            [&](const auto& tmpCapabilities) {
                capabilities = tmpCapabilities;
            });
    return capabilities;
}

std::string Composer::dumpDebugInfo()
{
    std::string info;
    mComposer->dumpDebugInfo([&](const auto& tmpInfo) {
        info = tmpInfo.c_str();
    });

    return info;
}

void Composer::registerCallback(const sp<IComposerCallback>& callback)
{
    android::hardware::setMinSchedulerPolicy(callback, SCHED_FIFO, 2);
    auto ret = [&]() {
        if (mClient_2_4) {
            return mClient_2_4->registerCallback_2_4(callback);
        }
        return mClient->registerCallback(callback);
    }();
    if (!ret.isOk()) {
        ALOGE("failed to register IComposerCallback");
    }
}

void Composer::resetCommands() {
    mWriter.reset();
}

Error Composer::executeCommands() {
    return execute();
}

uint32_t Composer::getMaxVirtualDisplayCount()
{
    auto ret = mClient->getMaxVirtualDisplayCount();
    return unwrapRet(ret, 0);
}

Error Composer::createVirtualDisplay(uint32_t width, uint32_t height,
            PixelFormat* format, Display* outDisplay)
{
    const uint32_t bufferSlotCount = 1;
    Error error = kDefaultError;
    if (mClient_2_2) {
        mClient_2_2->createVirtualDisplay_2_2(width, height,
                                              static_cast<types::V1_1::PixelFormat>(*format),
                                              bufferSlotCount,
                                              [&](const auto& tmpError, const auto& tmpDisplay,
                                                  const auto& tmpFormat) {
                                                  error = tmpError;
                                                  if (error != Error::NONE) {
                                                      return;
                                                  }

                                                  *outDisplay = tmpDisplay;
                                                  *format = static_cast<types::V1_2::PixelFormat>(
                                                          tmpFormat);
                                              });
    } else {
        mClient->createVirtualDisplay(width, height,
                static_cast<types::V1_0::PixelFormat>(*format), bufferSlotCount,
                [&](const auto& tmpError, const auto& tmpDisplay,
                    const auto& tmpFormat) {
                    error = tmpError;
                    if (error != Error::NONE) {
                        return;
                    }

                    *outDisplay = tmpDisplay;
                    *format = static_cast<PixelFormat>(tmpFormat);
            });
    }

    return error;
}

Error Composer::destroyVirtualDisplay(Display display)
{
    auto ret = mClient->destroyVirtualDisplay(display);
    return unwrapRet(ret);
}

Error Composer::acceptDisplayChanges(Display display)
{
    mWriter.selectDisplay(display);
    mWriter.acceptDisplayChanges();
    return Error::NONE;
}

Error Composer::createLayer(Display display, Layer* outLayer)
{
    Error error = kDefaultError;
    mClient->createLayer(display, BufferQueue::NUM_BUFFER_SLOTS,
            [&](const auto& tmpError, const auto& tmpLayer) {
                error = tmpError;
                if (error != Error::NONE) {
                    return;
                }

                *outLayer = tmpLayer;
            });

    return error;
}

Error Composer::destroyLayer(Display display, Layer layer)
{
    auto ret = mClient->destroyLayer(display, layer);
    return unwrapRet(ret);
}

Error Composer::getActiveConfig(Display display, Config* outConfig)
{
    Error error = kDefaultError;
    mClient->getActiveConfig(display,
            [&](const auto& tmpError, const auto& tmpConfig) {
                error = tmpError;
                if (error != Error::NONE) {
                    return;
                }

                *outConfig = tmpConfig;
            });

    return error;
}

Error Composer::getChangedCompositionTypes(Display display,
        std::vector<Layer>* outLayers,
        std::vector<IComposerClient::Composition>* outTypes)
{
    mReader.takeChangedCompositionTypes(display, outLayers, outTypes);
    return Error::NONE;
}

Error Composer::getColorModes(Display display,
        std::vector<ColorMode>* outModes)
{
    Error error = kDefaultError;

    if (mClient_2_3) {
        mClient_2_3->getColorModes_2_3(display, [&](const auto& tmpError, const auto& tmpModes) {
            error = tmpError;
            if (error != Error::NONE) {
                return;
            }

            *outModes = tmpModes;
        });
    } else if (mClient_2_2) {
        mClient_2_2->getColorModes_2_2(display, [&](const auto& tmpError, const auto& tmpModes) {
            error = tmpError;
            if (error != Error::NONE) {
                return;
            }

            for (types::V1_1::ColorMode colorMode : tmpModes) {
                outModes->push_back(static_cast<ColorMode>(colorMode));
            }
        });
    } else {
        mClient->getColorModes(display,
                [&](const auto& tmpError, const auto& tmpModes) {
                    error = tmpError;
                    if (error != Error::NONE) {
                        return;
                    }
                    for (types::V1_0::ColorMode colorMode : tmpModes) {
                        outModes->push_back(static_cast<ColorMode>(colorMode));
                    }
                });
    }

    return error;
}

Error Composer::getDisplayAttribute(Display display, Config config,
        IComposerClient::Attribute attribute, int32_t* outValue)
{
    Error error = kDefaultError;
    if (mClient_2_4) {
        mClient_2_4->getDisplayAttribute_2_4(display, config, attribute,
                                             [&](const auto& tmpError, const auto& tmpValue) {
                                                 error = static_cast<Error>(tmpError);
                                                 if (error != Error::NONE) {
                                                     return;
                                                 }

                                                 *outValue = tmpValue;
                                             });
    } else {
        mClient->getDisplayAttribute(display, config,
                                     static_cast<V2_1::IComposerClient::Attribute>(attribute),
                                     [&](const auto& tmpError, const auto& tmpValue) {
                                         error = tmpError;
                                         if (error != Error::NONE) {
                                             return;
                                         }

                                         *outValue = tmpValue;
                                     });
    }

    return error;
}

Error Composer::getDisplayConfigs(Display display,
        std::vector<Config>* outConfigs)
{
    Error error = kDefaultError;
    mClient->getDisplayConfigs(display,
            [&](const auto& tmpError, const auto& tmpConfigs) {
                error = tmpError;
                if (error != Error::NONE) {
                    return;
                }

                *outConfigs = tmpConfigs;
            });

    return error;
}

Error Composer::getDisplayName(Display display, std::string* outName)
{
    Error error = kDefaultError;
    mClient->getDisplayName(display,
            [&](const auto& tmpError, const auto& tmpName) {
                error = tmpError;
                if (error != Error::NONE) {
                    return;
                }

                *outName = tmpName.c_str();
            });

    return error;
}

Error Composer::getDisplayRequests(Display display,
        uint32_t* outDisplayRequestMask, std::vector<Layer>* outLayers,
        std::vector<uint32_t>* outLayerRequestMasks)
{
    mReader.takeDisplayRequests(display, outDisplayRequestMask,
            outLayers, outLayerRequestMasks);
    return Error::NONE;
}

Error Composer::getDozeSupport(Display display, bool* outSupport)
{
    Error error = kDefaultError;
    mClient->getDozeSupport(display,
            [&](const auto& tmpError, const auto& tmpSupport) {
                error = tmpError;
                if (error != Error::NONE) {
                    return;
                }

                *outSupport = tmpSupport;
            });

    return error;
}

Error Composer::getHdrCapabilities(Display display,
        std::vector<Hdr>* outTypes, float* outMaxLuminance,
        float* outMaxAverageLuminance, float* outMinLuminance)
{
    Error error = kDefaultError;
    if (mClient_2_3) {
        mClient_2_3->getHdrCapabilities_2_3(display,
                                            [&](const auto& tmpError, const auto& tmpTypes,
                                                const auto& tmpMaxLuminance,
                                                const auto& tmpMaxAverageLuminance,
                                                const auto& tmpMinLuminance) {
                                                error = tmpError;
                                                if (error != Error::NONE) {
                                                    return;
                                                }

                                                *outTypes = tmpTypes;
                                                *outMaxLuminance = tmpMaxLuminance;
                                                *outMaxAverageLuminance = tmpMaxAverageLuminance;
                                                *outMinLuminance = tmpMinLuminance;
                                            });
    } else {
        mClient->getHdrCapabilities(display,
                                    [&](const auto& tmpError, const auto& tmpTypes,
                                        const auto& tmpMaxLuminance,
                                        const auto& tmpMaxAverageLuminance,
                                        const auto& tmpMinLuminance) {
                                        error = tmpError;
                                        if (error != Error::NONE) {
                                            return;
                                        }

                                        outTypes->clear();
                                        for (auto type : tmpTypes) {
                                            outTypes->push_back(static_cast<Hdr>(type));
                                        }

                                        *outMaxLuminance = tmpMaxLuminance;
                                        *outMaxAverageLuminance = tmpMaxAverageLuminance;
                                        *outMinLuminance = tmpMinLuminance;
                                    });
    }

    return error;
}

Error Composer::getReleaseFences(Display display,
        std::vector<Layer>* outLayers, std::vector<int>* outReleaseFences)
{
    mReader.takeReleaseFences(display, outLayers, outReleaseFences);
    return Error::NONE;
}

Error Composer::presentDisplay(Display display, int* outPresentFence)
{
    mWriter.selectDisplay(display);
    mWriter.presentDisplay();

    Error error = execute();
    if (error != Error::NONE) {
        return error;
    }

    mReader.takePresentFence(display, outPresentFence);

    return Error::NONE;
}

Error Composer::setActiveConfig(Display display, Config config)
{
    auto ret = mClient->setActiveConfig(display, config);
    return unwrapRet(ret);
}

Error Composer::setClientTarget(Display display, uint32_t slot,
        const sp<GraphicBuffer>& target,
        int acquireFence, Dataspace dataspace,
        const std::vector<IComposerClient::Rect>& damage)
{
    mWriter.selectDisplay(display);

    const native_handle_t* handle = nullptr;
    if (target.get()) {
        handle = target->getNativeBuffer()->handle;
    }

    mWriter.setClientTarget(slot, handle, acquireFence, dataspace, damage);
    return Error::NONE;
}

Error Composer::setColorMode(Display display, ColorMode mode,
        RenderIntent renderIntent)
{
    hardware::Return<Error> ret(kDefaultError);
    if (mClient_2_3) {
        ret = mClient_2_3->setColorMode_2_3(display, mode, renderIntent);
    } else if (mClient_2_2) {
        ret = mClient_2_2->setColorMode_2_2(display, static_cast<types::V1_1::ColorMode>(mode),
                                            renderIntent);
    } else {
        ret = mClient->setColorMode(display,
                static_cast<types::V1_0::ColorMode>(mode));
    }
    return unwrapRet(ret);
}

Error Composer::setColorTransform(Display display, const float* matrix,
        ColorTransform hint)
{
    mWriter.selectDisplay(display);
    mWriter.setColorTransform(matrix, hint);
    return Error::NONE;
}

Error Composer::setOutputBuffer(Display display, const native_handle_t* buffer,
        int releaseFence)
{
    mWriter.selectDisplay(display);
    mWriter.setOutputBuffer(0, buffer, dup(releaseFence));
    return Error::NONE;
}

Error Composer::setDisplayElapseTime(Display display, uint64_t timeStamp)
{
    mWriter.selectDisplay(display);
    mWriter.setDisplayElapseTime(timeStamp);
    return Error::NONE;
}

Error Composer::setPowerMode(Display display, IComposerClient::PowerMode mode) {
    Return<Error> ret(Error::UNSUPPORTED);
    if (mClient_2_2) {
        ret = mClient_2_2->setPowerMode_2_2(display, mode);
    } else if (mode != IComposerClient::PowerMode::ON_SUSPEND) {
        ret = mClient->setPowerMode(display, static_cast<V2_1::IComposerClient::PowerMode>(mode));
    }

    return unwrapRet(ret);
}

Error Composer::setVsyncEnabled(Display display, IComposerClient::Vsync enabled)
{
    auto ret = mClient->setVsyncEnabled(display, enabled);
    return unwrapRet(ret);
}

Error Composer::setClientTargetSlotCount(Display display)
{
    const uint32_t bufferSlotCount = BufferQueue::NUM_BUFFER_SLOTS;
    auto ret = mClient->setClientTargetSlotCount(display, bufferSlotCount);
    return unwrapRet(ret);
}

Error Composer::validateDisplay(Display display, uint32_t* outNumTypes,
        uint32_t* outNumRequests)
{
    mWriter.selectDisplay(display);
    mWriter.validateDisplay();

    Error error = execute();
    if (error != Error::NONE) {
        return error;
    }

    mReader.hasChanges(display, outNumTypes, outNumRequests);

    return Error::NONE;
}

Error Composer::presentOrValidateDisplay(Display display, uint32_t* outNumTypes,
                               uint32_t* outNumRequests, int* outPresentFence, uint32_t* state) {
   mWriter.selectDisplay(display);
   mWriter.presentOrvalidateDisplay();

   Error error = execute();
   if (error != Error::NONE) {
       return error;
   }

   mReader.takePresentOrValidateStage(display, state);

   if (*state == 1) { // Present succeeded
       mReader.takePresentFence(display, outPresentFence);
   }

   if (*state == 0) { // Validate succeeded.
       mReader.hasChanges(display, outNumTypes, outNumRequests);
   }

   return Error::NONE;
}

Error Composer::setCursorPosition(Display display, Layer layer,
        int32_t x, int32_t y)
{
    mWriter.selectDisplay(display);
    mWriter.selectLayer(layer);
    mWriter.setLayerCursorPosition(x, y);
    return Error::NONE;
}

Error Composer::setLayerBuffer(Display display, Layer layer,
        uint32_t slot, const sp<GraphicBuffer>& buffer, int acquireFence)
{
    mWriter.selectDisplay(display);
    mWriter.selectLayer(layer);

    const native_handle_t* handle = nullptr;
    if (buffer.get()) {
        handle = buffer->getNativeBuffer()->handle;
    }

    mWriter.setLayerBuffer(slot, handle, acquireFence);
    return Error::NONE;
}

Error Composer::setLayerSurfaceDamage(Display display, Layer layer,
        const std::vector<IComposerClient::Rect>& damage)
{
    mWriter.selectDisplay(display);
    mWriter.selectLayer(layer);
    mWriter.setLayerSurfaceDamage(damage);
    return Error::NONE;
}

Error Composer::setLayerBlendMode(Display display, Layer layer,
        IComposerClient::BlendMode mode)
{
    mWriter.selectDisplay(display);
    mWriter.selectLayer(layer);
    mWriter.setLayerBlendMode(mode);
    return Error::NONE;
}

Error Composer::setLayerColor(Display display, Layer layer,
        const IComposerClient::Color& color)
{
    mWriter.selectDisplay(display);
    mWriter.selectLayer(layer);
    mWriter.setLayerColor(color);
    return Error::NONE;
}

Error Composer::setLayerCompositionType(Display display, Layer layer,
        IComposerClient::Composition type)
{
    mWriter.selectDisplay(display);
    mWriter.selectLayer(layer);
    mWriter.setLayerCompositionType(type);
    return Error::NONE;
}

Error Composer::setLayerDataspace(Display display, Layer layer,
        Dataspace dataspace)
{
    mWriter.selectDisplay(display);
    mWriter.selectLayer(layer);
    mWriter.setLayerDataspace(dataspace);
    return Error::NONE;
}

Error Composer::setLayerDisplayFrame(Display display, Layer layer,
        const IComposerClient::Rect& frame)
{
    mWriter.selectDisplay(display);
    mWriter.selectLayer(layer);
    mWriter.setLayerDisplayFrame(frame);
    return Error::NONE;
}

Error Composer::setLayerPlaneAlpha(Display display, Layer layer,
        float alpha)
{
    mWriter.selectDisplay(display);
    mWriter.selectLayer(layer);
    mWriter.setLayerPlaneAlpha(alpha);
    return Error::NONE;
}

Error Composer::setLayerSidebandStream(Display display, Layer layer,
        const native_handle_t* stream)
{
    mWriter.selectDisplay(display);
    mWriter.selectLayer(layer);
    mWriter.setLayerSidebandStream(stream);
    return Error::NONE;
}

Error Composer::setLayerSourceCrop(Display display, Layer layer,
        const IComposerClient::FRect& crop)
{
    mWriter.selectDisplay(display);
    mWriter.selectLayer(layer);
    mWriter.setLayerSourceCrop(crop);
    return Error::NONE;
}

Error Composer::setLayerTransform(Display display, Layer layer,
        Transform transform)
{
    mWriter.selectDisplay(display);
    mWriter.selectLayer(layer);
    mWriter.setLayerTransform(transform);
    return Error::NONE;
}

Error Composer::setLayerVisibleRegion(Display display, Layer layer,
        const std::vector<IComposerClient::Rect>& visible)
{
    mWriter.selectDisplay(display);
    mWriter.selectLayer(layer);
    mWriter.setLayerVisibleRegion(visible);
    return Error::NONE;
}

Error Composer::setLayerZOrder(Display display, Layer layer, uint32_t z)
{
    mWriter.selectDisplay(display);
    mWriter.selectLayer(layer);
    mWriter.setLayerZOrder(z);
    return Error::NONE;
}

<<<<<<< HEAD
#if defined(USE_VR_COMPOSER) && USE_VR_COMPOSER
Error Composer::setLayerInfo(Display display, Layer layer, uint32_t type,
                             uint32_t appId)
{
    if (mIsUsingVrComposer) {
        mWriter.selectDisplay(display);
        mWriter.selectLayer(layer);
        mWriter.setLayerInfo(type, appId);
    }
    return Error::NONE;
}
#else
Error Composer::setLayerInfo(Display display, Layer layer, uint32_t, uint32_t) {
    if (mIsUsingVrComposer) {
        mWriter.selectDisplay(display);
        mWriter.selectLayer(layer);
    }
    return Error::NONE;
}
#endif // defined(USE_VR_COMPOSER) && USE_VR_COMPOSER

Error Composer::setLayerType(Display display, Layer layer, uint32_t type)
{
    if (mClient_2_4) {
        if (sp<IQtiComposerClient> qClient = IQtiComposerClient::castFrom(mClient_2_4)) {
            mWriter.selectDisplay(display);
            mWriter.selectLayer(layer);
            mWriter.setLayerType(type);
        }
    }

    return Error::NONE;
}

=======
>>>>>>> af19596f
Error Composer::execute()
{
    // prepare input command queue
    bool queueChanged = false;
    uint32_t commandLength = 0;
    hidl_vec<hidl_handle> commandHandles;
    if (!mWriter.writeQueue(&queueChanged, &commandLength, &commandHandles)) {
        mWriter.reset();
        return Error::NO_RESOURCES;
    }

    // set up new input command queue if necessary
    if (queueChanged) {
        auto ret = mClient->setInputCommandQueue(*mWriter.getMQDescriptor());
        auto error = unwrapRet(ret);
        if (error != Error::NONE) {
            mWriter.reset();
            return error;
        }
    }

    if (commandLength == 0) {
        mWriter.reset();
        return Error::NONE;
    }

    Error error = kDefaultError;
    hardware::Return<void> ret;
    auto hidl_callback = [&](const auto& tmpError, const auto& tmpOutChanged,
                             const auto& tmpOutLength, const auto& tmpOutHandles)
                         {
                             error = tmpError;

                             // set up new output command queue if necessary
                             if (error == Error::NONE && tmpOutChanged) {
                                 error = kDefaultError;
                                 mClient->getOutputCommandQueue(
                                     [&](const auto& tmpError,
                                         const auto& tmpDescriptor)
                                     {
                                         error = tmpError;
                                         if (error != Error::NONE) {
                                             return;
                                     }

                                     mReader.setMQDescriptor(tmpDescriptor);
                                 });
                             }

                             if (error != Error::NONE) {
                                 return;
                             }

                             if (mReader.readQueue(tmpOutLength, tmpOutHandles)) {
                                 error = mReader.parse();
                                 mReader.reset();
                             } else {
                                 error = Error::NO_RESOURCES;
                             }
                         };
    if (mClient_2_2) {
        ret = mClient_2_2->executeCommands_2_2(commandLength, commandHandles, hidl_callback);
    } else {
        ret = mClient->executeCommands(commandLength, commandHandles, hidl_callback);
    }
    // executeCommands can fail because of out-of-fd and we do not want to
    // abort() in that case
    if (!ret.isOk()) {
        ALOGE("executeCommands failed because of %s", ret.description().c_str());
    }

    if (error == Error::NONE) {
        std::vector<CommandReader::CommandError> commandErrors =
            mReader.takeErrors();

        for (const auto& cmdErr : commandErrors) {
            auto command =
                    static_cast<IComposerClient::Command>(mWriter.getCommand(cmdErr.location));

            if (command == IComposerClient::Command::VALIDATE_DISPLAY ||
                command == IComposerClient::Command::PRESENT_DISPLAY ||
                command == IComposerClient::Command::PRESENT_OR_VALIDATE_DISPLAY) {
                error = cmdErr.error;
            } else {
                ALOGW("command 0x%x generated error %d",
                        command, cmdErr.error);
            }
        }
    }

    mWriter.reset();

    return error;
}

// Composer HAL 2.2

Error Composer::setLayerPerFrameMetadata(Display display, Layer layer,
        const std::vector<IComposerClient::PerFrameMetadata>& perFrameMetadatas) {
    if (!mClient_2_2) {
        return Error::UNSUPPORTED;
    }

    mWriter.selectDisplay(display);
    mWriter.selectLayer(layer);
    mWriter.setLayerPerFrameMetadata(perFrameMetadatas);
    return Error::NONE;
}

std::vector<IComposerClient::PerFrameMetadataKey> Composer::getPerFrameMetadataKeys(
        Display display) {
    std::vector<IComposerClient::PerFrameMetadataKey>  keys;
    if (!mClient_2_2) {
        return keys;
    }

    Error error = kDefaultError;
    if (mClient_2_3) {
        mClient_2_3->getPerFrameMetadataKeys_2_3(display,
                                                 [&](const auto& tmpError, const auto& tmpKeys) {
                                                     error = tmpError;
                                                     if (error != Error::NONE) {
                                                         ALOGW("getPerFrameMetadataKeys failed "
                                                               "with %d",
                                                               tmpError);
                                                         return;
                                                     }
                                                     keys = tmpKeys;
                                                 });
    } else {
        mClient_2_2
                ->getPerFrameMetadataKeys(display, [&](const auto& tmpError, const auto& tmpKeys) {
                    error = tmpError;
                    if (error != Error::NONE) {
                        ALOGW("getPerFrameMetadataKeys failed with %d", tmpError);
                        return;
                    }

                    keys.clear();
                    for (auto key : tmpKeys) {
                        keys.push_back(static_cast<IComposerClient::PerFrameMetadataKey>(key));
                    }
                });
    }

    return keys;
}

Error Composer::getRenderIntents(Display display, ColorMode colorMode,
        std::vector<RenderIntent>* outRenderIntents) {
    if (!mClient_2_2) {
        outRenderIntents->push_back(RenderIntent::COLORIMETRIC);
        return Error::NONE;
    }

    Error error = kDefaultError;

    auto getRenderIntentsLambda = [&](const auto& tmpError, const auto& tmpKeys) {
        error = tmpError;
        if (error != Error::NONE) {
            return;
        }

        *outRenderIntents = tmpKeys;
    };

    if (mClient_2_3) {
        mClient_2_3->getRenderIntents_2_3(display, colorMode, getRenderIntentsLambda);
    } else {
        mClient_2_2->getRenderIntents(display, static_cast<types::V1_1::ColorMode>(colorMode),
                                      getRenderIntentsLambda);
    }

    return error;
}

Error Composer::getDataspaceSaturationMatrix(Dataspace dataspace, mat4* outMatrix)
{
    if (!mClient_2_2) {
        *outMatrix = mat4();
        return Error::NONE;
    }

    Error error = kDefaultError;
    mClient_2_2->getDataspaceSaturationMatrix(static_cast<types::V1_1::Dataspace>(dataspace),
                                              [&](const auto& tmpError, const auto& tmpMatrix) {
                                                  error = tmpError;
                                                  if (error != Error::NONE) {
                                                      return;
                                                  }
                                                  *outMatrix = mat4(tmpMatrix.data());
                                              });

    return error;
}

// Composer HAL 2.3

Error Composer::getDisplayIdentificationData(Display display, uint8_t* outPort,
                                             std::vector<uint8_t>* outData) {
    if (!mClient_2_3) {
        return Error::UNSUPPORTED;
    }

    Error error = kDefaultError;
    mClient_2_3->getDisplayIdentificationData(display,
                                              [&](const auto& tmpError, const auto& tmpPort,
                                                  const auto& tmpData) {
                                                  error = tmpError;
                                                  if (error != Error::NONE) {
                                                      return;
                                                  }

                                                  *outPort = tmpPort;
                                                  *outData = tmpData;
                                              });

    return error;
}

Error Composer::setLayerColorTransform(Display display, Layer layer, const float* matrix)
{
    if (!mClient_2_3) {
        return Error::UNSUPPORTED;
    }

    mWriter.selectDisplay(display);
    mWriter.selectLayer(layer);
    mWriter.setLayerColorTransform(matrix);
    return Error::NONE;
}

Error Composer::getDisplayedContentSamplingAttributes(Display display, PixelFormat* outFormat,
                                                      Dataspace* outDataspace,
                                                      uint8_t* outComponentMask) {
    if (!outFormat || !outDataspace || !outComponentMask) {
        return Error::BAD_PARAMETER;
    }
    if (!mClient_2_3) {
        return Error::UNSUPPORTED;
    }
    Error error = kDefaultError;
    mClient_2_3->getDisplayedContentSamplingAttributes(display,
                                                       [&](const auto tmpError,
                                                           const auto& tmpFormat,
                                                           const auto& tmpDataspace,
                                                           const auto& tmpComponentMask) {
                                                           error = tmpError;
                                                           if (error == Error::NONE) {
                                                               *outFormat = tmpFormat;
                                                               *outDataspace = tmpDataspace;
                                                               *outComponentMask =
                                                                       static_cast<uint8_t>(
                                                                               tmpComponentMask);
                                                           }
                                                       });
    return error;
}

Error Composer::setDisplayContentSamplingEnabled(Display display, bool enabled,
                                                 uint8_t componentMask, uint64_t maxFrames) {
    if (!mClient_2_3) {
        return Error::UNSUPPORTED;
    }

    auto enable = enabled ? V2_3::IComposerClient::DisplayedContentSampling::ENABLE
                          : V2_3::IComposerClient::DisplayedContentSampling::DISABLE;
    return mClient_2_3->setDisplayedContentSamplingEnabled(display, enable, componentMask,
                                                           maxFrames);
}

Error Composer::getDisplayedContentSample(Display display, uint64_t maxFrames, uint64_t timestamp,
                                          DisplayedFrameStats* outStats) {
    if (!outStats) {
        return Error::BAD_PARAMETER;
    }
    if (!mClient_2_3) {
        return Error::UNSUPPORTED;
    }
    Error error = kDefaultError;
    mClient_2_3->getDisplayedContentSample(display, maxFrames, timestamp,
                                           [&](const auto tmpError, auto tmpNumFrames,
                                               const auto& tmpSamples0, const auto& tmpSamples1,
                                               const auto& tmpSamples2, const auto& tmpSamples3) {
                                               error = tmpError;
                                               if (error == Error::NONE) {
                                                   outStats->numFrames = tmpNumFrames;
                                                   outStats->component_0_sample = tmpSamples0;
                                                   outStats->component_1_sample = tmpSamples1;
                                                   outStats->component_2_sample = tmpSamples2;
                                                   outStats->component_3_sample = tmpSamples3;
                                               }
                                           });
    return error;
}

Error Composer::setLayerPerFrameMetadataBlobs(
        Display display, Layer layer,
        const std::vector<IComposerClient::PerFrameMetadataBlob>& metadata) {
    if (!mClient_2_3) {
        return Error::UNSUPPORTED;
    }

    mWriter.selectDisplay(display);
    mWriter.selectLayer(layer);
    mWriter.setLayerPerFrameMetadataBlobs(metadata);
    return Error::NONE;
}

Error Composer::setDisplayBrightness(Display display, float brightness) {
    if (!mClient_2_3) {
        return Error::UNSUPPORTED;
    }
    return mClient_2_3->setDisplayBrightness(display, brightness);
}

// Composer HAL 2.4

Error Composer::getDisplayCapabilities(Display display,
                                       std::vector<DisplayCapability>* outCapabilities) {
    if (!mClient_2_3) {
        return Error::UNSUPPORTED;
    }

    V2_4::Error error = kDefaultError_2_4;
    if (mClient_2_4) {
        mClient_2_4->getDisplayCapabilities_2_4(display,
                                                [&](const auto& tmpError, const auto& tmpCaps) {
                                                    error = tmpError;
                                                    if (error != V2_4::Error::NONE) {
                                                        return;
                                                    }
                                                    *outCapabilities = tmpCaps;
                                                });
    } else {
        mClient_2_3
                ->getDisplayCapabilities(display, [&](const auto& tmpError, const auto& tmpCaps) {
                    error = static_cast<V2_4::Error>(tmpError);
                    if (error != V2_4::Error::NONE) {
                        return;
                    }

                    outCapabilities->resize(tmpCaps.size());
                    std::transform(tmpCaps.begin(), tmpCaps.end(), outCapabilities->begin(),
                                   [](auto cap) { return static_cast<DisplayCapability>(cap); });
                });
    }

    return static_cast<Error>(error);
}

V2_4::Error Composer::getDisplayConnectionType(Display display,
                                               IComposerClient::DisplayConnectionType* outType) {
    using Error = V2_4::Error;
    if (!mClient_2_4) {
        return Error::UNSUPPORTED;
    }

    Error error = kDefaultError_2_4;
    mClient_2_4->getDisplayConnectionType(display, [&](const auto& tmpError, const auto& tmpType) {
        error = tmpError;
        if (error != V2_4::Error::NONE) {
            return;
        }

        *outType = tmpType;
    });

    return error;
}

V2_4::Error Composer::getDisplayVsyncPeriod(Display display, VsyncPeriodNanos* outVsyncPeriod) {
    using Error = V2_4::Error;
    if (!mClient_2_4) {
        return Error::UNSUPPORTED;
    }

    Error error = kDefaultError_2_4;
    mClient_2_4->getDisplayVsyncPeriod(display,
                                       [&](const auto& tmpError, const auto& tmpVsyncPeriod) {
                                           error = tmpError;
                                           if (error != Error::NONE) {
                                               return;
                                           }

                                           *outVsyncPeriod = tmpVsyncPeriod;
                                       });

    return error;
}

V2_4::Error Composer::setActiveConfigWithConstraints(
        Display display, Config config,
        const IComposerClient::VsyncPeriodChangeConstraints& vsyncPeriodChangeConstraints,
        VsyncPeriodChangeTimeline* outTimeline) {
    using Error = V2_4::Error;
    if (!mClient_2_4) {
        return Error::UNSUPPORTED;
    }

    Error error = kDefaultError_2_4;
    mClient_2_4->setActiveConfigWithConstraints(display, config, vsyncPeriodChangeConstraints,
                                                [&](const auto& tmpError, const auto& tmpTimeline) {
                                                    error = tmpError;
                                                    if (error != Error::NONE) {
                                                        return;
                                                    }

                                                    *outTimeline = tmpTimeline;
                                                });

    return error;
}

V2_4::Error Composer::setAutoLowLatencyMode(Display display, bool on) {
    using Error = V2_4::Error;
    if (!mClient_2_4) {
        return Error::UNSUPPORTED;
    }

    return mClient_2_4->setAutoLowLatencyMode(display, on);
}

V2_4::Error Composer::getSupportedContentTypes(
        Display displayId, std::vector<IComposerClient::ContentType>* outSupportedContentTypes) {
    using Error = V2_4::Error;
    if (!mClient_2_4) {
        return Error::UNSUPPORTED;
    }

    Error error = kDefaultError_2_4;
    mClient_2_4->getSupportedContentTypes(displayId,
                                          [&](const auto& tmpError,
                                              const auto& tmpSupportedContentTypes) {
                                              error = tmpError;
                                              if (error != Error::NONE) {
                                                  return;
                                              }

                                              *outSupportedContentTypes = tmpSupportedContentTypes;
                                          });
    return error;
}

V2_4::Error Composer::setContentType(Display display, IComposerClient::ContentType contentType) {
    using Error = V2_4::Error;
    if (!mClient_2_4) {
        return Error::UNSUPPORTED;
    }

    return mClient_2_4->setContentType(display, contentType);
}

V2_4::Error Composer::setLayerGenericMetadata(Display display, Layer layer, const std::string& key,
                                              bool mandatory, const std::vector<uint8_t>& value) {
    using Error = V2_4::Error;
    if (!mClient_2_4) {
        return Error::UNSUPPORTED;
    }
    mWriter.selectDisplay(display);
    mWriter.selectLayer(layer);
    mWriter.setLayerGenericMetadata(key, mandatory, value);
    return Error::NONE;
}

V2_4::Error Composer::getLayerGenericMetadataKeys(
        std::vector<IComposerClient::LayerGenericMetadataKey>* outKeys) {
    using Error = V2_4::Error;
    if (!mClient_2_4) {
        return Error::UNSUPPORTED;
    }
    Error error = kDefaultError_2_4;
    mClient_2_4->getLayerGenericMetadataKeys([&](const auto& tmpError, const auto& tmpKeys) {
        error = tmpError;
        if (error != Error::NONE) {
            return;
        }

        *outKeys = tmpKeys;
    });
    return error;
}

Error Composer::getClientTargetProperty(
        Display display, IComposerClient::ClientTargetProperty* outClientTargetProperty) {
    mReader.takeClientTargetProperty(display, outClientTargetProperty);
    return Error::NONE;
}

CommandReader::~CommandReader()
{
    resetData();
}

Error CommandReader::parse()
{
    resetData();

    IComposerClient::Command command;
    uint16_t length = 0;

    while (!isEmpty()) {
        if (!beginCommand(&command, &length)) {
            break;
        }

        bool parsed = false;
        switch (command) {
        case IComposerClient::Command::SELECT_DISPLAY:
            parsed = parseSelectDisplay(length);
            break;
        case IComposerClient::Command::SET_ERROR:
            parsed = parseSetError(length);
            break;
        case IComposerClient::Command::SET_CHANGED_COMPOSITION_TYPES:
            parsed = parseSetChangedCompositionTypes(length);
            break;
        case IComposerClient::Command::SET_DISPLAY_REQUESTS:
            parsed = parseSetDisplayRequests(length);
            break;
        case IComposerClient::Command::SET_PRESENT_FENCE:
            parsed = parseSetPresentFence(length);
            break;
        case IComposerClient::Command::SET_RELEASE_FENCES:
            parsed = parseSetReleaseFences(length);
            break;
        case IComposerClient::Command ::SET_PRESENT_OR_VALIDATE_DISPLAY_RESULT:
            parsed = parseSetPresentOrValidateDisplayResult(length);
            break;
        case IComposerClient::Command::SET_CLIENT_TARGET_PROPERTY:
            parsed = parseSetClientTargetProperty(length);
            break;
        default:
            parsed = false;
            break;
        }

        endCommand();

        if (!parsed) {
            ALOGE("failed to parse command 0x%x length %" PRIu16,
                    command, length);
            break;
        }
    }

    return isEmpty() ? Error::NONE : Error::NO_RESOURCES;
}

bool CommandReader::parseSelectDisplay(uint16_t length)
{
    if (length != CommandWriterBase::kSelectDisplayLength) {
        return false;
    }

    mCurrentReturnData = &mReturnData[read64()];

    return true;
}

bool CommandReader::parseSetError(uint16_t length)
{
    if (length != CommandWriterBase::kSetErrorLength) {
        return false;
    }

    auto location = read();
    auto error = static_cast<Error>(readSigned());

    mErrors.emplace_back(CommandError{location, error});

    return true;
}

bool CommandReader::parseSetChangedCompositionTypes(uint16_t length)
{
    // (layer id, composition type) pairs
    if (length % 3 != 0 || !mCurrentReturnData) {
        return false;
    }

    uint32_t count = length / 3;
    mCurrentReturnData->changedLayers.reserve(count);
    mCurrentReturnData->compositionTypes.reserve(count);
    while (count > 0) {
        auto layer = read64();
        auto type = static_cast<IComposerClient::Composition>(readSigned());

        mCurrentReturnData->changedLayers.push_back(layer);
        mCurrentReturnData->compositionTypes.push_back(type);

        count--;
    }

    return true;
}

bool CommandReader::parseSetDisplayRequests(uint16_t length)
{
    // display requests followed by (layer id, layer requests) pairs
    if (length % 3 != 1 || !mCurrentReturnData) {
        return false;
    }

    mCurrentReturnData->displayRequests = read();

    uint32_t count = (length - 1) / 3;
    mCurrentReturnData->requestedLayers.reserve(count);
    mCurrentReturnData->requestMasks.reserve(count);
    while (count > 0) {
        auto layer = read64();
        auto layerRequestMask = read();

        mCurrentReturnData->requestedLayers.push_back(layer);
        mCurrentReturnData->requestMasks.push_back(layerRequestMask);

        count--;
    }

    return true;
}

bool CommandReader::parseSetPresentFence(uint16_t length)
{
    if (length != CommandWriterBase::kSetPresentFenceLength ||
            !mCurrentReturnData) {
        return false;
    }

    if (mCurrentReturnData->presentFence >= 0) {
        close(mCurrentReturnData->presentFence);
    }
    mCurrentReturnData->presentFence = readFence();

    return true;
}

bool CommandReader::parseSetReleaseFences(uint16_t length)
{
    // (layer id, release fence index) pairs
    if (length % 3 != 0 || !mCurrentReturnData) {
        return false;
    }

    uint32_t count = length / 3;
    mCurrentReturnData->releasedLayers.reserve(count);
    mCurrentReturnData->releaseFences.reserve(count);
    while (count > 0) {
        auto layer = read64();
        auto fence = readFence();

        mCurrentReturnData->releasedLayers.push_back(layer);
        mCurrentReturnData->releaseFences.push_back(fence);

        count--;
    }

    return true;
}

bool CommandReader::parseSetPresentOrValidateDisplayResult(uint16_t length)
{
    if (length != CommandWriterBase::kPresentOrValidateDisplayResultLength || !mCurrentReturnData) {
        return false;
    }
    mCurrentReturnData->presentOrValidateState = read();
    return true;
}

bool CommandReader::parseSetClientTargetProperty(uint16_t length) {
    if (length != CommandWriterBase::kSetClientTargetPropertyLength || !mCurrentReturnData) {
        return false;
    }
    mCurrentReturnData->clientTargetProperty.pixelFormat = static_cast<PixelFormat>(readSigned());
    mCurrentReturnData->clientTargetProperty.dataspace = static_cast<Dataspace>(readSigned());
    return true;
}

void CommandReader::resetData()
{
    mErrors.clear();

    for (auto& data : mReturnData) {
        if (data.second.presentFence >= 0) {
            close(data.second.presentFence);
        }
        for (auto fence : data.second.releaseFences) {
            if (fence >= 0) {
                close(fence);
            }
        }
    }

    mReturnData.clear();
    mCurrentReturnData = nullptr;
}

std::vector<CommandReader::CommandError> CommandReader::takeErrors()
{
    return std::move(mErrors);
}

bool CommandReader::hasChanges(Display display,
        uint32_t* outNumChangedCompositionTypes,
        uint32_t* outNumLayerRequestMasks) const
{
    auto found = mReturnData.find(display);
    if (found == mReturnData.end()) {
        *outNumChangedCompositionTypes = 0;
        *outNumLayerRequestMasks = 0;
        return false;
    }

    const ReturnData& data = found->second;

    *outNumChangedCompositionTypes = data.compositionTypes.size();
    *outNumLayerRequestMasks = data.requestMasks.size();

    return !(data.compositionTypes.empty() && data.requestMasks.empty());
}

void CommandReader::takeChangedCompositionTypes(Display display,
        std::vector<Layer>* outLayers,
        std::vector<IComposerClient::Composition>* outTypes)
{
    auto found = mReturnData.find(display);
    if (found == mReturnData.end()) {
        outLayers->clear();
        outTypes->clear();
        return;
    }

    ReturnData& data = found->second;

    *outLayers = std::move(data.changedLayers);
    *outTypes = std::move(data.compositionTypes);
}

void CommandReader::takeDisplayRequests(Display display,
        uint32_t* outDisplayRequestMask, std::vector<Layer>* outLayers,
        std::vector<uint32_t>* outLayerRequestMasks)
{
    auto found = mReturnData.find(display);
    if (found == mReturnData.end()) {
        *outDisplayRequestMask = 0;
        outLayers->clear();
        outLayerRequestMasks->clear();
        return;
    }

    ReturnData& data = found->second;

    *outDisplayRequestMask = data.displayRequests;
    *outLayers = std::move(data.requestedLayers);
    *outLayerRequestMasks = std::move(data.requestMasks);
}

void CommandReader::takeReleaseFences(Display display,
        std::vector<Layer>* outLayers, std::vector<int>* outReleaseFences)
{
    auto found = mReturnData.find(display);
    if (found == mReturnData.end()) {
        outLayers->clear();
        outReleaseFences->clear();
        return;
    }

    ReturnData& data = found->second;

    *outLayers = std::move(data.releasedLayers);
    *outReleaseFences = std::move(data.releaseFences);
}

void CommandReader::takePresentFence(Display display, int* outPresentFence)
{
    auto found = mReturnData.find(display);
    if (found == mReturnData.end()) {
        *outPresentFence = -1;
        return;
    }

    ReturnData& data = found->second;

    *outPresentFence = data.presentFence;
    data.presentFence = -1;
}

void CommandReader::takePresentOrValidateStage(Display display, uint32_t* state) {
    auto found = mReturnData.find(display);
    if (found == mReturnData.end()) {
        *state= -1;
        return;
    }
    ReturnData& data = found->second;
    *state = data.presentOrValidateState;
}

void CommandReader::takeClientTargetProperty(
        Display display, IComposerClient::ClientTargetProperty* outClientTargetProperty) {
    auto found = mReturnData.find(display);

    // If not found, return the default values.
    if (found == mReturnData.end()) {
        outClientTargetProperty->pixelFormat = PixelFormat::RGBA_8888;
        outClientTargetProperty->dataspace = Dataspace::UNKNOWN;
        return;
    }

    ReturnData& data = found->second;
    *outClientTargetProperty = data.clientTargetProperty;
}

} // namespace impl
} // namespace Hwc2
} // namespace android

// TODO(b/129481165): remove the #pragma below and fix conversion issues
#pragma clang diagnostic pop // ignored "-Wconversion"<|MERGE_RESOLUTION|>--- conflicted
+++ resolved
@@ -119,7 +119,6 @@
 
 namespace impl {
 
-<<<<<<< HEAD
 void Composer::CommandWriter::setLayerType(uint32_t type)
 {
     constexpr uint16_t kSetLayerTypeLength = 1;
@@ -130,59 +129,6 @@
     endCommand();
 }
 
-#if defined(USE_VR_COMPOSER) && USE_VR_COMPOSER
-Composer::CommandWriter::CommandWriter(uint32_t initialMaxSize)
-    : CommandWriterBase(initialMaxSize) {}
-
-Composer::CommandWriter::~CommandWriter()
-{
-}
-
-void Composer::CommandWriter::setLayerInfo(uint32_t type, uint32_t appId)
-{
-    constexpr uint16_t kSetLayerInfoLength = 2;
-    beginCommand(static_cast<V2_1::IComposerClient::Command>(
-                         IVrComposerClient::VrCommand::SET_LAYER_INFO),
-                 kSetLayerInfoLength);
-    write(type);
-    write(appId);
-    endCommand();
-}
-
-void Composer::CommandWriter::setClientTargetMetadata(
-        const IVrComposerClient::BufferMetadata& metadata)
-{
-    constexpr uint16_t kSetClientTargetMetadataLength = 7;
-    beginCommand(static_cast<V2_1::IComposerClient::Command>(
-                         IVrComposerClient::VrCommand::SET_CLIENT_TARGET_METADATA),
-                 kSetClientTargetMetadataLength);
-    writeBufferMetadata(metadata);
-    endCommand();
-}
-
-void Composer::CommandWriter::setLayerBufferMetadata(
-        const IVrComposerClient::BufferMetadata& metadata)
-{
-    constexpr uint16_t kSetLayerBufferMetadataLength = 7;
-    beginCommand(static_cast<V2_1::IComposerClient::Command>(
-                         IVrComposerClient::VrCommand::SET_LAYER_BUFFER_METADATA),
-                 kSetLayerBufferMetadataLength);
-    writeBufferMetadata(metadata);
-    endCommand();
-}
-
-void Composer::CommandWriter::writeBufferMetadata(
-        const IVrComposerClient::BufferMetadata& metadata)
-{
-    write(metadata.width);
-    write(metadata.height);
-    write(metadata.stride);
-    write(metadata.layerCount);
-    writeSigned(static_cast<int32_t>(metadata.format));
-    write64(metadata.usage);
-}
-#endif // defined(USE_VR_COMPOSER) && USE_VR_COMPOSER
-
 void Composer::CommandWriter::setDisplayElapseTime(uint64_t time)
 {
     constexpr uint16_t kSetDisplayElapseTimeLength = 2;
@@ -193,13 +139,7 @@
     endCommand();
 }
 
-Composer::Composer(const std::string& serviceName)
-    : mWriter(kWriterInitialSize),
-      mIsUsingVrComposer(serviceName == std::string("vr"))
-{
-=======
 Composer::Composer(const std::string& serviceName) : mWriter(kWriterInitialSize) {
->>>>>>> af19596f
     mComposer = V2_1::IComposer::getService(serviceName);
 
     if (mComposer == nullptr) {
@@ -842,28 +782,6 @@
     return Error::NONE;
 }
 
-<<<<<<< HEAD
-#if defined(USE_VR_COMPOSER) && USE_VR_COMPOSER
-Error Composer::setLayerInfo(Display display, Layer layer, uint32_t type,
-                             uint32_t appId)
-{
-    if (mIsUsingVrComposer) {
-        mWriter.selectDisplay(display);
-        mWriter.selectLayer(layer);
-        mWriter.setLayerInfo(type, appId);
-    }
-    return Error::NONE;
-}
-#else
-Error Composer::setLayerInfo(Display display, Layer layer, uint32_t, uint32_t) {
-    if (mIsUsingVrComposer) {
-        mWriter.selectDisplay(display);
-        mWriter.selectLayer(layer);
-    }
-    return Error::NONE;
-}
-#endif // defined(USE_VR_COMPOSER) && USE_VR_COMPOSER
-
 Error Composer::setLayerType(Display display, Layer layer, uint32_t type)
 {
     if (mClient_2_4) {
@@ -877,8 +795,6 @@
     return Error::NONE;
 }
 
-=======
->>>>>>> af19596f
 Error Composer::execute()
 {
     // prepare input command queue
