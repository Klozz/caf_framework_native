/*
 * Copyright (C) 2010 The Android Open Source Project
 *
 * Licensed under the Apache License, Version 2.0 (the "License");
 * you may not use this file except in compliance with the License.
 * You may obtain a copy of the License at
 *
 *      http://www.apache.org/licenses/LICENSE-2.0
 *
 * Unless required by applicable law or agreed to in writing, software
 * distributed under the License is distributed on an "AS IS" BASIS,
 * WITHOUT WARRANTIES OR CONDITIONS OF ANY KIND, either express or implied.
 * See the License for the specific language governing permissions and
 * limitations under the License.
 */

// #define LOG_NDEBUG 0

#undef LOG_TAG
#define LOG_TAG "HWComposer"
#define ATRACE_TAG ATRACE_TAG_GRAPHICS

#include <utils/Errors.h>
#include <utils/Trace.h>

#include <ui/DebugUtils.h>
#include <ui/GraphicBuffer.h>

#include <log/log.h>

#include "HWComposer.h"
#include "HWC2.h"
#include "ComposerHal.h"

#include "../Layer.h"           // needed only for debugging
#include "../SurfaceFlinger.h"

#define LOG_HWC_DISPLAY_ERROR(hwcDisplayId, msg) \
    ALOGE("%s failed for HWC display %" PRIu64 ": %s", __FUNCTION__, hwcDisplayId, msg)

#define LOG_DISPLAY_ERROR(displayId, msg) \
    ALOGE("%s failed for display %s: %s", __FUNCTION__, to_string(displayId).c_str(), msg)

#define LOG_HWC_ERROR(what, error, displayId)                          \
    ALOGE("%s: %s failed for display %s: %s (%d)", __FUNCTION__, what, \
          to_string(displayId).c_str(), to_string(error).c_str(), static_cast<int32_t>(error))

#define RETURN_IF_INVALID_DISPLAY(displayId, ...)            \
    do {                                                     \
        if (mDisplayData.count(displayId) == 0) {            \
            LOG_DISPLAY_ERROR(displayId, "Invalid display"); \
            return __VA_ARGS__;                              \
        }                                                    \
    } while (false)

#define RETURN_IF_HWC_ERROR_FOR(what, error, displayId, ...) \
    do {                                                     \
        if (error != HWC2::Error::None) {                    \
            LOG_HWC_ERROR(what, error, displayId);           \
            return __VA_ARGS__;                              \
        }                                                    \
    } while (false)

#define RETURN_IF_HWC_ERROR(error, displayId, ...) \
    RETURN_IF_HWC_ERROR_FOR(__FUNCTION__, error, displayId, __VA_ARGS__)

namespace android {

HWComposer::HWComposer(std::unique_ptr<Hwc2::Composer> composer)
      : mHwcDevice(std::make_unique<HWC2::Device>(std::move(composer))) {}

HWComposer::~HWComposer() {
    mDisplayData.clear();
}

void HWComposer::registerCallback(HWC2::ComposerCallback* callback,
                                  int32_t sequenceId) {
    mHwcDevice->registerCallback(callback, sequenceId);
}

bool HWComposer::getDisplayIdentificationData(hwc2_display_t hwcDisplayId, uint8_t* outPort,
                                              DisplayIdentificationData* outData) const {
    const auto error = mHwcDevice->getDisplayIdentificationData(hwcDisplayId, outPort, outData);
    if (error != HWC2::Error::None) {
        if (error != HWC2::Error::Unsupported) {
            LOG_HWC_DISPLAY_ERROR(hwcDisplayId, to_string(error).c_str());
        }
        return false;
    }
    return true;
}

bool HWComposer::hasCapability(HWC2::Capability capability) const
{
    return mHwcDevice->getCapabilities().count(capability) > 0;
}

bool HWComposer::hasDisplayCapability(const std::optional<DisplayId>& displayId,
                                      HWC2::DisplayCapability capability) const {
    if (!displayId) {
<<<<<<< HEAD
=======
        // Checkout global capabilities for displays without a corresponding HWC display.
        if (capability == HWC2::DisplayCapability::SkipClientColorTransform) {
            return hasCapability(HWC2::Capability::SkipClientColorTransform);
        }
>>>>>>> eed5d453
        return false;
    }
    RETURN_IF_INVALID_DISPLAY(*displayId, false);
    return mDisplayData.at(*displayId).hwcDisplay->getCapabilities().count(capability) > 0;
}

void HWComposer::validateChange(HWC2::Composition from, HWC2::Composition to) {
    bool valid = true;
    switch (from) {
        case HWC2::Composition::Client:
            valid = false;
            break;
        case HWC2::Composition::Device:
        case HWC2::Composition::SolidColor:
            valid = (to == HWC2::Composition::Client);
            break;
        case HWC2::Composition::Cursor:
        case HWC2::Composition::Sideband:
            valid = (to == HWC2::Composition::Client ||
                    to == HWC2::Composition::Device);
            break;
        default:
            break;
    }

    if (!valid) {
        ALOGE("Invalid layer type change: %s --> %s", to_string(from).c_str(),
                to_string(to).c_str());
    }
}

std::optional<DisplayIdentificationInfo> HWComposer::onHotplug(hwc2_display_t hwcDisplayId,
                                                               HWC2::Connection connection) {
    std::optional<DisplayIdentificationInfo> info;

    if (const auto displayId = toPhysicalDisplayId(hwcDisplayId)) {
        info = DisplayIdentificationInfo{*displayId, std::string()};
    } else {
        if (connection == HWC2::Connection::Disconnected) {
            ALOGE("Ignoring disconnection of invalid HWC display %" PRIu64, hwcDisplayId);
            return {};
        }

        info = onHotplugConnect(hwcDisplayId);
        if (!info) return {};
    }

    ALOGV("%s: %s %s display %s with HWC ID %" PRIu64, __FUNCTION__, to_string(connection).c_str(),
          hwcDisplayId == mInternalHwcDisplayId ? "internal" : "external",
          to_string(info->id).c_str(), hwcDisplayId);

    mHwcDevice->onHotplug(hwcDisplayId, connection);

    // Disconnect is handled through HWComposer::disconnectDisplay via
    // SurfaceFlinger's onHotplugReceived callback handling
    if (connection == HWC2::Connection::Connected) {
        mDisplayData[info->id].hwcDisplay = mHwcDevice->getDisplayById(hwcDisplayId);
        mPhysicalDisplayIdMap[hwcDisplayId] = info->id;
    }

    return info;
}

bool HWComposer::onVsync(hwc2_display_t hwcDisplayId, int64_t timestamp) {
    const auto displayId = toPhysicalDisplayId(hwcDisplayId);
    if (!displayId) {
        LOG_HWC_DISPLAY_ERROR(hwcDisplayId, "Invalid HWC display");
        return false;
    }

    RETURN_IF_INVALID_DISPLAY(*displayId, false);

    auto& displayData = mDisplayData[*displayId];
    if (displayData.isVirtual) {
        LOG_DISPLAY_ERROR(*displayId, "Invalid operation on virtual display");
        return false;
    }

    {
        std::lock_guard lock(displayData.lastHwVsyncLock);

        // There have been reports of HWCs that signal several vsync events
        // with the same timestamp when turning the display off and on. This
        // is a bug in the HWC implementation, but filter the extra events
        // out here so they don't cause havoc downstream.
        if (timestamp == displayData.lastHwVsync) {
            ALOGW("Ignoring duplicate VSYNC event from HWC for display %s (t=%" PRId64 ")",
                  to_string(*displayId).c_str(), timestamp);
            return false;
        }

        displayData.lastHwVsync = timestamp;
    }

    const auto tag = "HW_VSYNC_" + to_string(*displayId);
    ATRACE_INT(tag.c_str(), displayData.vsyncTraceToggle);
    displayData.vsyncTraceToggle = !displayData.vsyncTraceToggle;

    return true;
}

std::optional<DisplayId> HWComposer::allocateVirtualDisplay(uint32_t width, uint32_t height,
                                                            ui::PixelFormat* format) {
    if (mRemainingHwcVirtualDisplays == 0) {
        ALOGE("%s: No remaining virtual displays", __FUNCTION__);
        return {};
    }

    if (SurfaceFlinger::maxVirtualDisplaySize != 0 &&
        (width > SurfaceFlinger::maxVirtualDisplaySize ||
         height > SurfaceFlinger::maxVirtualDisplaySize)) {
        ALOGE("%s: Display size %ux%u exceeds maximum dimension of %" PRIu64, __FUNCTION__, width,
              height, SurfaceFlinger::maxVirtualDisplaySize);
        return {};
    }
    HWC2::Display* display;
    auto error = mHwcDevice->createVirtualDisplay(width, height, format,
            &display);
    if (error != HWC2::Error::None) {
        ALOGE("%s: Failed to create HWC virtual display", __FUNCTION__);
        return {};
    }

    DisplayId displayId;
    if (mFreeVirtualDisplayIds.empty()) {
        displayId = getVirtualDisplayId(mNextVirtualDisplayId++);
    } else {
        displayId = *mFreeVirtualDisplayIds.begin();
        mFreeVirtualDisplayIds.erase(displayId);
    }

    auto& displayData = mDisplayData[displayId];
    displayData.hwcDisplay = display;
    displayData.isVirtual = true;

    --mRemainingHwcVirtualDisplays;
    return displayId;
}

HWC2::Layer* HWComposer::createLayer(DisplayId displayId) {
    RETURN_IF_INVALID_DISPLAY(displayId, nullptr);

    auto display = mDisplayData[displayId].hwcDisplay;
    HWC2::Layer* layer;
    auto error = display->createLayer(&layer);
    RETURN_IF_HWC_ERROR(error, displayId, nullptr);
    return layer;
}

void HWComposer::destroyLayer(DisplayId displayId, HWC2::Layer* layer) {
    RETURN_IF_INVALID_DISPLAY(displayId);

    auto display = mDisplayData[displayId].hwcDisplay;
    auto error = display->destroyLayer(layer);
    RETURN_IF_HWC_ERROR(error, displayId);
}

nsecs_t HWComposer::getRefreshTimestamp(DisplayId displayId) const {
    RETURN_IF_INVALID_DISPLAY(displayId, 0);
    const auto& displayData = mDisplayData.at(displayId);
    // this returns the last refresh timestamp.
    // if the last one is not available, we estimate it based on
    // the refresh period and whatever closest timestamp we have.
    std::lock_guard lock(displayData.lastHwVsyncLock);
    nsecs_t now = systemTime(CLOCK_MONOTONIC);
    auto vsyncPeriod = getActiveConfig(displayId)->getVsyncPeriod();
    return now - ((now - displayData.lastHwVsync) % vsyncPeriod);
}

bool HWComposer::isConnected(DisplayId displayId) const {
    RETURN_IF_INVALID_DISPLAY(displayId, false);
    return mDisplayData.at(displayId).hwcDisplay->isConnected();
}

std::vector<std::shared_ptr<const HWC2::Display::Config>> HWComposer::getConfigs(
        DisplayId displayId) const {
    RETURN_IF_INVALID_DISPLAY(displayId, {});

    const auto& displayData = mDisplayData.at(displayId);
    auto configs = displayData.hwcDisplay->getConfigs();
    if (displayData.configMap.empty()) {
        for (size_t i = 0; i < configs.size(); ++i) {
            displayData.configMap[i] = configs[i];
        }
    }
    return configs;
}

std::shared_ptr<const HWC2::Display::Config> HWComposer::getActiveConfig(
        DisplayId displayId) const {
    RETURN_IF_INVALID_DISPLAY(displayId, nullptr);

    std::shared_ptr<const HWC2::Display::Config> config;
    auto error = mDisplayData.at(displayId).hwcDisplay->getActiveConfig(&config);
    if (error == HWC2::Error::BadConfig) {
        LOG_DISPLAY_ERROR(displayId, "No active config");
        return nullptr;
    }

    RETURN_IF_HWC_ERROR(error, displayId, nullptr);

    if (!config) {
        LOG_DISPLAY_ERROR(displayId, "Unknown config");
        return nullptr;
    }

    return config;
}

int HWComposer::getActiveConfigIndex(DisplayId displayId) const {
    RETURN_IF_INVALID_DISPLAY(displayId, -1);

    int index;
    auto error = mDisplayData.at(displayId).hwcDisplay->getActiveConfigIndex(&index);
    if (error == HWC2::Error::BadConfig) {
        LOG_DISPLAY_ERROR(displayId, "No active config");
        return -1;
    }

    RETURN_IF_HWC_ERROR(error, displayId, -1);

    if (index < 0) {
        LOG_DISPLAY_ERROR(displayId, "Unknown config");
        return -1;
    }

    return index;
}

std::vector<ui::ColorMode> HWComposer::getColorModes(DisplayId displayId) const {
    RETURN_IF_INVALID_DISPLAY(displayId, {});

    std::vector<ui::ColorMode> modes;
    auto error = mDisplayData.at(displayId).hwcDisplay->getColorModes(&modes);
    RETURN_IF_HWC_ERROR(error, displayId, {});
    return modes;
}

status_t HWComposer::setActiveColorMode(DisplayId displayId, ui::ColorMode mode,
                                        ui::RenderIntent renderIntent) {
    RETURN_IF_INVALID_DISPLAY(displayId, BAD_INDEX);

    auto& displayData = mDisplayData[displayId];
    auto error = displayData.hwcDisplay->setColorMode(mode, renderIntent);
    RETURN_IF_HWC_ERROR_FOR(("setColorMode(" + decodeColorMode(mode) + ", " +
                             decodeRenderIntent(renderIntent) + ")")
                                    .c_str(),
                            error, displayId, UNKNOWN_ERROR);

    return NO_ERROR;
}

void HWComposer::setVsyncEnabled(DisplayId displayId, HWC2::Vsync enabled) {
    RETURN_IF_INVALID_DISPLAY(displayId);
    auto& displayData = mDisplayData[displayId];

    if (displayData.isVirtual) {
        LOG_DISPLAY_ERROR(displayId, "Invalid operation on virtual display");
        return;
    }

    // NOTE: we use our own internal lock here because we have to call
    // into the HWC with the lock held, and we want to make sure
    // that even if HWC blocks (which it shouldn't), it won't
    // affect other threads.
    std::lock_guard lock(displayData.vsyncEnabledLock);
    if (enabled == displayData.vsyncEnabled) {
        return;
    }
<<<<<<< HEAD

    ATRACE_CALL();
    auto error = displayData.hwcDisplay->setVsyncEnabled(enabled);
    RETURN_IF_HWC_ERROR(error, displayId);

    displayData.vsyncEnabled = enabled;

=======

    ATRACE_CALL();
    auto error = displayData.hwcDisplay->setVsyncEnabled(enabled);
    RETURN_IF_HWC_ERROR(error, displayId);

    displayData.vsyncEnabled = enabled;

>>>>>>> eed5d453
    const auto tag = "HW_VSYNC_ON_" + to_string(displayId);
    ATRACE_INT(tag.c_str(), enabled == HWC2::Vsync::Enable ? 1 : 0);
}

status_t HWComposer::setClientTarget(DisplayId displayId, uint32_t slot,
                                     const sp<Fence>& acquireFence, const sp<GraphicBuffer>& target,
                                     ui::Dataspace dataspace) {
    RETURN_IF_INVALID_DISPLAY(displayId, BAD_INDEX);

    ALOGV("%s for display %s", __FUNCTION__, to_string(displayId).c_str());
    auto& hwcDisplay = mDisplayData[displayId].hwcDisplay;
    auto error = hwcDisplay->setClientTarget(slot, target, acquireFence, dataspace);
    RETURN_IF_HWC_ERROR(error, displayId, BAD_VALUE);
    return NO_ERROR;
}

status_t HWComposer::prepare(DisplayId displayId, std::vector<CompositionInfo>& compositionData) {
    ATRACE_CALL();

    RETURN_IF_INVALID_DISPLAY(displayId, BAD_INDEX);

    auto& displayData = mDisplayData[displayId];
    auto& hwcDisplay = displayData.hwcDisplay;
    if (!hwcDisplay->isConnected()) {
        return NO_ERROR;
    }

    uint32_t numTypes = 0;
    uint32_t numRequests = 0;

    HWC2::Error error = HWC2::Error::None;

    // First try to skip validate altogether when there is no client
    // composition.  When there is client composition, since we haven't
    // rendered to the client target yet, we should not attempt to skip
    // validate.
    //
    // displayData.hasClientComposition hasn't been updated for this frame.
    // The check below is incorrect.  We actually rely on HWC here to fall
    // back to validate when there is any client layer.
    displayData.validateWasSkipped = false;
    if (!displayData.hasClientComposition) {
        sp<Fence> outPresentFence;
        uint32_t state = UINT32_MAX;
        error = hwcDisplay->presentOrValidate(&numTypes, &numRequests, &outPresentFence , &state);
        if (error != HWC2::Error::HasChanges) {
            RETURN_IF_HWC_ERROR_FOR("presentOrValidate", error, displayId, UNKNOWN_ERROR);
        }
        if (state == 1) { //Present Succeeded.
            std::unordered_map<HWC2::Layer*, sp<Fence>> releaseFences;
            error = hwcDisplay->getReleaseFences(&releaseFences);
            displayData.releaseFences = std::move(releaseFences);
            displayData.lastPresentFence = outPresentFence;
            displayData.validateWasSkipped = true;
            displayData.presentError = error;
            return NO_ERROR;
        }
        // Present failed but Validate ran.
    } else {
        error = hwcDisplay->validate(&numTypes, &numRequests);
    }
    ALOGV("SkipValidate failed, Falling back to SLOW validate/present");
    if (error != HWC2::Error::HasChanges) {
        RETURN_IF_HWC_ERROR_FOR("validate", error, displayId, BAD_INDEX);
    }

    std::unordered_map<HWC2::Layer*, HWC2::Composition> changedTypes;
    changedTypes.reserve(numTypes);
    error = hwcDisplay->getChangedCompositionTypes(&changedTypes);
    RETURN_IF_HWC_ERROR_FOR("getChangedCompositionTypes", error, displayId, BAD_INDEX);

    displayData.displayRequests = static_cast<HWC2::DisplayRequest>(0);
    std::unordered_map<HWC2::Layer*, HWC2::LayerRequest> layerRequests;
    layerRequests.reserve(numRequests);
    error = hwcDisplay->getRequests(&displayData.displayRequests,
            &layerRequests);
    RETURN_IF_HWC_ERROR_FOR("getRequests", error, displayId, BAD_INDEX);

    displayData.hasClientComposition = false;
    displayData.hasDeviceComposition = false;
    for (auto& compositionInfo : compositionData) {
        auto hwcLayer = compositionInfo.hwc.hwcLayer;

        if (changedTypes.count(&*hwcLayer) != 0) {
            // We pass false so we only update our state and don't call back
            // into the HWC device
            validateChange(compositionInfo.compositionType,
                    changedTypes[&*hwcLayer]);
            compositionInfo.compositionType = changedTypes[&*hwcLayer];
            compositionInfo.layer->mLayer->setCompositionType(displayId,
                                                              compositionInfo.compositionType,
                                                              false);
        }

        switch (compositionInfo.compositionType) {
            case HWC2::Composition::Client:
                displayData.hasClientComposition = true;
                break;
            case HWC2::Composition::Device:
            case HWC2::Composition::SolidColor:
            case HWC2::Composition::Cursor:
            case HWC2::Composition::Sideband:
                displayData.hasDeviceComposition = true;
                break;
            default:
                break;
        }

        if (layerRequests.count(&*hwcLayer) != 0 &&
                layerRequests[&*hwcLayer] ==
                        HWC2::LayerRequest::ClearClientTarget) {
            compositionInfo.hwc.clearClientTarget = true;
            compositionInfo.layer->mLayer->setClearClientTarget(displayId, true);
        } else {
            if (layerRequests.count(&*hwcLayer) != 0) {
                LOG_DISPLAY_ERROR(displayId,
                                  ("Unknown layer request " + to_string(layerRequests[&*hwcLayer]))
                                          .c_str());
            }
            compositionInfo.hwc.clearClientTarget = false;
            compositionInfo.layer->mLayer->setClearClientTarget(displayId, false);
        }
    }

    error = hwcDisplay->acceptChanges();
    RETURN_IF_HWC_ERROR_FOR("acceptChanges", error, displayId, BAD_INDEX);

    return NO_ERROR;
}

bool HWComposer::hasDeviceComposition(const std::optional<DisplayId>& displayId) const {
    if (!displayId) {
        // Displays without a corresponding HWC display are never composed by
        // the device
        return false;
    }

    RETURN_IF_INVALID_DISPLAY(*displayId, false);
    return mDisplayData.at(*displayId).hasDeviceComposition;
}

bool HWComposer::hasFlipClientTargetRequest(const std::optional<DisplayId>& displayId) const {
    if (!displayId) {
        // Displays without a corresponding HWC display are never composed by
        // the device
        return false;
    }

    RETURN_IF_INVALID_DISPLAY(*displayId, false);
    return ((static_cast<uint32_t>(mDisplayData.at(*displayId).displayRequests) &
             static_cast<uint32_t>(HWC2::DisplayRequest::FlipClientTarget)) != 0);
}

bool HWComposer::hasClientComposition(const std::optional<DisplayId>& displayId) const {
    if (!displayId) {
        // Displays without a corresponding HWC display are always composed by
        // the client
        return true;
    }

    RETURN_IF_INVALID_DISPLAY(*displayId, true);
    return mDisplayData.at(*displayId).hasClientComposition;
}

sp<Fence> HWComposer::getPresentFence(DisplayId displayId) const {
    RETURN_IF_INVALID_DISPLAY(displayId, Fence::NO_FENCE);
    return mDisplayData.at(displayId).lastPresentFence;
}

sp<Fence> HWComposer::getLayerReleaseFence(DisplayId displayId, HWC2::Layer* layer) const {
    RETURN_IF_INVALID_DISPLAY(displayId, Fence::NO_FENCE);
    auto displayFences = mDisplayData.at(displayId).releaseFences;
    if (displayFences.count(layer) == 0) {
        ALOGV("getLayerReleaseFence: Release fence not found");
        return Fence::NO_FENCE;
    }
    return displayFences[layer];
}

status_t HWComposer::presentAndGetReleaseFences(DisplayId displayId) {
    ATRACE_CALL();

    RETURN_IF_INVALID_DISPLAY(displayId, BAD_INDEX);

    auto& displayData = mDisplayData[displayId];
    auto& hwcDisplay = displayData.hwcDisplay;

    if (displayData.validateWasSkipped) {
        // explicitly flush all pending commands
        auto error = mHwcDevice->flushCommands();
        RETURN_IF_HWC_ERROR_FOR("flushCommands", error, displayId, UNKNOWN_ERROR);
        RETURN_IF_HWC_ERROR_FOR("present", displayData.presentError, displayId, UNKNOWN_ERROR);
        return NO_ERROR;
    }

    auto error = hwcDisplay->present(&displayData.lastPresentFence);
    RETURN_IF_HWC_ERROR_FOR("present", error, displayId, UNKNOWN_ERROR);

    std::unordered_map<HWC2::Layer*, sp<Fence>> releaseFences;
    error = hwcDisplay->getReleaseFences(&releaseFences);
    RETURN_IF_HWC_ERROR_FOR("getReleaseFences", error, displayId, UNKNOWN_ERROR);

    displayData.releaseFences = std::move(releaseFences);

    return NO_ERROR;
}

status_t HWComposer::setPowerMode(DisplayId displayId, int32_t intMode) {
    RETURN_IF_INVALID_DISPLAY(displayId, BAD_INDEX);

    const auto& displayData = mDisplayData[displayId];
    if (displayData.isVirtual) {
        LOG_DISPLAY_ERROR(displayId, "Invalid operation on virtual display");
        return INVALID_OPERATION;
    }

    auto mode = static_cast<HWC2::PowerMode>(intMode);
    if (mode == HWC2::PowerMode::Off) {
        setVsyncEnabled(displayId, HWC2::Vsync::Disable);
    }

    auto& hwcDisplay = displayData.hwcDisplay;
    switch (mode) {
        case HWC2::PowerMode::Off:
        case HWC2::PowerMode::On:
            ALOGV("setPowerMode: Calling HWC %s", to_string(mode).c_str());
            {
                auto error = hwcDisplay->setPowerMode(mode);
                if (error != HWC2::Error::None) {
                    LOG_HWC_ERROR(("setPowerMode(" + to_string(mode) + ")").c_str(),
                                  error, displayId);
                }
            }
            break;
        case HWC2::PowerMode::Doze:
        case HWC2::PowerMode::DozeSuspend:
            ALOGV("setPowerMode: Calling HWC %s", to_string(mode).c_str());
            {
                bool supportsDoze = false;
                auto error = hwcDisplay->supportsDoze(&supportsDoze);
                if (error != HWC2::Error::None) {
                    LOG_HWC_ERROR("supportsDoze", error, displayId);
                }

                if (!supportsDoze) {
                    mode = HWC2::PowerMode::On;
                }

                error = hwcDisplay->setPowerMode(mode);
                if (error != HWC2::Error::None) {
                    LOG_HWC_ERROR(("setPowerMode(" + to_string(mode) + ")").c_str(),
                                  error, displayId);
                }
            }
            break;
        default:
            ALOGV("setPowerMode: Not calling HWC");
            break;
    }

    return NO_ERROR;
}

status_t HWComposer::setActiveConfig(DisplayId displayId, size_t configId) {
    RETURN_IF_INVALID_DISPLAY(displayId, BAD_INDEX);

    auto& displayData = mDisplayData[displayId];
    if (displayData.configMap.count(configId) == 0) {
        LOG_DISPLAY_ERROR(displayId, ("Invalid config " + std::to_string(configId)).c_str());
        return BAD_INDEX;
    }

    auto error = displayData.hwcDisplay->setActiveConfig(displayData.configMap[configId]);
    RETURN_IF_HWC_ERROR(error, displayId, UNKNOWN_ERROR);
    return NO_ERROR;
}

status_t HWComposer::setColorTransform(DisplayId displayId, const mat4& transform) {
    RETURN_IF_INVALID_DISPLAY(displayId, BAD_INDEX);

    auto& displayData = mDisplayData[displayId];
    bool isIdentity = transform == mat4();
    auto error = displayData.hwcDisplay->setColorTransform(transform,
            isIdentity ? HAL_COLOR_TRANSFORM_IDENTITY :
            HAL_COLOR_TRANSFORM_ARBITRARY_MATRIX);
    RETURN_IF_HWC_ERROR(error, displayId, UNKNOWN_ERROR);
    return NO_ERROR;
}

void HWComposer::disconnectDisplay(DisplayId displayId) {
    RETURN_IF_INVALID_DISPLAY(displayId);
    auto& displayData = mDisplayData[displayId];

    // If this was a virtual display, add its slot back for reuse by future
    // virtual displays
    if (displayData.isVirtual) {
        mFreeVirtualDisplayIds.insert(displayId);
        ++mRemainingHwcVirtualDisplays;
    }

    const auto hwcDisplayId = displayData.hwcDisplay->getId();
    mPhysicalDisplayIdMap.erase(hwcDisplayId);
    mDisplayData.erase(displayId);

    // TODO(b/74619554): Select internal/external display from remaining displays.
    if (hwcDisplayId == mInternalHwcDisplayId) {
        mInternalHwcDisplayId.reset();
    } else if (hwcDisplayId == mExternalHwcDisplayId) {
        mExternalHwcDisplayId.reset();
    }

    mHwcDevice->destroyDisplay(hwcDisplayId);
}

status_t HWComposer::setOutputBuffer(DisplayId displayId, const sp<Fence>& acquireFence,
                                     const sp<GraphicBuffer>& buffer) {
    RETURN_IF_INVALID_DISPLAY(displayId, BAD_INDEX);
    const auto& displayData = mDisplayData[displayId];

    if (!displayData.isVirtual) {
        LOG_DISPLAY_ERROR(displayId, "Invalid operation on physical display");
        return INVALID_OPERATION;
    }

    auto error = displayData.hwcDisplay->setOutputBuffer(buffer, acquireFence);
    RETURN_IF_HWC_ERROR(error, displayId, UNKNOWN_ERROR);
    return NO_ERROR;
}

void HWComposer::clearReleaseFences(DisplayId displayId) {
    RETURN_IF_INVALID_DISPLAY(displayId);
    mDisplayData[displayId].releaseFences.clear();
}

status_t HWComposer::getHdrCapabilities(DisplayId displayId, HdrCapabilities* outCapabilities) {
    RETURN_IF_INVALID_DISPLAY(displayId, BAD_INDEX);

    auto& hwcDisplay = mDisplayData[displayId].hwcDisplay;
    auto error = hwcDisplay->getHdrCapabilities(outCapabilities);
    RETURN_IF_HWC_ERROR(error, displayId, UNKNOWN_ERROR);
    return NO_ERROR;
}

int32_t HWComposer::getSupportedPerFrameMetadata(DisplayId displayId) const {
    RETURN_IF_INVALID_DISPLAY(displayId, 0);
    return mDisplayData.at(displayId).hwcDisplay->getSupportedPerFrameMetadata();
}

std::vector<ui::RenderIntent> HWComposer::getRenderIntents(DisplayId displayId,
                                                           ui::ColorMode colorMode) const {
    RETURN_IF_INVALID_DISPLAY(displayId, {});

    std::vector<ui::RenderIntent> renderIntents;
    auto error = mDisplayData.at(displayId).hwcDisplay->getRenderIntents(colorMode, &renderIntents);
    RETURN_IF_HWC_ERROR(error, displayId, {});
    return renderIntents;
}

mat4 HWComposer::getDataspaceSaturationMatrix(DisplayId displayId, ui::Dataspace dataspace) {
    RETURN_IF_INVALID_DISPLAY(displayId, {});

    mat4 matrix;
    auto error = mDisplayData[displayId].hwcDisplay->getDataspaceSaturationMatrix(dataspace,
            &matrix);
    RETURN_IF_HWC_ERROR(error, displayId, {});
    return matrix;
}

status_t HWComposer::getDisplayedContentSamplingAttributes(DisplayId displayId,
                                                           ui::PixelFormat* outFormat,
                                                           ui::Dataspace* outDataspace,
                                                           uint8_t* outComponentMask) {
    RETURN_IF_INVALID_DISPLAY(displayId, BAD_INDEX);
    const auto error =
            mDisplayData[displayId]
                    .hwcDisplay->getDisplayedContentSamplingAttributes(outFormat, outDataspace,
                                                                       outComponentMask);
    if (error == HWC2::Error::Unsupported) RETURN_IF_HWC_ERROR(error, displayId, INVALID_OPERATION);
    RETURN_IF_HWC_ERROR(error, displayId, UNKNOWN_ERROR);
    return NO_ERROR;
}
<<<<<<< HEAD
=======

status_t HWComposer::setDisplayContentSamplingEnabled(DisplayId displayId, bool enabled,
                                                      uint8_t componentMask, uint64_t maxFrames) {
    RETURN_IF_INVALID_DISPLAY(displayId, BAD_INDEX);
    const auto error =
            mDisplayData[displayId].hwcDisplay->setDisplayContentSamplingEnabled(enabled,
                                                                                 componentMask,
                                                                                 maxFrames);

    if (error == HWC2::Error::Unsupported) RETURN_IF_HWC_ERROR(error, displayId, INVALID_OPERATION);
    if (error == HWC2::Error::BadParameter) RETURN_IF_HWC_ERROR(error, displayId, BAD_VALUE);
    RETURN_IF_HWC_ERROR(error, displayId, UNKNOWN_ERROR);
    return NO_ERROR;
}

status_t HWComposer::getDisplayedContentSample(DisplayId displayId, uint64_t maxFrames,
                                               uint64_t timestamp, DisplayedFrameStats* outStats) {
    RETURN_IF_INVALID_DISPLAY(displayId, BAD_INDEX);
    const auto error =
            mDisplayData[displayId].hwcDisplay->getDisplayedContentSample(maxFrames, timestamp,
                                                                          outStats);
    RETURN_IF_HWC_ERROR(error, displayId, UNKNOWN_ERROR);
    return NO_ERROR;
}
>>>>>>> eed5d453

bool HWComposer::isUsingVrComposer() const {
    return getComposer()->isUsingVrComposer();
}

void HWComposer::dump(std::string& result) const {
    // TODO: In order to provide a dump equivalent to HWC1, we need to shadow
    // all the state going into the layers. This is probably better done in
    // Layer itself, but it's going to take a bit of work to get there.
    result.append(mHwcDevice->dump());
}

std::optional<DisplayId> HWComposer::toPhysicalDisplayId(hwc2_display_t hwcDisplayId) const {
    if (const auto it = mPhysicalDisplayIdMap.find(hwcDisplayId);
        it != mPhysicalDisplayIdMap.end()) {
        return it->second;
    }
    return {};
}

std::optional<hwc2_display_t> HWComposer::fromPhysicalDisplayId(DisplayId displayId) const {
    if (const auto it = mDisplayData.find(displayId);
        it != mDisplayData.end() && !it->second.isVirtual) {
        return it->second.hwcDisplay->getId();
    }
    return {};
}

std::optional<DisplayIdentificationInfo> HWComposer::onHotplugConnect(hwc2_display_t hwcDisplayId) {
    if (isUsingVrComposer() && mInternalHwcDisplayId) {
        ALOGE("Ignoring connection of external display %" PRIu64 " in VR mode", hwcDisplayId);
        return {};
    }

    uint8_t port;
    DisplayIdentificationData data;
    const bool hasMultiDisplaySupport = getDisplayIdentificationData(hwcDisplayId, &port, &data);

    if (mPhysicalDisplayIdMap.empty()) {
        mHasMultiDisplaySupport = hasMultiDisplaySupport;
        ALOGI("Switching to %s multi-display mode",
              hasMultiDisplaySupport ? "generalized" : "legacy");
    } else if (mHasMultiDisplaySupport && !hasMultiDisplaySupport) {
        ALOGE("Ignoring connection of display %" PRIu64 " without identification data",
              hwcDisplayId);
        return {};
    }

    std::optional<DisplayIdentificationInfo> info;

    if (mHasMultiDisplaySupport) {
        info = parseDisplayIdentificationData(port, data);
        ALOGE_IF(!info, "Failed to parse identification data for display %" PRIu64, hwcDisplayId);
    } else if (mInternalHwcDisplayId && mExternalHwcDisplayId) {
        ALOGE("Ignoring connection of tertiary display %" PRIu64, hwcDisplayId);
        return {};
    } else {
        ALOGW_IF(hasMultiDisplaySupport, "Ignoring identification data for display %" PRIu64,
                 hwcDisplayId);
        port = mInternalHwcDisplayId ? HWC_DISPLAY_EXTERNAL : HWC_DISPLAY_PRIMARY;
    }

    if (!mInternalHwcDisplayId) {
        mInternalHwcDisplayId = hwcDisplayId;
    } else if (!mExternalHwcDisplayId) {
        mExternalHwcDisplayId = hwcDisplayId;
    }

    if (info) return info;

    return DisplayIdentificationInfo{getFallbackDisplayId(port),
                                     hwcDisplayId == mInternalHwcDisplayId ? "Internal display"
                                                                           : "External display"};
}

} // namespace android<|MERGE_RESOLUTION|>--- conflicted
+++ resolved
@@ -98,13 +98,10 @@
 bool HWComposer::hasDisplayCapability(const std::optional<DisplayId>& displayId,
                                       HWC2::DisplayCapability capability) const {
     if (!displayId) {
-<<<<<<< HEAD
-=======
         // Checkout global capabilities for displays without a corresponding HWC display.
         if (capability == HWC2::DisplayCapability::SkipClientColorTransform) {
             return hasCapability(HWC2::Capability::SkipClientColorTransform);
         }
->>>>>>> eed5d453
         return false;
     }
     RETURN_IF_INVALID_DISPLAY(*displayId, false);
@@ -374,7 +371,6 @@
     if (enabled == displayData.vsyncEnabled) {
         return;
     }
-<<<<<<< HEAD
 
     ATRACE_CALL();
     auto error = displayData.hwcDisplay->setVsyncEnabled(enabled);
@@ -382,15 +378,6 @@
 
     displayData.vsyncEnabled = enabled;
 
-=======
-
-    ATRACE_CALL();
-    auto error = displayData.hwcDisplay->setVsyncEnabled(enabled);
-    RETURN_IF_HWC_ERROR(error, displayId);
-
-    displayData.vsyncEnabled = enabled;
-
->>>>>>> eed5d453
     const auto tag = "HW_VSYNC_ON_" + to_string(displayId);
     ATRACE_INT(tag.c_str(), enabled == HWC2::Vsync::Enable ? 1 : 0);
 }
@@ -772,8 +759,6 @@
     RETURN_IF_HWC_ERROR(error, displayId, UNKNOWN_ERROR);
     return NO_ERROR;
 }
-<<<<<<< HEAD
-=======
 
 status_t HWComposer::setDisplayContentSamplingEnabled(DisplayId displayId, bool enabled,
                                                       uint8_t componentMask, uint64_t maxFrames) {
@@ -798,7 +783,6 @@
     RETURN_IF_HWC_ERROR(error, displayId, UNKNOWN_ERROR);
     return NO_ERROR;
 }
->>>>>>> eed5d453
 
 bool HWComposer::isUsingVrComposer() const {
     return getComposer()->isUsingVrComposer();
