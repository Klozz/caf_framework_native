/*
 * Copyright 2015 The Android Open Source Project
 *
 * Licensed under the Apache License, Version 2.0 (the "License");
 * you may not use this file except in compliance with the License.
 * You may obtain a copy of the License at
 *
 *      http://www.apache.org/licenses/LICENSE-2.0
 *
 * Unless required by applicable law or agreed to in writing, software
 * distributed under the License is distributed on an "AS IS" BASIS,
 * WITHOUT WARRANTIES OR CONDITIONS OF ANY KIND, either express or implied.
 * See the License for the specific language governing permissions and
 * limitations under the License.
 */

#ifndef ANDROID_SF_HWC2_H
#define ANDROID_SF_HWC2_H

#include <gui/HdrMetadata.h>
#include <math/mat4.h>
#include <ui/DisplayInfo.h>
#include <ui/HdrCapabilities.h>
#include <ui/Region.h>
#include <utils/Log.h>
#include <utils/StrongPointer.h>
#include <utils/Timers.h>

#include <functional>
#include <string>
#include <unordered_map>
#include <unordered_set>
#include <vector>

#include "Hal.h"

namespace android {
    struct DisplayedFrameStats;
    class Fence;
    class FloatRect;
    class GraphicBuffer;
    namespace Hwc2 {
        class Composer;
    }

    class TestableSurfaceFlinger;

namespace HWC2 {

class Layer;

namespace hal = android::hardware::graphics::composer::hal;

// Implement this interface to receive hardware composer events.
//
// These callback functions will generally be called on a hwbinder thread, but
// when first registering the callback the onHotplugReceived() function will
// immediately be called on the thread calling registerCallback().
//
// All calls receive a sequenceId, which will be the value that was supplied to
// HWC2::Device::registerCallback(). It's used to help differentiate callbacks
// from different hardware composer instances.
class ComposerCallback {
 public:
     virtual void onHotplugReceived(int32_t sequenceId, hal::HWDisplayId display,
                                    hal::Connection connection) = 0;
     virtual void onRefreshReceived(int32_t sequenceId, hal::HWDisplayId display) = 0;
     virtual void onVsyncReceived(int32_t sequenceId, hal::HWDisplayId display, int64_t timestamp,
                                  std::optional<hal::VsyncPeriodNanos> vsyncPeriod) = 0;
     virtual void onVsyncPeriodTimingChangedReceived(
             int32_t sequenceId, hal::HWDisplayId display,
             const hal::VsyncPeriodChangeTimeline& updatedTimeline) = 0;
     virtual void onSeamlessPossible(int32_t sequenceId, hal::HWDisplayId display) = 0;

     virtual ~ComposerCallback() = default;
};

// Convenience C++ class to access per display functions directly.
class Display {
public:
    virtual ~Display();

    class Config {
    public:
        class Builder
        {
        public:
            Builder(Display& display, hal::HWConfigId id);

            std::shared_ptr<const Config> build() {
                return std::const_pointer_cast<const Config>(
                        std::move(mConfig));
            }

            Builder& setWidth(int32_t width) {
                mConfig->mWidth = width;
                return *this;
            }
            Builder& setHeight(int32_t height) {
                mConfig->mHeight = height;
                return *this;
            }
            Builder& setVsyncPeriod(int32_t vsyncPeriod) {
                mConfig->mVsyncPeriod = vsyncPeriod;
                return *this;
            }
            Builder& setDpiX(int32_t dpiX) {
                if (dpiX == -1) {
                    mConfig->mDpiX = getDefaultDensity();
                } else {
                    mConfig->mDpiX = dpiX / 1000.0f;
                }
                return *this;
            }
            Builder& setDpiY(int32_t dpiY) {
                if (dpiY == -1) {
                    mConfig->mDpiY = getDefaultDensity();
                } else {
                    mConfig->mDpiY = dpiY / 1000.0f;
                }
                return *this;
            }
            Builder& setConfigGroup(int32_t configGroup) {
                mConfig->mConfigGroup = configGroup;
                return *this;
            }

        private:
            float getDefaultDensity();
            std::shared_ptr<Config> mConfig;
        };

        hal::HWDisplayId getDisplayId() const { return mDisplay.getId(); }
        hal::HWConfigId getId() const { return mId; }

        int32_t getWidth() const { return mWidth; }
        int32_t getHeight() const { return mHeight; }
        nsecs_t getVsyncPeriod() const { return mVsyncPeriod; }
        float getDpiX() const { return mDpiX; }
        float getDpiY() const { return mDpiY; }
        int32_t getConfigGroup() const { return mConfigGroup; }

    private:
        Config(Display& display, hal::HWConfigId id);

        Display& mDisplay;
        hal::HWConfigId mId;

        int32_t mWidth;
        int32_t mHeight;
        nsecs_t mVsyncPeriod;
        float mDpiX;
        float mDpiY;
        int32_t mConfigGroup;
    };

    virtual hal::HWDisplayId getId() const = 0;
    virtual bool isConnected() const = 0;
    virtual void setConnected(bool connected) = 0; // For use by Device only
    virtual const std::unordered_set<hal::DisplayCapability>& getCapabilities() const = 0;
    virtual bool isVsyncPeriodSwitchSupported() const = 0;

    [[clang::warn_unused_result]] virtual hal::Error acceptChanges() = 0;
    [[clang::warn_unused_result]] virtual hal::Error createLayer(Layer** outLayer) = 0;
    [[clang::warn_unused_result]] virtual hal::Error destroyLayer(Layer* layer) = 0;
    [[clang::warn_unused_result]] virtual hal::Error getActiveConfig(
            std::shared_ptr<const Config>* outConfig) const = 0;
    [[clang::warn_unused_result]] virtual hal::Error getActiveConfigIndex(int* outIndex) const = 0;
    [[clang::warn_unused_result]] virtual hal::Error getChangedCompositionTypes(
            std::unordered_map<Layer*, hal::Composition>* outTypes) = 0;
    [[clang::warn_unused_result]] virtual hal::Error getColorModes(
            std::vector<hal::ColorMode>* outModes) const = 0;
    // Returns a bitmask which contains HdrMetadata::Type::*.
    [[clang::warn_unused_result]] virtual int32_t getSupportedPerFrameMetadata() const = 0;
    [[clang::warn_unused_result]] virtual hal::Error getRenderIntents(
            hal::ColorMode colorMode, std::vector<hal::RenderIntent>* outRenderIntents) const = 0;
    [[clang::warn_unused_result]] virtual hal::Error getDataspaceSaturationMatrix(
            hal::Dataspace dataspace, android::mat4* outMatrix) = 0;

    // Doesn't call into the HWC2 device, so no errors are possible
    [[clang::warn_unused_result]] virtual std::vector<std::shared_ptr<const Config>> getConfigs()
            const = 0;

    [[clang::warn_unused_result]] virtual hal::Error getName(std::string* outName) const = 0;
    [[clang::warn_unused_result]] virtual hal::Error getRequests(
            hal::DisplayRequest* outDisplayRequests,
            std::unordered_map<Layer*, hal::LayerRequest>* outLayerRequests) = 0;
    [[clang::warn_unused_result]] virtual hal::Error getConnectionType(
            android::DisplayConnectionType*) const = 0;
    [[clang::warn_unused_result]] virtual hal::Error supportsDoze(bool* outSupport) const = 0;
    [[clang::warn_unused_result]] virtual hal::Error getHdrCapabilities(
            android::HdrCapabilities* outCapabilities) const = 0;
    [[clang::warn_unused_result]] virtual hal::Error getDisplayedContentSamplingAttributes(
            hal::PixelFormat* outFormat, hal::Dataspace* outDataspace,
            uint8_t* outComponentMask) const = 0;
    [[clang::warn_unused_result]] virtual hal::Error setDisplayContentSamplingEnabled(
            bool enabled, uint8_t componentMask, uint64_t maxFrames) const = 0;
    [[clang::warn_unused_result]] virtual hal::Error getDisplayedContentSample(
            uint64_t maxFrames, uint64_t timestamp,
            android::DisplayedFrameStats* outStats) const = 0;
    [[clang::warn_unused_result]] virtual hal::Error getReleaseFences(
            std::unordered_map<Layer*, android::sp<android::Fence>>* outFences) const = 0;
    [[clang::warn_unused_result]] virtual hal::Error present(
            android::sp<android::Fence>* outPresentFence) = 0;
    [[clang::warn_unused_result]] virtual hal::Error setActiveConfig(
            const std::shared_ptr<const Config>& config) = 0;
    [[clang::warn_unused_result]] virtual hal::Error setClientTarget(
            uint32_t slot, const android::sp<android::GraphicBuffer>& target,
            const android::sp<android::Fence>& acquireFence, hal::Dataspace dataspace) = 0;
    [[clang::warn_unused_result]] virtual hal::Error setColorMode(
            hal::ColorMode mode, hal::RenderIntent renderIntent) = 0;
    [[clang::warn_unused_result]] virtual hal::Error setColorTransform(
            const android::mat4& matrix, hal::ColorTransform hint) = 0;
    [[clang::warn_unused_result]] virtual hal::Error setOutputBuffer(
            const android::sp<android::GraphicBuffer>& buffer,
            const android::sp<android::Fence>& releaseFence) = 0;
    [[clang::warn_unused_result]] virtual hal::Error setPowerMode(hal::PowerMode mode) = 0;
    [[clang::warn_unused_result]] virtual hal::Error setVsyncEnabled(hal::Vsync enabled) = 0;
    [[clang::warn_unused_result]] virtual hal::Error validate(uint32_t* outNumTypes,
                                                              uint32_t* outNumRequests) = 0;
    [[clang::warn_unused_result]] virtual hal::Error presentOrValidate(
            uint32_t* outNumTypes, uint32_t* outNumRequests,
            android::sp<android::Fence>* outPresentFence, uint32_t* state) = 0;
    [[clang::warn_unused_result]] virtual hal::Error setDisplayBrightness(
            float brightness) const = 0;
    [[clang::warn_unused_result]] virtual hal::Error getDisplayVsyncPeriod(
            nsecs_t* outVsyncPeriod) const = 0;
    [[clang::warn_unused_result]] virtual hal::Error setActiveConfigWithConstraints(
            const std::shared_ptr<const HWC2::Display::Config>& config,
<<<<<<< HEAD
            const VsyncPeriodChangeConstraints& constraints,
            VsyncPeriodChangeTimeline* outTimeline) = 0;
    [[clang::warn_unused_result]] virtual Error setAutoLowLatencyMode(bool on) const = 0;
    [[clang::warn_unused_result]] virtual Error getSupportedContentTypes(
            std::vector<HWC2::ContentType>*) const = 0;
    [[clang::warn_unused_result]] virtual Error setContentType(HWC2::ContentType) const = 0;
    [[clang::warn_unused_result]] virtual Error setDisplayElapseTime(uint64_t timeStamp) = 0;
=======
            const hal::VsyncPeriodChangeConstraints& constraints,
            hal::VsyncPeriodChangeTimeline* outTimeline) = 0;
    [[clang::warn_unused_result]] virtual hal::Error setAutoLowLatencyMode(bool on) const = 0;
    [[clang::warn_unused_result]] virtual hal::Error getSupportedContentTypes(
            std::vector<hal::ContentType>*) const = 0;
    [[clang::warn_unused_result]] virtual hal::Error setContentType(hal::ContentType) const = 0;
>>>>>>> 03a694fa
};

namespace impl {

class Display : public HWC2::Display {
public:
    Display(android::Hwc2::Composer& composer,
            const std::unordered_set<hal::Capability>& capabilities, hal::HWDisplayId id,
            hal::DisplayType type);
    ~Display() override;

    // Required by HWC2
    hal::Error acceptChanges() override;
    hal::Error createLayer(Layer** outLayer) override;
    hal::Error destroyLayer(Layer* layer) override;
    hal::Error getActiveConfig(std::shared_ptr<const Config>* outConfig) const override;
    hal::Error getActiveConfigIndex(int* outIndex) const override;
    hal::Error getChangedCompositionTypes(
            std::unordered_map<Layer*, hal::Composition>* outTypes) override;
    hal::Error getColorModes(std::vector<hal::ColorMode>* outModes) const override;
    // Returns a bitmask which contains HdrMetadata::Type::*.
    int32_t getSupportedPerFrameMetadata() const override;
    hal::Error getRenderIntents(hal::ColorMode colorMode,
                                std::vector<hal::RenderIntent>* outRenderIntents) const override;
    hal::Error getDataspaceSaturationMatrix(hal::Dataspace dataspace,
                                            android::mat4* outMatrix) override;

    // Doesn't call into the HWC2 device, so no errors are possible
    std::vector<std::shared_ptr<const Config>> getConfigs() const override;

    hal::Error getName(std::string* outName) const override;
    hal::Error getRequests(
            hal::DisplayRequest* outDisplayRequests,
            std::unordered_map<Layer*, hal::LayerRequest>* outLayerRequests) override;
    hal::Error getConnectionType(android::DisplayConnectionType*) const override;
    hal::Error supportsDoze(bool* outSupport) const override;
    hal::Error getHdrCapabilities(android::HdrCapabilities* outCapabilities) const override;
    hal::Error getDisplayedContentSamplingAttributes(hal::PixelFormat* outFormat,
                                                     hal::Dataspace* outDataspace,
                                                     uint8_t* outComponentMask) const override;
    hal::Error setDisplayContentSamplingEnabled(bool enabled, uint8_t componentMask,
                                                uint64_t maxFrames) const override;
    hal::Error getDisplayedContentSample(uint64_t maxFrames, uint64_t timestamp,
                                         android::DisplayedFrameStats* outStats) const override;
    hal::Error getReleaseFences(
            std::unordered_map<Layer*, android::sp<android::Fence>>* outFences) const override;
<<<<<<< HEAD
    Error present(android::sp<android::Fence>* outPresentFence) override;
    Error setActiveConfig(const std::shared_ptr<const HWC2::Display::Config>& config) override;
    Error setClientTarget(uint32_t slot, const android::sp<android::GraphicBuffer>& target,
                          const android::sp<android::Fence>& acquireFence,
                          android::ui::Dataspace dataspace) override;
    Error setColorMode(android::ui::ColorMode mode,
                       android::ui::RenderIntent renderIntent) override;
    Error setColorTransform(const android::mat4& matrix, android_color_transform_t hint) override;
    Error setOutputBuffer(const android::sp<android::GraphicBuffer>& buffer,
                          const android::sp<android::Fence>& releaseFence) override;
    Error setPowerMode(PowerMode mode) override;
    Error setVsyncEnabled(Vsync enabled) override;
    Error validate(uint32_t* outNumTypes, uint32_t* outNumRequests) override;
    Error presentOrValidate(uint32_t* outNumTypes, uint32_t* outNumRequests,
                            android::sp<android::Fence>* outPresentFence, uint32_t* state) override;
    Error setDisplayBrightness(float brightness) const override;
    Error getDisplayVsyncPeriod(nsecs_t* outVsyncPeriod) const override;
    Error setActiveConfigWithConstraints(const std::shared_ptr<const HWC2::Display::Config>& config,
                                         const VsyncPeriodChangeConstraints& constraints,
                                         VsyncPeriodChangeTimeline* outTimeline) override;
    Error setAutoLowLatencyMode(bool on) const override;
    Error getSupportedContentTypes(
            std::vector<HWC2::ContentType>* outSupportedContentTypes) const override;
    Error setContentType(HWC2::ContentType contentType) const override;
    Error setDisplayElapseTime(uint64_t timeStamp) override;

=======
    hal::Error present(android::sp<android::Fence>* outPresentFence) override;
    hal::Error setActiveConfig(const std::shared_ptr<const HWC2::Display::Config>& config) override;
    hal::Error setClientTarget(uint32_t slot, const android::sp<android::GraphicBuffer>& target,
                               const android::sp<android::Fence>& acquireFence,
                               hal::Dataspace dataspace) override;
    hal::Error setColorMode(hal::ColorMode mode, hal::RenderIntent renderIntent) override;
    hal::Error setColorTransform(const android::mat4& matrix, hal::ColorTransform hint) override;
    hal::Error setOutputBuffer(const android::sp<android::GraphicBuffer>& buffer,
                               const android::sp<android::Fence>& releaseFence) override;
    hal::Error setPowerMode(hal::PowerMode mode) override;
    hal::Error setVsyncEnabled(hal::Vsync enabled) override;
    hal::Error validate(uint32_t* outNumTypes, uint32_t* outNumRequests) override;
    hal::Error presentOrValidate(uint32_t* outNumTypes, uint32_t* outNumRequests,
                                 android::sp<android::Fence>* outPresentFence,
                                 uint32_t* state) override;
    hal::Error setDisplayBrightness(float brightness) const override;
    hal::Error getDisplayVsyncPeriod(nsecs_t* outVsyncPeriod) const override;
    hal::Error setActiveConfigWithConstraints(
            const std::shared_ptr<const HWC2::Display::Config>& config,
            const hal::VsyncPeriodChangeConstraints& constraints,
            hal::VsyncPeriodChangeTimeline* outTimeline) override;
    hal::Error setAutoLowLatencyMode(bool on) const override;
    hal::Error getSupportedContentTypes(
            std::vector<hal::ContentType>* outSupportedContentTypes) const override;
    hal::Error setContentType(hal::ContentType contentType) const override;
>>>>>>> 03a694fa
    // Other Display methods
    hal::HWDisplayId getId() const override { return mId; }
    bool isConnected() const override { return mIsConnected; }
    void setConnected(bool connected) override; // For use by Device only
    const std::unordered_set<hal::DisplayCapability>& getCapabilities() const override {
        return mDisplayCapabilities;
    };
    virtual bool isVsyncPeriodSwitchSupported() const override;

private:
    int32_t getAttribute(hal::HWConfigId configId, hal::Attribute attribute);
    void loadConfig(hal::HWConfigId configId);
    void loadConfigs();

    // This may fail (and return a null pointer) if no layer with this ID exists
    // on this display
    Layer* getLayerById(hal::HWLayerId id) const;

    friend android::TestableSurfaceFlinger;

    // Member variables

    // These are references to data owned by HWC2::Device, which will outlive
    // this HWC2::Display, so these references are guaranteed to be valid for
    // the lifetime of this object.
    android::Hwc2::Composer& mComposer;
    const std::unordered_set<hal::Capability>& mCapabilities;

    const hal::HWDisplayId mId;
    hal::DisplayType mType;
    bool mIsConnected = false;

<<<<<<< HEAD
    std::unordered_map<hwc2_layer_t, std::unique_ptr<Layer>> mLayers;
    std::map<hwc2_config_t, std::shared_ptr<const Config>> mConfigs;
=======
    std::unordered_map<hal::HWLayerId, std::unique_ptr<Layer>> mLayers;
    std::unordered_map<hal::HWConfigId, std::shared_ptr<const Config>> mConfigs;
>>>>>>> 03a694fa

    std::once_flag mDisplayCapabilityQueryFlag;
    std::unordered_set<hal::DisplayCapability> mDisplayCapabilities;
};

} // namespace impl

class Layer {
public:
    virtual ~Layer();

    virtual hal::HWLayerId getId() const = 0;

    [[clang::warn_unused_result]] virtual hal::Error setCursorPosition(int32_t x, int32_t y) = 0;
    [[clang::warn_unused_result]] virtual hal::Error setBuffer(
            uint32_t slot, const android::sp<android::GraphicBuffer>& buffer,
            const android::sp<android::Fence>& acquireFence) = 0;
    [[clang::warn_unused_result]] virtual hal::Error setSurfaceDamage(
            const android::Region& damage) = 0;

    [[clang::warn_unused_result]] virtual hal::Error setBlendMode(hal::BlendMode mode) = 0;
    [[clang::warn_unused_result]] virtual hal::Error setColor(hal::Color color) = 0;
    [[clang::warn_unused_result]] virtual hal::Error setCompositionType(hal::Composition type) = 0;
    [[clang::warn_unused_result]] virtual hal::Error setDataspace(hal::Dataspace dataspace) = 0;
    [[clang::warn_unused_result]] virtual hal::Error setPerFrameMetadata(
            const int32_t supportedPerFrameMetadata, const android::HdrMetadata& metadata) = 0;
    [[clang::warn_unused_result]] virtual hal::Error setDisplayFrame(
            const android::Rect& frame) = 0;
    [[clang::warn_unused_result]] virtual hal::Error setPlaneAlpha(float alpha) = 0;
    [[clang::warn_unused_result]] virtual hal::Error setSidebandStream(
            const native_handle_t* stream) = 0;
<<<<<<< HEAD
    [[clang::warn_unused_result]] virtual Error setSourceCrop(const android::FloatRect& crop) = 0;
    [[clang::warn_unused_result]] virtual Error setTransform(Transform transform) = 0;
    [[clang::warn_unused_result]] virtual Error setVisibleRegion(const android::Region& region) = 0;
    [[clang::warn_unused_result]] virtual Error setZOrder(uint32_t z) = 0;
    [[clang::warn_unused_result]] virtual Error setInfo(uint32_t type, uint32_t appId) = 0;
    [[clang::warn_unused_result]] virtual Error setType(uint32_t type) = 0;
=======
    [[clang::warn_unused_result]] virtual hal::Error setSourceCrop(
            const android::FloatRect& crop) = 0;
    [[clang::warn_unused_result]] virtual hal::Error setTransform(hal::Transform transform) = 0;
    [[clang::warn_unused_result]] virtual hal::Error setVisibleRegion(
            const android::Region& region) = 0;
    [[clang::warn_unused_result]] virtual hal::Error setZOrder(uint32_t z) = 0;
    [[clang::warn_unused_result]] virtual hal::Error setInfo(uint32_t type, uint32_t appId) = 0;
>>>>>>> 03a694fa

    // Composer HAL 2.3
    [[clang::warn_unused_result]] virtual hal::Error setColorTransform(
            const android::mat4& matrix) = 0;

    // Composer HAL 2.4
    [[clang::warn_unused_result]] virtual hal::Error setLayerGenericMetadata(
            const std::string& name, bool mandatory, const std::vector<uint8_t>& value) = 0;
};

namespace impl {

// Convenience C++ class to access per layer functions directly.

class Layer : public HWC2::Layer {
public:
    Layer(android::Hwc2::Composer& composer,
          const std::unordered_set<hal::Capability>& capabilities, hal::HWDisplayId displayId,
          hal::HWLayerId layerId);
    ~Layer() override;

<<<<<<< HEAD
    hwc2_layer_t getId() const override { return mId; }

    Error setCursorPosition(int32_t x, int32_t y) override;
    Error setBuffer(uint32_t slot, const android::sp<android::GraphicBuffer>& buffer,
                    const android::sp<android::Fence>& acquireFence) override;
    Error setSurfaceDamage(const android::Region& damage) override;

    Error setBlendMode(BlendMode mode) override;
    Error setColor(hwc_color_t color) override;
    Error setCompositionType(Composition type) override;
    Error setDataspace(android::ui::Dataspace dataspace) override;
    Error setPerFrameMetadata(const int32_t supportedPerFrameMetadata,
                              const android::HdrMetadata& metadata) override;
    Error setDisplayFrame(const android::Rect& frame) override;
    Error setPlaneAlpha(float alpha) override;
    Error setSidebandStream(const native_handle_t* stream) override;
    Error setSourceCrop(const android::FloatRect& crop) override;
    Error setTransform(Transform transform) override;
    Error setVisibleRegion(const android::Region& region) override;
    Error setZOrder(uint32_t z) override;
    Error setInfo(uint32_t type, uint32_t appId) override;
    Error setType(uint32_t type) override;
=======
    hal::HWLayerId getId() const override { return mId; }

    hal::Error setCursorPosition(int32_t x, int32_t y) override;
    hal::Error setBuffer(uint32_t slot, const android::sp<android::GraphicBuffer>& buffer,
                         const android::sp<android::Fence>& acquireFence) override;
    hal::Error setSurfaceDamage(const android::Region& damage) override;

    hal::Error setBlendMode(hal::BlendMode mode) override;
    hal::Error setColor(hal::Color color) override;
    hal::Error setCompositionType(hal::Composition type) override;
    hal::Error setDataspace(hal::Dataspace dataspace) override;
    hal::Error setPerFrameMetadata(const int32_t supportedPerFrameMetadata,
                                   const android::HdrMetadata& metadata) override;
    hal::Error setDisplayFrame(const android::Rect& frame) override;
    hal::Error setPlaneAlpha(float alpha) override;
    hal::Error setSidebandStream(const native_handle_t* stream) override;
    hal::Error setSourceCrop(const android::FloatRect& crop) override;
    hal::Error setTransform(hal::Transform transform) override;
    hal::Error setVisibleRegion(const android::Region& region) override;
    hal::Error setZOrder(uint32_t z) override;
    hal::Error setInfo(uint32_t type, uint32_t appId) override;
>>>>>>> 03a694fa

    // Composer HAL 2.3
    hal::Error setColorTransform(const android::mat4& matrix) override;

    // Composer HAL 2.4
    hal::Error setLayerGenericMetadata(const std::string& name, bool mandatory,
                                       const std::vector<uint8_t>& value) override;

private:
    // These are references to data owned by HWC2::Device, which will outlive
    // this HWC2::Layer, so these references are guaranteed to be valid for
    // the lifetime of this object.
    android::Hwc2::Composer& mComposer;
    const std::unordered_set<hal::Capability>& mCapabilities;

    hal::HWDisplayId mDisplayId;
    hal::HWLayerId mId;

    // Cached HWC2 data, to ensure the same commands aren't sent to the HWC
    // multiple times.
    android::Region mVisibleRegion = android::Region::INVALID_REGION;
    android::Region mDamageRegion = android::Region::INVALID_REGION;
    hal::Dataspace mDataSpace = hal::Dataspace::UNKNOWN;
    android::HdrMetadata mHdrMetadata;
    android::mat4 mColorMatrix;
    uint32_t mBufferSlot;
    uint32_t mType;
};

} // namespace impl
} // namespace HWC2
} // namespace android

#endif // ANDROID_SF_HWC2_H<|MERGE_RESOLUTION|>--- conflicted
+++ resolved
@@ -227,22 +227,13 @@
             nsecs_t* outVsyncPeriod) const = 0;
     [[clang::warn_unused_result]] virtual hal::Error setActiveConfigWithConstraints(
             const std::shared_ptr<const HWC2::Display::Config>& config,
-<<<<<<< HEAD
-            const VsyncPeriodChangeConstraints& constraints,
-            VsyncPeriodChangeTimeline* outTimeline) = 0;
-    [[clang::warn_unused_result]] virtual Error setAutoLowLatencyMode(bool on) const = 0;
-    [[clang::warn_unused_result]] virtual Error getSupportedContentTypes(
-            std::vector<HWC2::ContentType>*) const = 0;
-    [[clang::warn_unused_result]] virtual Error setContentType(HWC2::ContentType) const = 0;
-    [[clang::warn_unused_result]] virtual Error setDisplayElapseTime(uint64_t timeStamp) = 0;
-=======
             const hal::VsyncPeriodChangeConstraints& constraints,
             hal::VsyncPeriodChangeTimeline* outTimeline) = 0;
     [[clang::warn_unused_result]] virtual hal::Error setAutoLowLatencyMode(bool on) const = 0;
     [[clang::warn_unused_result]] virtual hal::Error getSupportedContentTypes(
             std::vector<hal::ContentType>*) const = 0;
     [[clang::warn_unused_result]] virtual hal::Error setContentType(hal::ContentType) const = 0;
->>>>>>> 03a694fa
+    [[clang::warn_unused_result]] virtual hal::Error setDisplayElapseTime(uint64_t timeStamp) = 0;
 };
 
 namespace impl {
@@ -289,34 +280,6 @@
                                          android::DisplayedFrameStats* outStats) const override;
     hal::Error getReleaseFences(
             std::unordered_map<Layer*, android::sp<android::Fence>>* outFences) const override;
-<<<<<<< HEAD
-    Error present(android::sp<android::Fence>* outPresentFence) override;
-    Error setActiveConfig(const std::shared_ptr<const HWC2::Display::Config>& config) override;
-    Error setClientTarget(uint32_t slot, const android::sp<android::GraphicBuffer>& target,
-                          const android::sp<android::Fence>& acquireFence,
-                          android::ui::Dataspace dataspace) override;
-    Error setColorMode(android::ui::ColorMode mode,
-                       android::ui::RenderIntent renderIntent) override;
-    Error setColorTransform(const android::mat4& matrix, android_color_transform_t hint) override;
-    Error setOutputBuffer(const android::sp<android::GraphicBuffer>& buffer,
-                          const android::sp<android::Fence>& releaseFence) override;
-    Error setPowerMode(PowerMode mode) override;
-    Error setVsyncEnabled(Vsync enabled) override;
-    Error validate(uint32_t* outNumTypes, uint32_t* outNumRequests) override;
-    Error presentOrValidate(uint32_t* outNumTypes, uint32_t* outNumRequests,
-                            android::sp<android::Fence>* outPresentFence, uint32_t* state) override;
-    Error setDisplayBrightness(float brightness) const override;
-    Error getDisplayVsyncPeriod(nsecs_t* outVsyncPeriod) const override;
-    Error setActiveConfigWithConstraints(const std::shared_ptr<const HWC2::Display::Config>& config,
-                                         const VsyncPeriodChangeConstraints& constraints,
-                                         VsyncPeriodChangeTimeline* outTimeline) override;
-    Error setAutoLowLatencyMode(bool on) const override;
-    Error getSupportedContentTypes(
-            std::vector<HWC2::ContentType>* outSupportedContentTypes) const override;
-    Error setContentType(HWC2::ContentType contentType) const override;
-    Error setDisplayElapseTime(uint64_t timeStamp) override;
-
-=======
     hal::Error present(android::sp<android::Fence>* outPresentFence) override;
     hal::Error setActiveConfig(const std::shared_ptr<const HWC2::Display::Config>& config) override;
     hal::Error setClientTarget(uint32_t slot, const android::sp<android::GraphicBuffer>& target,
@@ -342,7 +305,8 @@
     hal::Error getSupportedContentTypes(
             std::vector<hal::ContentType>* outSupportedContentTypes) const override;
     hal::Error setContentType(hal::ContentType contentType) const override;
->>>>>>> 03a694fa
+    hal::Error setDisplayElapseTime(uint64_t timeStamp) override;
+
     // Other Display methods
     hal::HWDisplayId getId() const override { return mId; }
     bool isConnected() const override { return mIsConnected; }
@@ -375,13 +339,8 @@
     hal::DisplayType mType;
     bool mIsConnected = false;
 
-<<<<<<< HEAD
-    std::unordered_map<hwc2_layer_t, std::unique_ptr<Layer>> mLayers;
-    std::map<hwc2_config_t, std::shared_ptr<const Config>> mConfigs;
-=======
     std::unordered_map<hal::HWLayerId, std::unique_ptr<Layer>> mLayers;
-    std::unordered_map<hal::HWConfigId, std::shared_ptr<const Config>> mConfigs;
->>>>>>> 03a694fa
+    std::map<hal::HWConfigId, std::shared_ptr<const Config>> mConfigs;
 
     std::once_flag mDisplayCapabilityQueryFlag;
     std::unordered_set<hal::DisplayCapability> mDisplayCapabilities;
@@ -413,14 +372,6 @@
     [[clang::warn_unused_result]] virtual hal::Error setPlaneAlpha(float alpha) = 0;
     [[clang::warn_unused_result]] virtual hal::Error setSidebandStream(
             const native_handle_t* stream) = 0;
-<<<<<<< HEAD
-    [[clang::warn_unused_result]] virtual Error setSourceCrop(const android::FloatRect& crop) = 0;
-    [[clang::warn_unused_result]] virtual Error setTransform(Transform transform) = 0;
-    [[clang::warn_unused_result]] virtual Error setVisibleRegion(const android::Region& region) = 0;
-    [[clang::warn_unused_result]] virtual Error setZOrder(uint32_t z) = 0;
-    [[clang::warn_unused_result]] virtual Error setInfo(uint32_t type, uint32_t appId) = 0;
-    [[clang::warn_unused_result]] virtual Error setType(uint32_t type) = 0;
-=======
     [[clang::warn_unused_result]] virtual hal::Error setSourceCrop(
             const android::FloatRect& crop) = 0;
     [[clang::warn_unused_result]] virtual hal::Error setTransform(hal::Transform transform) = 0;
@@ -428,7 +379,7 @@
             const android::Region& region) = 0;
     [[clang::warn_unused_result]] virtual hal::Error setZOrder(uint32_t z) = 0;
     [[clang::warn_unused_result]] virtual hal::Error setInfo(uint32_t type, uint32_t appId) = 0;
->>>>>>> 03a694fa
+    [[clang::warn_unused_result]] virtual hal::Error setType(uint32_t type) = 0;
 
     // Composer HAL 2.3
     [[clang::warn_unused_result]] virtual hal::Error setColorTransform(
@@ -450,30 +401,6 @@
           hal::HWLayerId layerId);
     ~Layer() override;
 
-<<<<<<< HEAD
-    hwc2_layer_t getId() const override { return mId; }
-
-    Error setCursorPosition(int32_t x, int32_t y) override;
-    Error setBuffer(uint32_t slot, const android::sp<android::GraphicBuffer>& buffer,
-                    const android::sp<android::Fence>& acquireFence) override;
-    Error setSurfaceDamage(const android::Region& damage) override;
-
-    Error setBlendMode(BlendMode mode) override;
-    Error setColor(hwc_color_t color) override;
-    Error setCompositionType(Composition type) override;
-    Error setDataspace(android::ui::Dataspace dataspace) override;
-    Error setPerFrameMetadata(const int32_t supportedPerFrameMetadata,
-                              const android::HdrMetadata& metadata) override;
-    Error setDisplayFrame(const android::Rect& frame) override;
-    Error setPlaneAlpha(float alpha) override;
-    Error setSidebandStream(const native_handle_t* stream) override;
-    Error setSourceCrop(const android::FloatRect& crop) override;
-    Error setTransform(Transform transform) override;
-    Error setVisibleRegion(const android::Region& region) override;
-    Error setZOrder(uint32_t z) override;
-    Error setInfo(uint32_t type, uint32_t appId) override;
-    Error setType(uint32_t type) override;
-=======
     hal::HWLayerId getId() const override { return mId; }
 
     hal::Error setCursorPosition(int32_t x, int32_t y) override;
@@ -495,7 +422,7 @@
     hal::Error setVisibleRegion(const android::Region& region) override;
     hal::Error setZOrder(uint32_t z) override;
     hal::Error setInfo(uint32_t type, uint32_t appId) override;
->>>>>>> 03a694fa
+    hal::Error setType(uint32_t type) override;
 
     // Composer HAL 2.3
     hal::Error setColorTransform(const android::mat4& matrix) override;
