/*
 * Copyright (C) 2010 The Android Open Source Project
 *
 * Licensed under the Apache License, Version 2.0 (the "License");
 * you may not use this file except in compliance with the License.
 * You may obtain a copy of the License at
 *
 *      http://www.apache.org/licenses/LICENSE-2.0
 *
 * Unless required by applicable law or agreed to in writing, software
 * distributed under the License is distributed on an "AS IS" BASIS,
 * WITHOUT WARRANTIES OR CONDITIONS OF ANY KIND, either express or implied.
 * See the License for the specific language governing permissions and
 * limitations under the License.
 */

#ifndef ANDROID_SF_HWCOMPOSER_H
#define ANDROID_SF_HWCOMPOSER_H

#include "HWC2.h"

#include <stdint.h>
#include <sys/types.h>

#include <ui/Fence.h>
#include <ui/GraphicTypes.h>
#include <utils/BitSet.h>
#include <utils/Condition.h>
#include <utils/Mutex.h>
#include <utils/StrongPointer.h>
#include <utils/Thread.h>
#include <utils/Timers.h>
#include <utils/Vector.h>

#include <memory>
#include <optional>
#include <set>
#include <vector>

#include "DisplayIdentification.h"

extern "C" int clock_nanosleep(clockid_t clock_id, int flags,
                           const struct timespec *request,
                           struct timespec *remain);

struct framebuffer_device_t;

namespace HWC2 {
    class Device;
    class Display;
}

namespace android {
// ---------------------------------------------------------------------------

class DisplayDevice;
class Fence;
class FloatRect;
class GraphicBuffer;
class NativeHandle;
class Region;
class String8;
class TestableSurfaceFlinger;

namespace Hwc2 {
class Composer;
} // namespace Hwc2

class HWComposer
{
public:
    explicit HWComposer(std::unique_ptr<android::Hwc2::Composer> composer);

    ~HWComposer();

    void registerCallback(HWC2::ComposerCallback* callback,
                          int32_t sequenceId);

    bool getDisplayIdentificationData(hwc2_display_t hwcDisplayId, uint8_t* outPort,
                                      DisplayIdentificationData* outData) const;

    bool hasCapability(HWC2::Capability capability) const;

    // Attempts to allocate a virtual display. If the virtual display is created
    // on the HWC device, outId will contain its HWC ID.
    status_t allocateVirtualDisplay(uint32_t width, uint32_t height,
            ui::PixelFormat* format, int32_t* outId);

    // Attempts to create a new layer on this display
    HWC2::Layer* createLayer(int32_t displayId);
    // Destroy a previously created layer
    void destroyLayer(int32_t displayId, HWC2::Layer* layer);

    // Asks the HAL what it can do
    status_t prepare(DisplayDevice& display);

    status_t setClientTarget(int32_t displayId, uint32_t slot,
            const sp<Fence>& acquireFence,
            const sp<GraphicBuffer>& target, ui::Dataspace dataspace);

    // Present layers to the display and read releaseFences.
    status_t presentAndGetReleaseFences(int32_t displayId);

    // set power mode
    status_t setPowerMode(int32_t displayId, int mode);

    // set active config
    status_t setActiveConfig(int32_t displayId, size_t configId);

    // Sets a color transform to be applied to the result of composition
    status_t setColorTransform(int32_t displayId, const mat4& transform);

    // reset state when an external, non-virtual display is disconnected
    void disconnectDisplay(int32_t displayId);

    // does this display have layers handled by HWC
    bool hasDeviceComposition(int32_t displayId) const;

    // does this display have pending request to flip client target
    bool hasFlipClientTargetRequest(int32_t displayId) const;

    // does this display have layers handled by GLES
    bool hasClientComposition(int32_t displayId) const;

    // get the present fence received from the last call to present.
    sp<Fence> getPresentFence(int32_t displayId) const;

    // Get last release fence for the given layer
    sp<Fence> getLayerReleaseFence(int32_t displayId,
            HWC2::Layer* layer) const;

    // Set the output buffer and acquire fence for a virtual display.
    // Returns INVALID_OPERATION if displayId is not a virtual display.
    status_t setOutputBuffer(int32_t displayId, const sp<Fence>& acquireFence,
            const sp<GraphicBuffer>& buf);

    // After SurfaceFlinger has retrieved the release fences for all the frames,
    // it can call this to clear the shared pointers in the release fence map
    void clearReleaseFences(int32_t displayId);

    // Fetches the HDR capabilities of the given display
    status_t getHdrCapabilities(int32_t displayId, HdrCapabilities* outCapabilities);

    int32_t getSupportedPerFrameMetadata(int32_t displayId) const;

    // Returns the available RenderIntent of the given display.
    std::vector<ui::RenderIntent> getRenderIntents(int32_t displayId, ui::ColorMode colorMode) const;

    mat4 getDataspaceSaturationMatrix(int32_t displayId, ui::Dataspace dataspace);

    // Events handling ---------------------------------------------------------

    // Returns true if successful, false otherwise. The
    // DisplayDevice::DisplayType of the display is returned as an output param.
<<<<<<< HEAD
    bool onVsync(hwc2_display_t displayId, int64_t timestamp,
                 int32_t* outDisplay);
    bool onHotplug(hwc2_display_t displayId, int32_t displayType, HWC2::Connection connection);
=======
    bool onVsync(hwc2_display_t hwcDisplayId, int64_t timestamp, int32_t* outDisplay);
    std::optional<DisplayId> onHotplug(hwc2_display_t hwcDisplayId, int32_t displayType,
                                       HWC2::Connection connection);
>>>>>>> 71cd5c2c

    void setVsyncEnabled(int32_t displayId, HWC2::Vsync enabled);

    // Query display parameters.  Pass in a display index (e.g.
    // HWC_DISPLAY_PRIMARY).
    nsecs_t getRefreshTimestamp(int32_t displayId) const;
    bool isConnected(int32_t displayId) const;

    // Non-const because it can update configMap inside of mDisplayData
    std::vector<std::shared_ptr<const HWC2::Display::Config>>
            getConfigs(int32_t displayId) const;

    std::shared_ptr<const HWC2::Display::Config>
            getActiveConfig(int32_t displayId) const;
    int getActiveConfigIndex(int32_t displayId) const;

    std::vector<ui::ColorMode> getColorModes(int32_t displayId) const;

    status_t setActiveColorMode(int32_t displayId, ui::ColorMode mode,
            ui::RenderIntent renderIntent);

    bool isUsingVrComposer() const;

    // for debugging ----------------------------------------------------------
    void dump(String8& out) const;

    android::Hwc2::Composer* getComposer() const { return mHwcDevice->getComposer(); }

    std::optional<hwc2_display_t> getHwcDisplayId(int32_t displayId) const;
private:
    // For unit tests
    friend TestableSurfaceFlinger;

<<<<<<< HEAD
    static const int32_t VIRTUAL_DISPLAY_ID_BASE = HWC_DISPLAY_VIRTUAL;

=======
>>>>>>> 71cd5c2c
    bool isValidDisplay(int32_t displayId) const;
    static void validateChange(HWC2::Composition from, HWC2::Composition to);

    struct cb_context;

    struct DisplayData {
        bool isVirtual = false;
        bool hasClientComposition = false;
        bool hasDeviceComposition = false;
        HWC2::Display* hwcDisplay = nullptr;
        HWC2::DisplayRequest displayRequests;
        sp<Fence> lastPresentFence = Fence::NO_FENCE; // signals when the last set op retires
        std::unordered_map<HWC2::Layer*, sp<Fence>> releaseFences;
        buffer_handle_t outbufHandle = nullptr;
        sp<Fence> outbufAcquireFence = Fence::NO_FENCE;
        mutable std::unordered_map<int32_t,
                std::shared_ptr<const HWC2::Display::Config>> configMap;

        // protected by mVsyncLock
        HWC2::Vsync vsyncEnabled = HWC2::Vsync::Disable;

        bool validateWasSkipped;
        HWC2::Error presentError;
    };

    std::unique_ptr<HWC2::Device>   mHwcDevice;
    std::vector<DisplayData> mDisplayData{HWC_NUM_PHYSICAL_DISPLAY_TYPES};
    std::set<size_t>                mFreeDisplaySlots;
    std::unordered_map<hwc2_display_t, int32_t> mHwcDisplaySlots;
    // protect mDisplayData from races between prepare and dump
    mutable Mutex mDisplayLock;

    cb_context* mCBContext = nullptr;
    size_t mVSyncCounts[HWC_NUM_PHYSICAL_DISPLAY_TYPES]{0, 0};
    uint32_t mRemainingHwcVirtualDisplays{mHwcDevice->getMaxVirtualDisplayCount()};

    // protected by mLock
    mutable Mutex mLock;
    mutable std::unordered_map<int32_t, nsecs_t> mLastHwVSync{
            {{HWC_DISPLAY_PRIMARY, 0}, {HWC_DISPLAY_EXTERNAL, 0}}};

    // thread-safe
    mutable Mutex mVsyncLock;
};

// ---------------------------------------------------------------------------
}; // namespace android

#endif // ANDROID_SF_HWCOMPOSER_H<|MERGE_RESOLUTION|>--- conflicted
+++ resolved
@@ -152,15 +152,9 @@
 
     // Returns true if successful, false otherwise. The
     // DisplayDevice::DisplayType of the display is returned as an output param.
-<<<<<<< HEAD
-    bool onVsync(hwc2_display_t displayId, int64_t timestamp,
-                 int32_t* outDisplay);
-    bool onHotplug(hwc2_display_t displayId, int32_t displayType, HWC2::Connection connection);
-=======
     bool onVsync(hwc2_display_t hwcDisplayId, int64_t timestamp, int32_t* outDisplay);
     std::optional<DisplayId> onHotplug(hwc2_display_t hwcDisplayId, int32_t displayType,
                                        HWC2::Connection connection);
->>>>>>> 71cd5c2c
 
     void setVsyncEnabled(int32_t displayId, HWC2::Vsync enabled);
 
@@ -194,11 +188,6 @@
     // For unit tests
     friend TestableSurfaceFlinger;
 
-<<<<<<< HEAD
-    static const int32_t VIRTUAL_DISPLAY_ID_BASE = HWC_DISPLAY_VIRTUAL;
-
-=======
->>>>>>> 71cd5c2c
     bool isValidDisplay(int32_t displayId) const;
     static void validateChange(HWC2::Composition from, HWC2::Composition to);
 
