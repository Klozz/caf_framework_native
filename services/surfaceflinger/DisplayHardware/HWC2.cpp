/*
 * Copyright 2015 The Android Open Source Project
 *
 * Licensed under the Apache License, Version 2.0 (the "License");
 * you may not use this file except in compliance with the License.
 * You may obtain a copy of the License at
 *
 *      http://www.apache.org/licenses/LICENSE-2.0
 *
 * Unless required by applicable law or agreed to in writing, software
 * distributed under the License is distributed on an "AS IS" BASIS,
 * WITHOUT WARRANTIES OR CONDITIONS OF ANY KIND, either express or implied.
 * See the License for the specific language governing permissions and
 * limitations under the License.
 */

// TODO(b/129481165): remove the #pragma below and fix conversion issues
#pragma clang diagnostic push
#pragma clang diagnostic ignored "-Wconversion"

// #define LOG_NDEBUG 0

#undef LOG_TAG
#define LOG_TAG "HWC2"
#define ATRACE_TAG ATRACE_TAG_GRAPHICS

#include "HWC2.h"

#include <ui/Fence.h>
#include <ui/FloatRect.h>
#include <ui/GraphicBuffer.h>

#include <android/configuration.h>

#include <inttypes.h>
#include <algorithm>
#include <iterator>
#include <set>

#include "../Promise.h"
#include "ComposerHal.h"

namespace android {

using android::Fence;
using android::FloatRect;
using android::GraphicBuffer;
using android::HdrCapabilities;
using android::HdrMetadata;
using android::Rect;
using android::Region;
using android::sp;

namespace HWC2 {

using namespace android::hardware::graphics::composer::hal;

namespace Hwc2 = android::Hwc2;

namespace {

inline bool hasMetadataKey(const std::set<Hwc2::PerFrameMetadataKey>& keys,
                           const Hwc2::PerFrameMetadataKey& key) {
    return keys.find(key) != keys.end();
}

} // namespace anonymous

// Display methods
Display::~Display() = default;

Display::Config::Config(Display& display, HWConfigId id)
      : mDisplay(display),
        mId(id),
        mWidth(-1),
        mHeight(-1),
        mVsyncPeriod(-1),
        mDpiX(-1),
        mDpiY(-1) {}

Display::Config::Builder::Builder(Display& display, HWConfigId id)
      : mConfig(new Config(display, id)) {}

float Display::Config::Builder::getDefaultDensity() {
    // Default density is based on TVs: 1080p displays get XHIGH density, lower-
    // resolution displays get TV density. Maybe eventually we'll need to update
    // it for 4k displays, though hopefully those will just report accurate DPI
    // information to begin with. This is also used for virtual displays and
    // older HWC implementations, so be careful about orientation.

    auto longDimension = std::max(mConfig->mWidth, mConfig->mHeight);
    if (longDimension >= 1080) {
        return ACONFIGURATION_DENSITY_XHIGH;
    } else {
        return ACONFIGURATION_DENSITY_TV;
    }
}

namespace impl {

Display::Display(android::Hwc2::Composer& composer,
                 const std::unordered_set<Capability>& capabilities, HWDisplayId id,
                 DisplayType type)
      : mComposer(composer), mCapabilities(capabilities), mId(id), mType(type) {
    ALOGV("Created display %" PRIu64, id);
}

Display::~Display() {
    mLayers.clear();

    Error error = Error::NONE;
    const char* msg;
    switch (mType) {
        case DisplayType::PHYSICAL:
            error = setVsyncEnabled(HWC2::Vsync::DISABLE);
            msg = "disable VSYNC for";
            break;

        case DisplayType::VIRTUAL:
            error = static_cast<Error>(mComposer.destroyVirtualDisplay(mId));
            msg = "destroy virtual";
            break;

        case DisplayType::INVALID: // Used in unit tests.
            break;
    }

    ALOGE_IF(error != Error::NONE, "%s: Failed to %s display %" PRIu64 ": %d", __FUNCTION__, msg,
             mId, static_cast<int32_t>(error));

    ALOGV("Destroyed display %" PRIu64, mId);
}

// Required by HWC2 display
Error Display::acceptChanges()
{
    auto intError = mComposer.acceptDisplayChanges(mId);
    return static_cast<Error>(intError);
}

Error Display::createLayer(HWC2::Layer** outLayer) {
    if (!outLayer) {
        return Error::BAD_PARAMETER;
    }
    HWLayerId layerId = 0;
    auto intError = mComposer.createLayer(mId, &layerId);
    auto error = static_cast<Error>(intError);
    if (error != Error::NONE) {
        return error;
    }

    auto layer = std::make_unique<impl::Layer>(mComposer, mCapabilities, mId, layerId);
    *outLayer = layer.get();
    mLayers.emplace(layerId, std::move(layer));
    return Error::NONE;
}

Error Display::destroyLayer(HWC2::Layer* layer) {
    if (!layer) {
        return Error::BAD_PARAMETER;
    }
    mLayers.erase(layer->getId());
    return Error::NONE;
}

Error Display::getActiveConfig(
        std::shared_ptr<const Display::Config>* outConfig) const
{
    ALOGV("[%" PRIu64 "] getActiveConfig", mId);
    HWConfigId configId = 0;
    auto intError = mComposer.getActiveConfig(mId, &configId);
    auto error = static_cast<Error>(intError);

    if (error != Error::NONE) {
        ALOGE("Unable to get active config for mId:[%" PRIu64 "]", mId);
        *outConfig = nullptr;
        return error;
    }

    if (mConfigs.count(configId) != 0) {
        *outConfig = mConfigs.at(configId);
    } else {
        ALOGE("[%" PRIu64 "] getActiveConfig returned unknown config %u", mId,
                configId);
        // Return no error, but the caller needs to check for a null pointer to
        // detect this case
        *outConfig = nullptr;
    }

    return Error::NONE;
}

bool Display::isVsyncPeriodSwitchSupported() const {
    ALOGV("[%" PRIu64 "] isVsyncPeriodSwitchSupported()", mId);

    return mComposer.isVsyncPeriodSwitchSupported();
}

Error Display::getDisplayVsyncPeriod(nsecs_t* outVsyncPeriod) const {
    ALOGV("[%" PRIu64 "] getDisplayVsyncPeriod", mId);

    Error error;

    if (isVsyncPeriodSwitchSupported()) {
        Hwc2::VsyncPeriodNanos vsyncPeriodNanos = 0;
        auto intError = mComposer.getDisplayVsyncPeriod(mId, &vsyncPeriodNanos);
        error = static_cast<Error>(intError);
        *outVsyncPeriod = static_cast<nsecs_t>(vsyncPeriodNanos);
    } else {
        // Get the default vsync period
        std::shared_ptr<const Display::Config> config;
        error = getActiveConfig(&config);
        if (error != Error::NONE) {
            return error;
        }
        if (!config) {
            // HWC has updated the display modes and hasn't notified us yet.
            return Error::BAD_CONFIG;
        }

        *outVsyncPeriod = config->getVsyncPeriod();
    }

    return error;
}

Error Display::getActiveConfigIndex(int* outIndex) const {
    ALOGV("[%" PRIu64 "] getActiveConfigIndex", mId);
    HWConfigId configId = 0;
    auto intError = mComposer.getActiveConfig(mId, &configId);
    auto error = static_cast<Error>(intError);

    if (error != Error::NONE) {
        ALOGE("Unable to get active config for mId:[%" PRIu64 "]", mId);
        *outIndex = -1;
        return error;
    }

    auto pos = mConfigs.find(configId);
    if (pos != mConfigs.end()) {
        *outIndex = std::distance(mConfigs.begin(), pos);
        ALOGV("[%" PRIu64 "] index = %d", mId, *outIndex);
    } else {
        ALOGE("[%" PRIu64 "] getActiveConfig returned unknown config %u", mId, configId);
        // Return no error, but the caller needs to check for a negative index
        // to detect this case
        *outIndex = -1;
    }

    return Error::NONE;
}

Error Display::getChangedCompositionTypes(std::unordered_map<HWC2::Layer*, Composition>* outTypes) {
    std::vector<Hwc2::Layer> layerIds;
    std::vector<Hwc2::IComposerClient::Composition> types;
    auto intError = mComposer.getChangedCompositionTypes(
            mId, &layerIds, &types);
    uint32_t numElements = layerIds.size();
    auto error = static_cast<Error>(intError);
    error = static_cast<Error>(intError);
    if (error != Error::NONE) {
        return error;
    }

    outTypes->clear();
    outTypes->reserve(numElements);
    for (uint32_t element = 0; element < numElements; ++element) {
        auto layer = getLayerById(layerIds[element]);
        if (layer) {
            auto type = types[element];
            ALOGV("getChangedCompositionTypes: adding %" PRIu64 " %s",
                    layer->getId(), to_string(type).c_str());
            outTypes->emplace(layer, type);
        } else {
            ALOGE("getChangedCompositionTypes: invalid layer %" PRIu64 " found"
                    " on display %" PRIu64, layerIds[element], mId);
        }
    }

    return Error::NONE;
}

Error Display::getColorModes(std::vector<ColorMode>* outModes) const
{
    auto intError = mComposer.getColorModes(mId, outModes);
    return static_cast<Error>(intError);
}

int32_t Display::getSupportedPerFrameMetadata() const
{
    int32_t supportedPerFrameMetadata = 0;

    std::vector<Hwc2::PerFrameMetadataKey> tmpKeys = mComposer.getPerFrameMetadataKeys(mId);
    std::set<Hwc2::PerFrameMetadataKey> keys(tmpKeys.begin(), tmpKeys.end());

    // Check whether a specific metadata type is supported. A metadata type is considered
    // supported if and only if all required fields are supported.

    // SMPTE2086
    if (hasMetadataKey(keys, Hwc2::PerFrameMetadataKey::DISPLAY_RED_PRIMARY_X) &&
        hasMetadataKey(keys, Hwc2::PerFrameMetadataKey::DISPLAY_RED_PRIMARY_Y) &&
        hasMetadataKey(keys, Hwc2::PerFrameMetadataKey::DISPLAY_GREEN_PRIMARY_X) &&
        hasMetadataKey(keys, Hwc2::PerFrameMetadataKey::DISPLAY_GREEN_PRIMARY_Y) &&
        hasMetadataKey(keys, Hwc2::PerFrameMetadataKey::DISPLAY_BLUE_PRIMARY_X) &&
        hasMetadataKey(keys, Hwc2::PerFrameMetadataKey::DISPLAY_BLUE_PRIMARY_Y) &&
        hasMetadataKey(keys, Hwc2::PerFrameMetadataKey::WHITE_POINT_X) &&
        hasMetadataKey(keys, Hwc2::PerFrameMetadataKey::WHITE_POINT_Y) &&
        hasMetadataKey(keys, Hwc2::PerFrameMetadataKey::MAX_LUMINANCE) &&
        hasMetadataKey(keys, Hwc2::PerFrameMetadataKey::MIN_LUMINANCE)) {
        supportedPerFrameMetadata |= HdrMetadata::Type::SMPTE2086;
    }
    // CTA861_3
    if (hasMetadataKey(keys, Hwc2::PerFrameMetadataKey::MAX_CONTENT_LIGHT_LEVEL) &&
        hasMetadataKey(keys, Hwc2::PerFrameMetadataKey::MAX_FRAME_AVERAGE_LIGHT_LEVEL)) {
        supportedPerFrameMetadata |= HdrMetadata::Type::CTA861_3;
    }

    // HDR10PLUS
    if (hasMetadataKey(keys, Hwc2::PerFrameMetadataKey::HDR10_PLUS_SEI)) {
        supportedPerFrameMetadata |= HdrMetadata::Type::HDR10PLUS;
    }

    return supportedPerFrameMetadata;
}

Error Display::getRenderIntents(ColorMode colorMode,
        std::vector<RenderIntent>* outRenderIntents) const
{
    auto intError = mComposer.getRenderIntents(mId, colorMode, outRenderIntents);
    return static_cast<Error>(intError);
}

Error Display::getDataspaceSaturationMatrix(Dataspace dataspace, android::mat4* outMatrix)
{
    auto intError = mComposer.getDataspaceSaturationMatrix(dataspace, outMatrix);
    return static_cast<Error>(intError);
}

std::vector<std::shared_ptr<const Display::Config>> Display::getConfigs() const
{
    std::vector<std::shared_ptr<const Config>> configs;
    for (const auto& element : mConfigs) {
        configs.emplace_back(element.second);
    }
    return configs;
}

Error Display::getName(std::string* outName) const
{
    auto intError = mComposer.getDisplayName(mId, outName);
    return static_cast<Error>(intError);
}

Error Display::getRequests(HWC2::DisplayRequest* outDisplayRequests,
                           std::unordered_map<HWC2::Layer*, LayerRequest>* outLayerRequests) {
    uint32_t intDisplayRequests = 0;
    std::vector<Hwc2::Layer> layerIds;
    std::vector<uint32_t> layerRequests;
    auto intError = mComposer.getDisplayRequests(
            mId, &intDisplayRequests, &layerIds, &layerRequests);
    uint32_t numElements = layerIds.size();
    auto error = static_cast<Error>(intError);
    if (error != Error::NONE) {
        return error;
    }

    *outDisplayRequests = static_cast<DisplayRequest>(intDisplayRequests);
    outLayerRequests->clear();
    outLayerRequests->reserve(numElements);
    for (uint32_t element = 0; element < numElements; ++element) {
        auto layer = getLayerById(layerIds[element]);
        if (layer) {
            auto layerRequest =
                    static_cast<LayerRequest>(layerRequests[element]);
            outLayerRequests->emplace(layer, layerRequest);
        } else {
            ALOGE("getRequests: invalid layer %" PRIu64 " found on display %"
                    PRIu64, layerIds[element], mId);
        }
    }

    return Error::NONE;
}

Error Display::getConnectionType(android::DisplayConnectionType* outType) const {
    if (mType != DisplayType::PHYSICAL) return Error::BAD_DISPLAY;

    using ConnectionType = Hwc2::IComposerClient::DisplayConnectionType;
    ConnectionType connectionType;
    const auto error = static_cast<Error>(mComposer.getDisplayConnectionType(mId, &connectionType));
    if (error != Error::NONE) {
        return error;
    }

    *outType = connectionType == ConnectionType::INTERNAL
            ? android::DisplayConnectionType::Internal
            : android::DisplayConnectionType::External;
    return Error::NONE;
}

Error Display::supportsDoze(bool* outSupport) const {
    *outSupport = mDisplayCapabilities.count(DisplayCapability::DOZE) > 0;
    return Error::NONE;
}

Error Display::getHdrCapabilities(HdrCapabilities* outCapabilities) const
{
    float maxLuminance = -1.0f;
    float maxAverageLuminance = -1.0f;
    float minLuminance = -1.0f;
    std::vector<Hwc2::Hdr> types;
    auto intError = mComposer.getHdrCapabilities(mId, &types,
            &maxLuminance, &maxAverageLuminance, &minLuminance);
    auto error = static_cast<HWC2::Error>(intError);

    if (error != Error::NONE) {
        return error;
    }

    *outCapabilities = HdrCapabilities(std::move(types),
            maxLuminance, maxAverageLuminance, minLuminance);
    return Error::NONE;
}

Error Display::getDisplayedContentSamplingAttributes(hal::PixelFormat* outFormat,
                                                     Dataspace* outDataspace,
                                                     uint8_t* outComponentMask) const {
    auto intError = mComposer.getDisplayedContentSamplingAttributes(mId, outFormat, outDataspace,
                                                                    outComponentMask);
    return static_cast<Error>(intError);
}

Error Display::setDisplayContentSamplingEnabled(bool enabled, uint8_t componentMask,
                                                uint64_t maxFrames) const {
    auto intError =
            mComposer.setDisplayContentSamplingEnabled(mId, enabled, componentMask, maxFrames);
    return static_cast<Error>(intError);
}

Error Display::getDisplayedContentSample(uint64_t maxFrames, uint64_t timestamp,
                                         android::DisplayedFrameStats* outStats) const {
    auto intError = mComposer.getDisplayedContentSample(mId, maxFrames, timestamp, outStats);
    return static_cast<Error>(intError);
}

Error Display::getReleaseFences(std::unordered_map<HWC2::Layer*, sp<Fence>>* outFences) const {
    std::vector<Hwc2::Layer> layerIds;
    std::vector<int> fenceFds;
    auto intError = mComposer.getReleaseFences(mId, &layerIds, &fenceFds);
    auto error = static_cast<Error>(intError);
    uint32_t numElements = layerIds.size();
    if (error != Error::NONE) {
        return error;
    }

    std::unordered_map<HWC2::Layer*, sp<Fence>> releaseFences;
    releaseFences.reserve(numElements);
    for (uint32_t element = 0; element < numElements; ++element) {
        auto layer = getLayerById(layerIds[element]);
        if (layer) {
            sp<Fence> fence(new Fence(fenceFds[element]));
            releaseFences.emplace(layer, fence);
        } else {
            ALOGE("getReleaseFences: invalid layer %" PRIu64
                    " found on display %" PRIu64, layerIds[element], mId);
            for (; element < numElements; ++element) {
                close(fenceFds[element]);
            }
            return Error::BAD_LAYER;
        }
    }

    *outFences = std::move(releaseFences);
    return Error::NONE;
}

Error Display::present(sp<Fence>* outPresentFence)
{
    int32_t presentFenceFd = -1;
    auto intError = mComposer.presentDisplay(mId, &presentFenceFd);
    auto error = static_cast<Error>(intError);
    if (error != Error::NONE) {
        return error;
    }

    *outPresentFence = new Fence(presentFenceFd);
    return Error::NONE;
}

Error Display::setActiveConfigWithConstraints(
        const std::shared_ptr<const HWC2::Display::Config>& config,
        const VsyncPeriodChangeConstraints& constraints, VsyncPeriodChangeTimeline* outTimeline) {
    ALOGV("[%" PRIu64 "] setActiveConfigWithConstraints", mId);
    if (config->getDisplayId() != mId) {
        ALOGE("setActiveConfigWithConstraints received config %u for the wrong display %" PRIu64
              " (expected %" PRIu64 ")",
              config->getId(), config->getDisplayId(), mId);
        return Error::BAD_CONFIG;
    }

    if (isVsyncPeriodSwitchSupported()) {
        Hwc2::IComposerClient::VsyncPeriodChangeConstraints hwc2Constraints;
        hwc2Constraints.desiredTimeNanos = constraints.desiredTimeNanos;
        hwc2Constraints.seamlessRequired = constraints.seamlessRequired;

        Hwc2::VsyncPeriodChangeTimeline vsyncPeriodChangeTimeline = {};
        auto intError =
                mComposer.setActiveConfigWithConstraints(mId, config->getId(), hwc2Constraints,
                                                         &vsyncPeriodChangeTimeline);
        outTimeline->newVsyncAppliedTimeNanos = vsyncPeriodChangeTimeline.newVsyncAppliedTimeNanos;
        outTimeline->refreshRequired = vsyncPeriodChangeTimeline.refreshRequired;
        outTimeline->refreshTimeNanos = vsyncPeriodChangeTimeline.refreshTimeNanos;
        return static_cast<Error>(intError);
    }

    // Use legacy setActiveConfig instead
    ALOGV("fallback to legacy setActiveConfig");
    const auto now = systemTime();
    if (constraints.desiredTimeNanos > now || constraints.seamlessRequired) {
        ALOGE("setActiveConfigWithConstraints received constraints that can't be satisfied");
    }

    auto intError_2_4 = mComposer.setActiveConfig(mId, config->getId());
    outTimeline->newVsyncAppliedTimeNanos = std::max(now, constraints.desiredTimeNanos);
    outTimeline->refreshRequired = true;
    outTimeline->refreshTimeNanos = now;
    return static_cast<Error>(intError_2_4);
}

Error Display::setActiveConfig(const std::shared_ptr<const Config>& config)
{
    if (config->getDisplayId() != mId) {
        ALOGE("setActiveConfig received config %u for the wrong display %"
                PRIu64 " (expected %" PRIu64 ")", config->getId(),
                config->getDisplayId(), mId);
        return Error::BAD_CONFIG;
    }
    auto intError = mComposer.setActiveConfig(mId, config->getId());
    return static_cast<Error>(intError);
}

Error Display::setClientTarget(uint32_t slot, const sp<GraphicBuffer>& target,
        const sp<Fence>& acquireFence, Dataspace dataspace)
{
    // TODO: Properly encode client target surface damage
    int32_t fenceFd = acquireFence->dup();
    auto intError = mComposer.setClientTarget(mId, slot, target,
            fenceFd, dataspace, std::vector<Hwc2::IComposerClient::Rect>());
    return static_cast<Error>(intError);
}

Error Display::setColorMode(ColorMode mode, RenderIntent renderIntent)
{
    auto intError = mComposer.setColorMode(mId, mode, renderIntent);
    return static_cast<Error>(intError);
}

Error Display::setColorTransform(const android::mat4& matrix, ColorTransform hint) {
    auto intError = mComposer.setColorTransform(mId, matrix.asArray(), hint);
    return static_cast<Error>(intError);
}

Error Display::setOutputBuffer(const sp<GraphicBuffer>& buffer,
        const sp<Fence>& releaseFence)
{
    int32_t fenceFd = releaseFence->dup();
    auto handle = buffer->getNativeBuffer()->handle;
    auto intError = mComposer.setOutputBuffer(mId, handle, fenceFd);
    close(fenceFd);
    return static_cast<Error>(intError);
}

Error Display::setDisplayElapseTime(uint64_t timeStamp)
{
    auto intError = mComposer.setDisplayElapseTime(mId, timeStamp);
    return static_cast<Error>(intError);
}

Error Display::setPowerMode(PowerMode mode)
{
    auto intMode = static_cast<Hwc2::IComposerClient::PowerMode>(mode);
    auto intError = mComposer.setPowerMode(mId, intMode);

    if (mode == PowerMode::ON) {
        std::call_once(mDisplayCapabilityQueryFlag, [this]() {
            std::vector<Hwc2::DisplayCapability> tmpCapabilities;
            auto error =
                    static_cast<Error>(mComposer.getDisplayCapabilities(mId, &tmpCapabilities));
            if (error == Error::NONE) {
                for (auto capability : tmpCapabilities) {
                    mDisplayCapabilities.emplace(static_cast<DisplayCapability>(capability));
                }
            } else if (error == Error::UNSUPPORTED) {
                if (mCapabilities.count(Capability::SKIP_CLIENT_COLOR_TRANSFORM)) {
                    mDisplayCapabilities.emplace(DisplayCapability::SKIP_CLIENT_COLOR_TRANSFORM);
                }
                bool dozeSupport = false;
                error = static_cast<Error>(mComposer.getDozeSupport(mId, &dozeSupport));
                if (error == Error::NONE && dozeSupport) {
                    mDisplayCapabilities.emplace(DisplayCapability::DOZE);
                }
            }
        });
    }

    return static_cast<Error>(intError);
}

Error Display::setVsyncEnabled(Vsync enabled)
{
    auto intEnabled = static_cast<Hwc2::IComposerClient::Vsync>(enabled);
    auto intError = mComposer.setVsyncEnabled(mId, intEnabled);
    return static_cast<Error>(intError);
}

Error Display::validate(uint32_t* outNumTypes, uint32_t* outNumRequests)
{
    uint32_t numTypes = 0;
    uint32_t numRequests = 0;
    auto intError = mComposer.validateDisplay(mId, &numTypes, &numRequests);
    auto error = static_cast<Error>(intError);
    if (error != Error::NONE && !hasChangesError(error)) {
        return error;
    }

    *outNumTypes = numTypes;
    *outNumRequests = numRequests;
    return error;
}

Error Display::presentOrValidate(uint32_t* outNumTypes, uint32_t* outNumRequests,
                                 sp<android::Fence>* outPresentFence, uint32_t* state) {

    uint32_t numTypes = 0;
    uint32_t numRequests = 0;
    int32_t presentFenceFd = -1;
    auto intError = mComposer.presentOrValidateDisplay(
            mId, &numTypes, &numRequests, &presentFenceFd, state);
    auto error = static_cast<Error>(intError);
    if (error != Error::NONE && !hasChangesError(error)) {
        return error;
    }

    if (*state == 1) {
        *outPresentFence = new Fence(presentFenceFd);
    }

    if (*state == 0) {
        *outNumTypes = numTypes;
        *outNumRequests = numRequests;
    }
    return error;
}

std::future<Error> Display::setDisplayBrightness(float brightness) {
    return promise::defer([composer = &mComposer, id = mId, brightness] {
        const auto intError = composer->setDisplayBrightness(id, brightness);
        return static_cast<Error>(intError);
    });
}

Error Display::setAutoLowLatencyMode(bool on) {
    auto intError = mComposer.setAutoLowLatencyMode(mId, on);
    return static_cast<Error>(intError);
}

Error Display::getSupportedContentTypes(std::vector<ContentType>* outSupportedContentTypes) const {
    std::vector<Hwc2::IComposerClient::ContentType> tmpSupportedContentTypes;
    auto intError = mComposer.getSupportedContentTypes(mId, &tmpSupportedContentTypes);
    for (Hwc2::IComposerClient::ContentType contentType : tmpSupportedContentTypes) {
        outSupportedContentTypes->push_back(static_cast<ContentType>(contentType));
    }
    return static_cast<Error>(intError);
}

Error Display::setContentType(ContentType contentType) {
    auto intError = mComposer.setContentType(mId, contentType);
    return static_cast<Error>(intError);
}

Error Display::getClientTargetProperty(ClientTargetProperty* outClientTargetProperty) {
    const auto error = mComposer.getClientTargetProperty(mId, outClientTargetProperty);
    return static_cast<Error>(error);
}

// For use by Device

void Display::setConnected(bool connected) {
    if (!mIsConnected && connected) {
        mComposer.setClientTargetSlotCount(mId);
        if (mType == DisplayType::PHYSICAL) {
            loadConfigs();
        }
    }
    mIsConnected = connected;
}

int32_t Display::getAttribute(HWConfigId configId, Attribute attribute) {
    int32_t value = 0;
    auto intError = mComposer.getDisplayAttribute(mId, configId, attribute, &value);
    auto error = static_cast<Error>(intError);
    if (error != Error::NONE) {
        ALOGE("getDisplayAttribute(%" PRIu64 ", %u, %s) failed: %s (%d)", mId,
                configId, to_string(attribute).c_str(),
                to_string(error).c_str(), intError);
        return -1;
    }
    return value;
}

void Display::loadConfig(HWConfigId configId) {
    ALOGV("[%" PRIu64 "] loadConfig(%u)", mId, configId);

    auto config = Config::Builder(*this, configId)
                          .setWidth(getAttribute(configId, hal::Attribute::WIDTH))
                          .setHeight(getAttribute(configId, hal::Attribute::HEIGHT))
                          .setVsyncPeriod(getAttribute(configId, hal::Attribute::VSYNC_PERIOD))
                          .setDpiX(getAttribute(configId, hal::Attribute::DPI_X))
                          .setDpiY(getAttribute(configId, hal::Attribute::DPI_Y))
                          .setConfigGroup(getAttribute(configId, hal::Attribute::CONFIG_GROUP))
                          .build();
    mConfigs.emplace(configId, std::move(config));
}

void Display::loadConfigs()
{
    ALOGV("[%" PRIu64 "] loadConfigs", mId);

    std::vector<HWConfigId> configIds;
    auto intError = mComposer.getDisplayConfigs(mId, &configIds);
    auto error = static_cast<Error>(intError);
    if (error != Error::NONE) {
        ALOGE("[%" PRIu64 "] getDisplayConfigs [2] failed: %s (%d)", mId,
                to_string(error).c_str(), intError);
        return;
    }

    for (auto configId : configIds) {
        loadConfig(configId);
    }
}

// Other Display methods

HWC2::Layer* Display::getLayerById(HWLayerId id) const {
    if (mLayers.count(id) == 0) {
        return nullptr;
    }

    return mLayers.at(id).get();
}
} // namespace impl

// Layer methods

Layer::~Layer() = default;

namespace impl {

Layer::Layer(android::Hwc2::Composer& composer, const std::unordered_set<Capability>& capabilities,
             HWDisplayId displayId, HWLayerId layerId)
      : mComposer(composer),
        mCapabilities(capabilities),
        mDisplayId(displayId),
        mId(layerId),
        mColorMatrix(android::mat4()) {
    ALOGV("Created layer %" PRIu64 " on display %" PRIu64, layerId, displayId);
}

Layer::~Layer()
{
    auto intError = mComposer.destroyLayer(mDisplayId, mId);
    auto error = static_cast<Error>(intError);
    ALOGE_IF(error != Error::NONE,
             "destroyLayer(%" PRIu64 ", %" PRIu64 ")"
             " failed: %s (%d)",
             mDisplayId, mId, to_string(error).c_str(), intError);
}

Error Layer::setCursorPosition(int32_t x, int32_t y)
{
    auto intError = mComposer.setCursorPosition(mDisplayId, mId, x, y);
    return static_cast<Error>(intError);
}

Error Layer::setBuffer(uint32_t slot, const sp<GraphicBuffer>& buffer,
        const sp<Fence>& acquireFence)
{
    if (buffer == nullptr && mBufferSlot == slot) {
        return Error::NONE;
    }
    mBufferSlot = slot;

    int32_t fenceFd = acquireFence->dup();
    auto intError = mComposer.setLayerBuffer(mDisplayId, mId, slot, buffer,
                                             fenceFd);
    return static_cast<Error>(intError);
}

Error Layer::setSurfaceDamage(const Region& damage)
{
    if (damage.isRect() && mDamageRegion.isRect() &&
        (damage.getBounds() == mDamageRegion.getBounds())) {
        return Error::NONE;
    }
    mDamageRegion = damage;

    // We encode default full-screen damage as INVALID_RECT upstream, but as 0
    // rects for HWC
    Hwc2::Error intError = Hwc2::Error::NONE;
    if (damage.isRect() && damage.getBounds() == Rect::INVALID_RECT) {
        intError = mComposer.setLayerSurfaceDamage(mDisplayId,
                mId, std::vector<Hwc2::IComposerClient::Rect>());
    } else {
        size_t rectCount = 0;
        auto rectArray = damage.getArray(&rectCount);

        std::vector<Hwc2::IComposerClient::Rect> hwcRects;
        for (size_t rect = 0; rect < rectCount; ++rect) {
            hwcRects.push_back({rectArray[rect].left, rectArray[rect].top,
                    rectArray[rect].right, rectArray[rect].bottom});
        }

        intError = mComposer.setLayerSurfaceDamage(mDisplayId, mId, hwcRects);
    }

    return static_cast<Error>(intError);
}

Error Layer::setBlendMode(BlendMode mode)
{
    auto intError = mComposer.setLayerBlendMode(mDisplayId, mId, mode);
    return static_cast<Error>(intError);
}

Error Layer::setColor(Color color) {
    auto intError = mComposer.setLayerColor(mDisplayId, mId, color);
    return static_cast<Error>(intError);
}

Error Layer::setCompositionType(Composition type)
{
    auto intError = mComposer.setLayerCompositionType(mDisplayId, mId, type);
    return static_cast<Error>(intError);
}

Error Layer::setDataspace(Dataspace dataspace)
{
    if (dataspace == mDataSpace) {
        return Error::NONE;
    }
    mDataSpace = dataspace;
    auto intError = mComposer.setLayerDataspace(mDisplayId, mId, mDataSpace);
    return static_cast<Error>(intError);
}

Error Layer::setPerFrameMetadata(const int32_t supportedPerFrameMetadata,
        const android::HdrMetadata& metadata)
{
    if (metadata == mHdrMetadata) {
        return Error::NONE;
    }

    mHdrMetadata = metadata;
    int validTypes = mHdrMetadata.validTypes & supportedPerFrameMetadata;
    std::vector<Hwc2::PerFrameMetadata> perFrameMetadatas;
    if (validTypes & HdrMetadata::SMPTE2086) {
        perFrameMetadatas.insert(perFrameMetadatas.end(),
                                 {{Hwc2::PerFrameMetadataKey::DISPLAY_RED_PRIMARY_X,
                                   mHdrMetadata.smpte2086.displayPrimaryRed.x},
                                  {Hwc2::PerFrameMetadataKey::DISPLAY_RED_PRIMARY_Y,
                                   mHdrMetadata.smpte2086.displayPrimaryRed.y},
                                  {Hwc2::PerFrameMetadataKey::DISPLAY_GREEN_PRIMARY_X,
                                   mHdrMetadata.smpte2086.displayPrimaryGreen.x},
                                  {Hwc2::PerFrameMetadataKey::DISPLAY_GREEN_PRIMARY_Y,
                                   mHdrMetadata.smpte2086.displayPrimaryGreen.y},
                                  {Hwc2::PerFrameMetadataKey::DISPLAY_BLUE_PRIMARY_X,
                                   mHdrMetadata.smpte2086.displayPrimaryBlue.x},
                                  {Hwc2::PerFrameMetadataKey::DISPLAY_BLUE_PRIMARY_Y,
                                   mHdrMetadata.smpte2086.displayPrimaryBlue.y},
                                  {Hwc2::PerFrameMetadataKey::WHITE_POINT_X,
                                   mHdrMetadata.smpte2086.whitePoint.x},
                                  {Hwc2::PerFrameMetadataKey::WHITE_POINT_Y,
                                   mHdrMetadata.smpte2086.whitePoint.y},
                                  {Hwc2::PerFrameMetadataKey::MAX_LUMINANCE,
                                   mHdrMetadata.smpte2086.maxLuminance},
                                  {Hwc2::PerFrameMetadataKey::MIN_LUMINANCE,
                                   mHdrMetadata.smpte2086.minLuminance}});
    }

    if (validTypes & HdrMetadata::CTA861_3) {
        perFrameMetadatas.insert(perFrameMetadatas.end(),
                                 {{Hwc2::PerFrameMetadataKey::MAX_CONTENT_LIGHT_LEVEL,
                                   mHdrMetadata.cta8613.maxContentLightLevel},
                                  {Hwc2::PerFrameMetadataKey::MAX_FRAME_AVERAGE_LIGHT_LEVEL,
                                   mHdrMetadata.cta8613.maxFrameAverageLightLevel}});
    }

    Error error = static_cast<Error>(
            mComposer.setLayerPerFrameMetadata(mDisplayId, mId, perFrameMetadatas));

    if (validTypes & HdrMetadata::HDR10PLUS) {
        if (CC_UNLIKELY(mHdrMetadata.hdr10plus.size() == 0)) {
            return Error::BAD_PARAMETER;
        }

        std::vector<Hwc2::PerFrameMetadataBlob> perFrameMetadataBlobs;
        perFrameMetadataBlobs.push_back(
                {Hwc2::PerFrameMetadataKey::HDR10_PLUS_SEI, mHdrMetadata.hdr10plus});
        Error setMetadataBlobsError = static_cast<Error>(
                mComposer.setLayerPerFrameMetadataBlobs(mDisplayId, mId, perFrameMetadataBlobs));
        if (error == Error::NONE) {
            return setMetadataBlobsError;
        }
    }
    return error;
}

Error Layer::setDisplayFrame(const Rect& frame)
{
    Hwc2::IComposerClient::Rect hwcRect{frame.left, frame.top,
        frame.right, frame.bottom};
    auto intError = mComposer.setLayerDisplayFrame(mDisplayId, mId, hwcRect);
    return static_cast<Error>(intError);
}

Error Layer::setPlaneAlpha(float alpha)
{
    auto intError = mComposer.setLayerPlaneAlpha(mDisplayId, mId, alpha);
    return static_cast<Error>(intError);
}

Error Layer::setSidebandStream(const native_handle_t* stream)
{
    if (mCapabilities.count(Capability::SIDEBAND_STREAM) == 0) {
        ALOGE("Attempted to call setSidebandStream without checking that the "
                "device supports sideband streams");
        return Error::UNSUPPORTED;
    }
    auto intError = mComposer.setLayerSidebandStream(mDisplayId, mId, stream);
    return static_cast<Error>(intError);
}

Error Layer::setSourceCrop(const FloatRect& crop)
{
    Hwc2::IComposerClient::FRect hwcRect{
        crop.left, crop.top, crop.right, crop.bottom};
    auto intError = mComposer.setLayerSourceCrop(mDisplayId, mId, hwcRect);
    return static_cast<Error>(intError);
}

Error Layer::setTransform(Transform transform)
{
    auto intTransform = static_cast<Hwc2::Transform>(transform);
    auto intError = mComposer.setLayerTransform(mDisplayId, mId, intTransform);
    return static_cast<Error>(intError);
}

Error Layer::setVisibleRegion(const Region& region)
{
    if (region.isRect() && mVisibleRegion.isRect() &&
        (region.getBounds() == mVisibleRegion.getBounds())) {
        return Error::NONE;
    }
    mVisibleRegion = region;

    size_t rectCount = 0;
    auto rectArray = region.getArray(&rectCount);

    std::vector<Hwc2::IComposerClient::Rect> hwcRects;
    for (size_t rect = 0; rect < rectCount; ++rect) {
        hwcRects.push_back({rectArray[rect].left, rectArray[rect].top,
                rectArray[rect].right, rectArray[rect].bottom});
    }

    auto intError = mComposer.setLayerVisibleRegion(mDisplayId, mId, hwcRects);
    return static_cast<Error>(intError);
}

Error Layer::setZOrder(uint32_t z)
{
    auto intError = mComposer.setLayerZOrder(mDisplayId, mId, z);
    return static_cast<Error>(intError);
}

<<<<<<< HEAD
Error Layer::setInfo(uint32_t type, uint32_t appId)
{
  auto intError = mComposer.setLayerInfo(mDisplayId, mId, type, appId);
  return static_cast<Error>(intError);
}

Error Layer::setType(uint32_t type)
{
    if (type == mType) {
        return Error::NONE;
    }
    auto intError = mComposer.setLayerType(mDisplayId, mId, type);
    Error error = static_cast<Error>(intError);
    if (error != Error::NONE) {
        return error;
    }
    mType = type;
    return error;
}

=======
>>>>>>> af19596f
// Composer HAL 2.3
Error Layer::setColorTransform(const android::mat4& matrix) {
    if (matrix == mColorMatrix) {
        return Error::NONE;
    }
    auto intError = mComposer.setLayerColorTransform(mDisplayId, mId, matrix.asArray());
    Error error = static_cast<Error>(intError);
    if (error != Error::NONE) {
        return error;
    }
    mColorMatrix = matrix;
    return error;
}

// Composer HAL 2.4
Error Layer::setLayerGenericMetadata(const std::string& name, bool mandatory,
                                     const std::vector<uint8_t>& value) {
    auto intError = mComposer.setLayerGenericMetadata(mDisplayId, mId, name, mandatory, value);
    return static_cast<Error>(intError);
}

} // namespace impl
} // namespace HWC2
} // namespace android

// TODO(b/129481165): remove the #pragma below and fix conversion issues
#pragma clang diagnostic pop // ignored "-Wconversion"<|MERGE_RESOLUTION|>--- conflicted
+++ resolved
@@ -983,13 +983,6 @@
     return static_cast<Error>(intError);
 }
 
-<<<<<<< HEAD
-Error Layer::setInfo(uint32_t type, uint32_t appId)
-{
-  auto intError = mComposer.setLayerInfo(mDisplayId, mId, type, appId);
-  return static_cast<Error>(intError);
-}
-
 Error Layer::setType(uint32_t type)
 {
     if (type == mType) {
@@ -1004,8 +997,6 @@
     return error;
 }
 
-=======
->>>>>>> af19596f
 // Composer HAL 2.3
 Error Layer::setColorTransform(const android::mat4& matrix) {
     if (matrix == mColorMatrix) {
