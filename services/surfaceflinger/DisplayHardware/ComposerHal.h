--- conflicted
+++ resolved
@@ -175,11 +175,7 @@
     virtual Error setLayerVisibleRegion(Display display, Layer layer,
                                         const std::vector<IComposerClient::Rect>& visible) = 0;
     virtual Error setLayerZOrder(Display display, Layer layer, uint32_t z) = 0;
-<<<<<<< HEAD
-    virtual Error setLayerInfo(Display display, Layer layer, uint32_t type, uint32_t appId) = 0;
     virtual Error setLayerType(Display display, Layer layer, uint32_t type) = 0;
-=======
->>>>>>> af19596f
 
     // Composer HAL 2.2
     virtual Error setLayerPerFrameMetadata(
@@ -422,11 +418,7 @@
     Error setLayerVisibleRegion(Display display, Layer layer,
                                 const std::vector<IComposerClient::Rect>& visible) override;
     Error setLayerZOrder(Display display, Layer layer, uint32_t z) override;
-<<<<<<< HEAD
-    Error setLayerInfo(Display display, Layer layer, uint32_t type, uint32_t appId) override;
     Error setLayerType(Display display, Layer layer, uint32_t type) override;
-=======
->>>>>>> af19596f
 
     // Composer HAL 2.2
     Error setLayerPerFrameMetadata(
@@ -481,28 +473,6 @@
             IComposerClient::ClientTargetProperty* outClientTargetProperty) override;
 
 private:
-<<<<<<< HEAD
-#if defined(USE_VR_COMPOSER) && USE_VR_COMPOSER
-    class CommandWriter : public CommandWriterBase {
-    public:
-        explicit CommandWriter(uint32_t initialMaxSize);
-        ~CommandWriter() override;
-
-        void setLayerInfo(uint32_t type, uint32_t appId);
-        void setLayerType(uint32_t type);
-        void setClientTargetMetadata(
-                const IVrComposerClient::BufferMetadata& metadata);
-        void setLayerBufferMetadata(
-                const IVrComposerClient::BufferMetadata& metadata);
-        void setDisplayElapseTime(uint64_t time);
-
-    private:
-        void writeBufferMetadata(
-                const IVrComposerClient::BufferMetadata& metadata);
-    };
-#else
-=======
->>>>>>> af19596f
     class CommandWriter : public CommandWriterBase {
     public:
         explicit CommandWriter(uint32_t initialMaxSize) : CommandWriterBase(initialMaxSize) {}
