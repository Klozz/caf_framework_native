--- conflicted
+++ resolved
@@ -132,11 +132,8 @@
     virtual status_t getLastQueuedBuffer(sp<GraphicBuffer>* outBuffer,
             sp<Fence>* outFence, float outTransformMatrix[16]) override;
     virtual status_t getUniqueId(uint64_t* outId) const override;
-<<<<<<< HEAD
     virtual void setOutputUsage(uint32_t flag);
-=======
     virtual status_t getConsumerUsage(uint64_t* outUsage) const override;
->>>>>>> c11a4c4d
 
     //
     // Utility methods
