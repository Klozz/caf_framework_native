--- conflicted
+++ resolved
@@ -1106,13 +1106,11 @@
     // shadow radius is the set shadow radius, otherwise its the parent's shadow radius.
     float mEffectiveShadowRadius = 0.f;
 
-<<<<<<< HEAD
-    mutable int32_t mPriority = Layer::PRIORITY_UNSET;
-=======
     // Game mode for the layer. Set by WindowManagerShell, game mode is used in
     // metrics(SurfaceFlingerStats).
     int mGameMode = 0;
->>>>>>> 580905ad
+
+    mutable int32_t mPriority = Layer::PRIORITY_UNSET;
 
     // A list of regions on this layer that should have blurs.
     const std::vector<BlurRegion> getBlurRegions() const;
