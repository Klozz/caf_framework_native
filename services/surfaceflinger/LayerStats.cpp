--- conflicted
+++ resolved
@@ -66,28 +66,6 @@
         if (!layer) continue;
         traverseLayerTreeStatsLocked(layer->children, layerGlobal, outLayerShapeVec);
         std::string key = "";
-<<<<<<< HEAD
-        base::StringAppendF(&key, ",%s", layer->type.c_str());
-        base::StringAppendF(&key, ",%s", layerCompositionType(layer->hwcCompositionType));
-        base::StringAppendF(&key, ",%d", layer->isProtected);
-        base::StringAppendF(&key, ",%s", layerTransform(layer->hwcTransform));
-        base::StringAppendF(&key, ",%s", layerPixelFormat(layer->activeBuffer.format).c_str());
-        base::StringAppendF(&key, ",%s", layer->dataspace.c_str());
-        base::StringAppendF(&key, ",%s",
-                            destinationLocation(layer->hwcFrame.left, layerGlobal.resolution[0],
-                                                true));
-        base::StringAppendF(&key, ",%s",
-                            destinationLocation(layer->hwcFrame.top, layerGlobal.resolution[1],
-                                                false));
-        base::StringAppendF(&key, ",%s",
-                            destinationSize(layer->hwcFrame.right - layer->hwcFrame.left,
-                                            layerGlobal.resolution[0], true));
-        base::StringAppendF(&key, ",%s",
-                            destinationSize(layer->hwcFrame.bottom - layer->hwcFrame.top,
-                                            layerGlobal.resolution[1], false));
-        base::StringAppendF(&key, ",%s", scaleRatioWH(layer).c_str());
-        base::StringAppendF(&key, ",%s", alpha(static_cast<float>(layer->color.a)));
-=======
         StringAppendF(&key, ",%s", layer->type.c_str());
         StringAppendF(&key, ",%s", layerCompositionType(layer->hwcCompositionType));
         StringAppendF(&key, ",%d", layer->isProtected);
@@ -106,7 +84,6 @@
                                       layerGlobal.resolution[1], false));
         StringAppendF(&key, ",%s", scaleRatioWH(layer).c_str());
         StringAppendF(&key, ",%s", alpha(static_cast<float>(layer->color.a)));
->>>>>>> eed5d453
 
         outLayerShapeVec->push_back(key);
         ALOGV("%s", key.c_str());
