/*
 * Copyright 2019 The Android Open Source Project
 *
 * Licensed under the Apache License, Version 2.0 (the "License");
 * you may not use this file except in compliance with the License.
 * You may obtain a copy of the License at
 *
 *      http://www.apache.org/licenses/LICENSE-2.0
 *
 * Unless required by applicable law or agreed to in writing, software
 * distributed under the License is distributed on an "AS IS" BASIS,
 * WITHOUT WARRANTIES OR CONDITIONS OF ANY KIND, either express or implied.
 * See the License for the specific language governing permissions and
 * limitations under the License.
 */

#pragma once

#include <gmock/gmock.h>
#include <ui/Fence.h>
#include <ui/FloatRect.h>
#include <ui/GraphicBuffer.h>
#include <ui/Rect.h>
#include <ui/Region.h>
#include <ui/Transform.h>

// TODO(b/129481165): remove the #pragma below and fix conversion issues
#pragma clang diagnostic push
#pragma clang diagnostic ignored "-Wconversion"

#include <ui/GraphicTypes.h>
#include "DisplayHardware/HWC2.h"

// TODO(b/129481165): remove the #pragma below and fix conversion issues
#pragma clang diagnostic pop // ignored "-Wconversion"

namespace android {
namespace HWC2 {
namespace mock {

namespace hal = android::hardware::graphics::composer::hal;

using Error = hal::Error;

class Layer : public HWC2::Layer {
public:
    Layer();
    ~Layer() override;

    MOCK_CONST_METHOD0(getId, hal::HWLayerId());

    MOCK_METHOD2(setCursorPosition, Error(int32_t, int32_t));
    MOCK_METHOD3(setBuffer,
                 Error(uint32_t, const android::sp<android::GraphicBuffer>&,
                       const android::sp<android::Fence>&));
    MOCK_METHOD1(setSurfaceDamage, Error(const android::Region&));
    MOCK_METHOD1(setBlendMode, Error(hal::BlendMode));
    MOCK_METHOD1(setColor, Error(hal::Color));
    MOCK_METHOD1(setCompositionType, Error(hal::Composition));
    MOCK_METHOD1(setDataspace, Error(android::ui::Dataspace));
    MOCK_METHOD2(setPerFrameMetadata, Error(const int32_t, const android::HdrMetadata&));
    MOCK_METHOD1(setDisplayFrame, Error(const android::Rect&));
    MOCK_METHOD1(setPlaneAlpha, Error(float));
    MOCK_METHOD1(setSidebandStream, Error(const native_handle_t*));
    MOCK_METHOD1(setSourceCrop, Error(const android::FloatRect&));
    MOCK_METHOD1(setTransform, Error(hal::Transform));
    MOCK_METHOD1(setVisibleRegion, Error(const android::Region&));
    MOCK_METHOD1(setZOrder, Error(uint32_t));
<<<<<<< HEAD
    MOCK_METHOD2(setInfo, Error(uint32_t, uint32_t));
    MOCK_METHOD1(setType, Error(uint32_t));
=======
>>>>>>> af19596f

    MOCK_METHOD1(setColorTransform, Error(const android::mat4&));
    MOCK_METHOD3(setLayerGenericMetadata,
                 Error(const std::string&, bool, const std::vector<uint8_t>&));
};

} // namespace mock
} // namespace HWC2
} // namespace android<|MERGE_RESOLUTION|>--- conflicted
+++ resolved
@@ -66,11 +66,7 @@
     MOCK_METHOD1(setTransform, Error(hal::Transform));
     MOCK_METHOD1(setVisibleRegion, Error(const android::Region&));
     MOCK_METHOD1(setZOrder, Error(uint32_t));
-<<<<<<< HEAD
-    MOCK_METHOD2(setInfo, Error(uint32_t, uint32_t));
     MOCK_METHOD1(setType, Error(uint32_t));
-=======
->>>>>>> af19596f
 
     MOCK_METHOD1(setColorTransform, Error(const android::mat4&));
     MOCK_METHOD3(setLayerGenericMetadata,
