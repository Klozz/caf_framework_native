/*
 * Copyright 2018 The Android Open Source Project
 *
 * Licensed under the Apache License, Version 2.0 (the "License");
 * you may not use this file except in compliance with the License.
 * You may obtain a copy of the License at
 *
 *      http://www.apache.org/licenses/LICENSE-2.0
 *
 * Unless required by applicable law or agreed to in writing, software
 * distributed under the License is distributed on an "AS IS" BASIS,
 * WITHOUT WARRANTIES OR CONDITIONS OF ANY KIND, either express or implied.
 * See the License for the specific language governing permissions and
 * limitations under the License.
 */

#pragma once

#include <compositionengine/Output.h>
#include <gmock/gmock.h>

// TODO(b/129481165): remove the #pragma below and fix conversion issues
#pragma clang diagnostic push
#pragma clang diagnostic ignored "-Wconversion"

#include "DisplayHardware/HWComposer.h"

// TODO(b/129481165): remove the #pragma below and fix conversion issues
#pragma clang diagnostic pop // ignored "-Wconversion"

namespace android {
namespace mock {

namespace hal = android::hardware::graphics::composer::hal;

class HWComposer : public android::HWComposer {
public:
    HWComposer();
    ~HWComposer() override;

    MOCK_METHOD2(setConfiguration, void(HWC2::ComposerCallback*, int32_t));
    MOCK_CONST_METHOD3(getDisplayIdentificationData,
                       bool(hal::HWDisplayId, uint8_t*, DisplayIdentificationData*));
    MOCK_CONST_METHOD1(hasCapability, bool(hal::Capability));
    MOCK_CONST_METHOD2(hasDisplayCapability, bool(HalDisplayId, hal::DisplayCapability));

    MOCK_METHOD3(allocateVirtualDisplay,
                 std::optional<DisplayId>(uint32_t, uint32_t, ui::PixelFormat*));
    MOCK_METHOD2(allocatePhysicalDisplay, void(hal::HWDisplayId, PhysicalDisplayId));
    MOCK_METHOD1(createLayer, HWC2::Layer*(HalDisplayId));
    MOCK_METHOD2(destroyLayer, void(HalDisplayId, HWC2::Layer*));
    MOCK_METHOD3(getDeviceCompositionChanges,
                 status_t(HalDisplayId, bool,
                          std::optional<android::HWComposer::DeviceRequestedChanges>*));
    MOCK_METHOD5(setClientTarget,
                 status_t(HalDisplayId, uint32_t, const sp<Fence>&, const sp<GraphicBuffer>&,
                          ui::Dataspace));
    MOCK_METHOD1(presentAndGetReleaseFences, status_t(HalDisplayId));
    MOCK_METHOD2(setPowerMode, status_t(PhysicalDisplayId, hal::PowerMode));
    MOCK_METHOD2(setActiveConfig, status_t(HalDisplayId, size_t));
    MOCK_METHOD2(setColorTransform, status_t(HalDisplayId, const mat4&));
    MOCK_METHOD1(disconnectDisplay, void(HalDisplayId));
    MOCK_CONST_METHOD1(hasDeviceComposition, bool(const std::optional<DisplayId>&));
    MOCK_CONST_METHOD1(getPresentFence, sp<Fence>(HalDisplayId));
    MOCK_CONST_METHOD2(getLayerReleaseFence, sp<Fence>(HalDisplayId, HWC2::Layer*));
    MOCK_METHOD3(setOutputBuffer,
                 status_t(HalVirtualDisplayId, const sp<Fence>&, const sp<GraphicBuffer>&));
    MOCK_METHOD1(clearReleaseFences, void(HalDisplayId));
    MOCK_METHOD2(getHdrCapabilities, status_t(HalDisplayId, HdrCapabilities*));
    MOCK_CONST_METHOD1(getSupportedPerFrameMetadata, int32_t(HalDisplayId));
    MOCK_CONST_METHOD2(getRenderIntents,
                       std::vector<ui::RenderIntent>(HalDisplayId, ui::ColorMode));
    MOCK_METHOD2(getDataspaceSaturationMatrix, mat4(HalDisplayId, ui::Dataspace));
    MOCK_METHOD4(getDisplayedContentSamplingAttributes,
                 status_t(HalDisplayId, ui::PixelFormat*, ui::Dataspace*, uint8_t*));
    MOCK_METHOD4(setDisplayContentSamplingEnabled, status_t(HalDisplayId, bool, uint8_t, uint64_t));
    MOCK_METHOD4(getDisplayedContentSample,
<<<<<<< HEAD
                 status_t(DisplayId, uint64_t, uint64_t, DisplayedFrameStats*));
    MOCK_METHOD2(setDisplayBrightness, std::future<status_t>(DisplayId, float));
    MOCK_METHOD2(setDisplayElapseTime, status_t(DisplayId, uint64_t));
    MOCK_METHOD2(getDisplayBrightnessSupport, status_t(DisplayId, bool*));
=======
                 status_t(HalDisplayId, uint64_t, uint64_t, DisplayedFrameStats*));
    MOCK_METHOD2(setDisplayBrightness, std::future<status_t>(PhysicalDisplayId, float));
    MOCK_METHOD2(getDisplayBrightnessSupport, status_t(PhysicalDisplayId, bool*));
>>>>>>> 2a54e9bb

    MOCK_METHOD2(onHotplug,
                 std::optional<DisplayIdentificationInfo>(hal::HWDisplayId, hal::Connection));
    MOCK_CONST_METHOD0(updatesDeviceProductInfoOnHotplugReconnect, bool());
    MOCK_METHOD2(onVsync, bool(hal::HWDisplayId, int64_t));
    MOCK_METHOD2(setVsyncEnabled, void(PhysicalDisplayId, hal::Vsync));
    MOCK_CONST_METHOD1(getRefreshTimestamp, nsecs_t(PhysicalDisplayId));
    MOCK_CONST_METHOD1(isConnected, bool(PhysicalDisplayId));
    MOCK_CONST_METHOD1(
            getConfigs,
            std::vector<std::shared_ptr<const HWC2::Display::Config>>(PhysicalDisplayId));
    MOCK_CONST_METHOD1(getActiveConfig,
                       std::shared_ptr<const HWC2::Display::Config>(PhysicalDisplayId));
    MOCK_CONST_METHOD1(getActiveConfigIndex, int(PhysicalDisplayId));
    MOCK_CONST_METHOD1(getColorModes, std::vector<ui::ColorMode>(PhysicalDisplayId));
    MOCK_METHOD3(setActiveColorMode, status_t(PhysicalDisplayId, ui::ColorMode, ui::RenderIntent));
    MOCK_CONST_METHOD0(isUsingVrComposer, bool());
    MOCK_CONST_METHOD1(getDisplayConnectionType, DisplayConnectionType(PhysicalDisplayId));
    MOCK_CONST_METHOD1(isVsyncPeriodSwitchSupported, bool(PhysicalDisplayId));
    MOCK_CONST_METHOD1(getDisplayVsyncPeriod, nsecs_t(PhysicalDisplayId));
    MOCK_METHOD4(setActiveConfigWithConstraints,
                 status_t(PhysicalDisplayId, size_t, const hal::VsyncPeriodChangeConstraints&,
                          hal::VsyncPeriodChangeTimeline*));
    MOCK_METHOD2(setAutoLowLatencyMode, status_t(PhysicalDisplayId, bool));
    MOCK_METHOD2(getSupportedContentTypes,
                 status_t(PhysicalDisplayId, std::vector<hal::ContentType>*));
    MOCK_METHOD2(setContentType, status_t(PhysicalDisplayId, hal::ContentType));
    MOCK_CONST_METHOD0(getSupportedLayerGenericMetadata,
                       const std::unordered_map<std::string, bool>&());

    MOCK_CONST_METHOD1(dump, void(std::string&));
    MOCK_CONST_METHOD0(getComposer, android::Hwc2::Composer*());
    MOCK_CONST_METHOD1(getHwcDisplayId, std::optional<hal::HWDisplayId>(int32_t));
    MOCK_CONST_METHOD0(getInternalHwcDisplayId, std::optional<hal::HWDisplayId>());
    MOCK_CONST_METHOD0(getExternalHwcDisplayId, std::optional<hal::HWDisplayId>());
    MOCK_CONST_METHOD1(toPhysicalDisplayId, std::optional<PhysicalDisplayId>(hal::HWDisplayId));
    MOCK_CONST_METHOD1(fromPhysicalDisplayId, std::optional<hal::HWDisplayId>(PhysicalDisplayId));
};

} // namespace mock
} // namespace android<|MERGE_RESOLUTION|>--- conflicted
+++ resolved
@@ -75,16 +75,10 @@
                  status_t(HalDisplayId, ui::PixelFormat*, ui::Dataspace*, uint8_t*));
     MOCK_METHOD4(setDisplayContentSamplingEnabled, status_t(HalDisplayId, bool, uint8_t, uint64_t));
     MOCK_METHOD4(getDisplayedContentSample,
-<<<<<<< HEAD
-                 status_t(DisplayId, uint64_t, uint64_t, DisplayedFrameStats*));
-    MOCK_METHOD2(setDisplayBrightness, std::future<status_t>(DisplayId, float));
-    MOCK_METHOD2(setDisplayElapseTime, status_t(DisplayId, uint64_t));
-    MOCK_METHOD2(getDisplayBrightnessSupport, status_t(DisplayId, bool*));
-=======
                  status_t(HalDisplayId, uint64_t, uint64_t, DisplayedFrameStats*));
     MOCK_METHOD2(setDisplayBrightness, std::future<status_t>(PhysicalDisplayId, float));
+    MOCK_METHOD2(setDisplayElapseTime, status_t(HalDisplayId, uint64_t));
     MOCK_METHOD2(getDisplayBrightnessSupport, status_t(PhysicalDisplayId, bool*));
->>>>>>> 2a54e9bb
 
     MOCK_METHOD2(onHotplug,
                  std::optional<DisplayIdentificationInfo>(hal::HWDisplayId, hal::Connection));
