--- conflicted
+++ resolved
@@ -723,7 +723,9 @@
         return;
     }
 
-<<<<<<< HEAD
+    editState().earliestPresentTime = refreshArgs.earliestPresentTime;
+
+    OutputLayer* peekThroughLayer = nullptr;
     bool hasSecureCamera = false;
     bool hasSecureDisplay = false;
     bool needsProtected = false;
@@ -739,11 +741,6 @@
         }
     }
 
-=======
-    editState().earliestPresentTime = refreshArgs.earliestPresentTime;
-
-    OutputLayer* peekThroughLayer = nullptr;
->>>>>>> 7132116d
     sp<GraphicBuffer> previousOverride = nullptr;
     bool includeGeometry = refreshArgs.updatingGeometryThisFrame;
     uint32_t z = 0;
@@ -780,12 +777,8 @@
             }
         }
 
-<<<<<<< HEAD
-        // TODO(b/181172795): We now update geometry for all flattened layers. We should update it
-        // only when the geometry actually changes
-        const bool includeGeometry = refreshArgs.updatingGeometryThisFrame ||
-                layer->getState().overrideInfo.buffer != nullptr || skipLayer;
-        layer->writeStateToHWC(includeGeometry, skipLayer);
+        constexpr bool isPeekingThrough = false;
+        layer->writeStateToHWC(includeGeometry, skipLayer, z++, overrideZ, isPeekingThrough);
 #ifdef QTI_UNIFIED_DRAW
         if (hasSecureCamera || hasSecureDisplay || needsProtected) {
             layer->writeLayerFlagToHWC(IQtiComposerClient::LayerFlag::DEFAULT);
@@ -793,10 +786,6 @@
             layer->writeLayerFlagToHWC(IQtiComposerClient::LayerFlag::COMPATIBLE);
         }
 #endif
-=======
-        constexpr bool isPeekingThrough = false;
-        layer->writeStateToHWC(includeGeometry, skipLayer, z++, overrideZ, isPeekingThrough);
->>>>>>> 7132116d
     }
 }
 
