--- conflicted
+++ resolved
@@ -725,8 +725,7 @@
 
     editState().earliestPresentTime = refreshArgs.earliestPresentTime;
 
-<<<<<<< HEAD
-    OutputLayer* peekThroughLayer = nullptr;
+    compositionengine::OutputLayer* peekThroughLayer = nullptr;
     bool hasSecureCamera = false;
     bool hasSecureDisplay = false;
     bool needsProtected = false;
@@ -742,9 +741,6 @@
         }
     }
 
-=======
-    compositionengine::OutputLayer* peekThroughLayer = nullptr;
->>>>>>> d2536211
     sp<GraphicBuffer> previousOverride = nullptr;
     bool includeGeometry = refreshArgs.updatingGeometryThisFrame;
     uint32_t z = 0;
