--- conflicted
+++ resolved
@@ -23,11 +23,6 @@
 #include <input/InputTransport.h>
 #include <input/InputWindow.h>
 #include <input/ISetInputWindowsListener.h>
-<<<<<<< HEAD
-#include <utils/KeyedVector.h>
-#include <utils/Vector.h>
-=======
->>>>>>> 4b02403d
 #include <utils/threads.h>
 #include <utils/Timers.h>
 #include <utils/RefBase.h>
@@ -318,11 +313,7 @@
      *
      * This method may be called on any thread (usually by the input manager).
      */
-<<<<<<< HEAD
-    virtual void setInputWindows(const Vector<sp<InputWindowHandle> >& inputWindowHandles,
-=======
     virtual void setInputWindows(const std::vector<sp<InputWindowHandle> >& inputWindowHandles,
->>>>>>> 4b02403d
             int32_t displayId,
             const sp<ISetInputWindowsListener>& setInputWindowsListener = nullptr) = 0;
 
@@ -414,11 +405,7 @@
             int32_t injectorPid, int32_t injectorUid, int32_t syncMode, int32_t timeoutMillis,
             uint32_t policyFlags);
 
-<<<<<<< HEAD
-    virtual void setInputWindows(const Vector<sp<InputWindowHandle> >& inputWindowHandles,
-=======
     virtual void setInputWindows(const std::vector<sp<InputWindowHandle> >& inputWindowHandles,
->>>>>>> 4b02403d
             int32_t displayId,
             const sp<ISetInputWindowsListener>& setInputWindowsListener = nullptr);
     virtual void setFocusedApplication(int32_t displayId,
@@ -952,11 +939,7 @@
     ssize_t getConnectionIndexLocked(const sp<InputChannel>& inputChannel) REQUIRES(mLock);
 
     // Input channels that will receive a copy of all input events sent to the provided display.
-<<<<<<< HEAD
-    std::unordered_map<int32_t, Vector<sp<InputChannel>>> mMonitoringChannelsByDisplay
-=======
     std::unordered_map<int32_t, std::vector<sp<InputChannel>>> mMonitoringChannelsByDisplay
->>>>>>> 4b02403d
             GUARDED_BY(mLock);
 
     // Event injection and synchronization.
@@ -964,15 +947,9 @@
     bool hasInjectionPermission(int32_t injectorPid, int32_t injectorUid);
     void setInjectionResult(EventEntry* entry, int32_t injectionResult);
 
-<<<<<<< HEAD
-    Condition mInjectionSyncFinishedCondition;
-    void incrementPendingForegroundDispatches(EventEntry* entry);
-    void decrementPendingForegroundDispatchesLocked(EventEntry* entry);
-=======
     std::condition_variable mInjectionSyncFinished;
     void incrementPendingForegroundDispatches(EventEntry* entry);
     void decrementPendingForegroundDispatches(EventEntry* entry);
->>>>>>> 4b02403d
 
     // Key repeat tracking.
     struct KeyRepeatState {
@@ -1019,18 +996,11 @@
     bool mDispatchFrozen GUARDED_BY(mLock);
     bool mInputFilterEnabled GUARDED_BY(mLock);
 
-<<<<<<< HEAD
-    std::unordered_map<int32_t, Vector<sp<InputWindowHandle>>> mWindowHandlesByDisplay
-            GUARDED_BY(mLock);
-    // Get window handles by display, return an empty vector if not found.
-    Vector<sp<InputWindowHandle>> getWindowHandlesLocked(int32_t displayId) const REQUIRES(mLock);
-=======
     std::unordered_map<int32_t, std::vector<sp<InputWindowHandle>>> mWindowHandlesByDisplay
             GUARDED_BY(mLock);
     // Get window handles by display, return an empty vector if not found.
     std::vector<sp<InputWindowHandle>> getWindowHandlesLocked(int32_t displayId) const
             REQUIRES(mLock);
->>>>>>> 4b02403d
     sp<InputWindowHandle> getWindowHandleLocked(const sp<IBinder>& windowHandleToken) const
             REQUIRES(mLock);
     sp<InputChannel> getInputChannelLocked(const sp<IBinder>& windowToken) const REQUIRES(mLock);
@@ -1058,11 +1028,6 @@
         // targets a display (embedded display for most cases). With this info, we can add the
         // monitoring channels of the displays touched.
         std::vector<sp<InputWindowHandle>> portalWindows;
-
-        // This collects the portal windows that the touch has gone through. Each portal window
-        // targets a display (embedded display for most cases). With this info, we can add the
-        // monitoring channels of the displays touched.
-        Vector<sp<InputWindowHandle>> portalWindows;
 
         TouchState();
         ~TouchState();
@@ -1103,11 +1068,7 @@
             nsecs_t currentTime, MotionEntry* entry,
             DropReason* dropReason, nsecs_t* nextWakeupTime) REQUIRES(mLock);
     void dispatchEventLocked(nsecs_t currentTime, EventEntry* entry,
-<<<<<<< HEAD
-            const Vector<InputTarget>& inputTargets) REQUIRES(mLock);
-=======
             const std::vector<InputTarget>& inputTargets) REQUIRES(mLock);
->>>>>>> 4b02403d
 
     void logOutboundKeyDetails(const char* prefix, const KeyEntry* entry);
     void logOutboundMotionDetails(const char* prefix, const MotionEntry* entry);
@@ -1143,17 +1104,6 @@
 
     int32_t getTargetDisplayId(const EventEntry* entry);
     int32_t findFocusedWindowTargetsLocked(nsecs_t currentTime, const EventEntry* entry,
-<<<<<<< HEAD
-            Vector<InputTarget>& inputTargets, nsecs_t* nextWakeupTime) REQUIRES(mLock);
-    int32_t findTouchedWindowTargetsLocked(nsecs_t currentTime, const MotionEntry* entry,
-            Vector<InputTarget>& inputTargets, nsecs_t* nextWakeupTime,
-            bool* outConflictingPointerActions) REQUIRES(mLock);
-
-    void addWindowTargetLocked(const sp<InputWindowHandle>& windowHandle,
-            int32_t targetFlags, BitSet32 pointerIds, Vector<InputTarget>& inputTargets)
-            REQUIRES(mLock);
-    void addMonitoringTargetsLocked(Vector<InputTarget>& inputTargets, int32_t displayId,
-=======
             std::vector<InputTarget>& inputTargets, nsecs_t* nextWakeupTime) REQUIRES(mLock);
     int32_t findTouchedWindowTargetsLocked(nsecs_t currentTime, const MotionEntry* entry,
             std::vector<InputTarget>& inputTargets, nsecs_t* nextWakeupTime,
@@ -1163,7 +1113,6 @@
             int32_t targetFlags, BitSet32 pointerIds, std::vector<InputTarget>& inputTargets)
             REQUIRES(mLock);
     void addMonitoringTargetsLocked(std::vector<InputTarget>& inputTargets, int32_t displayId,
->>>>>>> 4b02403d
             float xOffset = 0, float yOffset = 0) REQUIRES(mLock);
 
     void pokeUserActivityLocked(const EventEntry* eventEntry) REQUIRES(mLock);
@@ -1187,11 +1136,7 @@
             EventEntry* eventEntry, const InputTarget* inputTarget) REQUIRES(mLock);
     void enqueueDispatchEntriesLocked(nsecs_t currentTime, const sp<Connection>& connection,
             EventEntry* eventEntry, const InputTarget* inputTarget) REQUIRES(mLock);
-<<<<<<< HEAD
-    void enqueueDispatchEntryLocked(const sp<Connection>& connection,
-=======
     void enqueueDispatchEntry(const sp<Connection>& connection,
->>>>>>> 4b02403d
             EventEntry* eventEntry, const InputTarget* inputTarget, int32_t dispatchMode);
     void startDispatchCycleLocked(nsecs_t currentTime, const sp<Connection>& connection)
             REQUIRES(mLock);
@@ -1199,13 +1144,8 @@
             uint32_t seq, bool handled) REQUIRES(mLock);
     void abortBrokenDispatchCycleLocked(nsecs_t currentTime, const sp<Connection>& connection,
             bool notify) REQUIRES(mLock);
-<<<<<<< HEAD
-    void drainDispatchQueueLocked(Queue<DispatchEntry>* queue);
-    void releaseDispatchEntryLocked(DispatchEntry* dispatchEntry);
-=======
     void drainDispatchQueue(Queue<DispatchEntry>* queue);
     void releaseDispatchEntry(DispatchEntry* dispatchEntry);
->>>>>>> 4b02403d
     static int handleReceiveCallback(int fd, int events, void* data);
 
     void synthesizeCancelationEventsForAllConnectionsLocked(
@@ -1257,11 +1197,7 @@
     bool afterKeyEventLockedInterruptible(const sp<Connection>& connection,
             DispatchEntry* dispatchEntry, KeyEntry* keyEntry, bool handled) REQUIRES(mLock);
     bool afterMotionEventLockedInterruptible(const sp<Connection>& connection,
-<<<<<<< HEAD
-            DispatchEntry* dispatchEntry, MotionEntry* motionEntry, bool handled);
-=======
             DispatchEntry* dispatchEntry, MotionEntry* motionEntry, bool handled) REQUIRES(mLock);
->>>>>>> 4b02403d
     void doPokeUserActivityLockedInterruptible(CommandEntry* commandEntry) REQUIRES(mLock);
     void initializeKeyEvent(KeyEvent* event, const KeyEntry* entry);
 
