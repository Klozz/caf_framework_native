--- conflicted
+++ resolved
@@ -36,11 +36,7 @@
 #include <limits.h>
 #include <stddef.h>
 #include <unistd.h>
-<<<<<<< HEAD
-#include <limits.h>
-=======
 #include <deque>
->>>>>>> 6fbb7b84
 #include <unordered_map>
 
 #include "InputListener.h"
@@ -455,17 +451,6 @@
     virtual status_t pilferPointers(const sp<IBinder>& token) override;
 
 private:
-<<<<<<< HEAD
-    template <typename T>
-    struct Link {
-        T* next;
-        T* prev;
-
-    protected:
-        inline Link() : next(nullptr), prev(nullptr) { }
-    };
-=======
->>>>>>> 6fbb7b84
 
     struct InjectionState {
         mutable int32_t refCount;
@@ -585,16 +570,6 @@
         PointerProperties pointerProperties[MAX_POINTERS];
         PointerCoords pointerCoords[MAX_POINTERS];
 
-<<<<<<< HEAD
-        MotionEntry(uint32_t sequenceNum, nsecs_t eventTime,
-                int32_t deviceId, uint32_t source, int32_t displayId, uint32_t policyFlags,
-                int32_t action, int32_t actionButton, int32_t flags,
-                int32_t metaState, int32_t buttonState, MotionClassification classification,
-                int32_t edgeFlags, float xPrecision, float yPrecision,
-                nsecs_t downTime, uint32_t pointerCount,
-                const PointerProperties* pointerProperties, const PointerCoords* pointerCoords,
-                float xOffset, float yOffset);
-=======
         MotionEntry(uint32_t sequenceNum, nsecs_t eventTime, int32_t deviceId, uint32_t source,
                     int32_t displayId, uint32_t policyFlags, int32_t action, int32_t actionButton,
                     int32_t flags, int32_t metaState, int32_t buttonState,
@@ -603,7 +578,6 @@
                     nsecs_t downTime, uint32_t pointerCount,
                     const PointerProperties* pointerProperties, const PointerCoords* pointerCoords,
                     float xOffset, float yOffset);
->>>>>>> 6fbb7b84
         virtual void appendDescription(std::string& msg) const;
 
     protected:
@@ -684,78 +658,6 @@
         sp<InputChannel> inputChannel;
         sp<IBinder> oldToken;
         sp<IBinder> newToken;
-<<<<<<< HEAD
-    };
-
-    // Generic queue implementation.
-    template <typename T>
-    struct Queue {
-        T* head;
-        T* tail;
-        uint32_t entryCount;
-
-        inline Queue() : head(nullptr), tail(nullptr), entryCount(0) {
-        }
-
-        inline bool isEmpty() const {
-            return !head;
-        }
-
-        inline void enqueueAtTail(T* entry) {
-            entryCount++;
-            entry->prev = tail;
-            if (tail) {
-                tail->next = entry;
-            } else {
-                head = entry;
-            }
-            entry->next = nullptr;
-            tail = entry;
-        }
-
-        inline void enqueueAtHead(T* entry) {
-            entryCount++;
-            entry->next = head;
-            if (head) {
-                head->prev = entry;
-            } else {
-                tail = entry;
-            }
-            entry->prev = nullptr;
-            head = entry;
-        }
-
-        inline void dequeue(T* entry) {
-            entryCount--;
-            if (entry->prev) {
-                entry->prev->next = entry->next;
-            } else {
-                head = entry->next;
-            }
-            if (entry->next) {
-                entry->next->prev = entry->prev;
-            } else {
-                tail = entry->prev;
-            }
-        }
-
-        inline T* dequeueAtHead() {
-            entryCount--;
-            T* entry = head;
-            head = entry->next;
-            if (head) {
-                head->prev = nullptr;
-            } else {
-                tail = nullptr;
-            }
-            return entry;
-        }
-
-        uint32_t count() const {
-            return entryCount;
-        }
-=======
->>>>>>> 6fbb7b84
     };
 
     /* Specifies which events are to be canceled and why. */
@@ -930,12 +832,6 @@
         explicit Monitor(const sp<InputChannel>& inputChannel);
     };
 
-    struct Monitor {
-        sp<InputChannel> inputChannel; // never null
-
-        explicit Monitor(const sp<InputChannel>& inputChannel);
-    };
-
     enum DropReason {
         DROP_REASON_NOT_DROPPED = 0,
         DROP_REASON_POLICY = 1,
@@ -955,15 +851,9 @@
     sp<Looper> mLooper;
 
     EventEntry* mPendingEvent GUARDED_BY(mLock);
-<<<<<<< HEAD
-    Queue<EventEntry> mInboundQueue GUARDED_BY(mLock);
-    Queue<EventEntry> mRecentQueue GUARDED_BY(mLock);
-    Queue<CommandEntry> mCommandQueue GUARDED_BY(mLock);
-=======
     std::deque<EventEntry*> mInboundQueue GUARDED_BY(mLock);
     std::deque<EventEntry*> mRecentQueue GUARDED_BY(mLock);
     std::deque<std::unique_ptr<CommandEntry>> mCommandQueue GUARDED_BY(mLock);
->>>>>>> 6fbb7b84
 
     DropReason mLastDropReason GUARDED_BY(mLock);
 
@@ -998,7 +888,6 @@
 
     // All registered connections mapped by channel file descriptor.
     KeyedVector<int, sp<Connection> > mConnectionsByFd GUARDED_BY(mLock);
-<<<<<<< HEAD
 
     struct IBinderHash {
         std::size_t operator()(const sp<IBinder>& b) const {
@@ -1018,27 +907,6 @@
     std::unordered_map<int32_t, std::vector<Monitor>> mGlobalMonitorsByDisplay
             GUARDED_BY(mLock);
 
-=======
-
-    struct IBinderHash {
-        std::size_t operator()(const sp<IBinder>& b) const {
-            return std::hash<IBinder *>{}(b.get());
-        }
-    };
-    std::unordered_map<sp<IBinder>, sp<InputChannel>, IBinderHash> mInputChannelsByToken
-            GUARDED_BY(mLock);
-
-    // Finds the display ID of the gesture monitor identified by the provided token.
-    std::optional<int32_t> findGestureMonitorDisplayByTokenLocked(const sp<IBinder>& token)
-            REQUIRES(mLock);
-
-    ssize_t getConnectionIndexLocked(const sp<InputChannel>& inputChannel) REQUIRES(mLock);
-
-    // Input channels that will receive a copy of all input events sent to the provided display.
-    std::unordered_map<int32_t, std::vector<Monitor>> mGlobalMonitorsByDisplay
-            GUARDED_BY(mLock);
-
->>>>>>> 6fbb7b84
     // Input channels that will receive pointer events that start within the corresponding display.
     // These are a bit special when compared to global monitors since they'll cause gesture streams
     // to continue even when there isn't a touched window,and have the ability to steal the rest of
@@ -1085,11 +953,7 @@
     // Deferred command processing.
     bool haveCommandsLocked() const REQUIRES(mLock);
     bool runCommandsLockedInterruptible() REQUIRES(mLock);
-<<<<<<< HEAD
-    CommandEntry* postCommandLocked(Command command) REQUIRES(mLock);
-=======
     void postCommandLocked(std::unique_ptr<CommandEntry> commandEntry) REQUIRES(mLock);
->>>>>>> 6fbb7b84
 
     // Input filter processing.
     bool shouldSendKeyToInputFilterLocked(const NotifyKeyArgs* args) REQUIRES(mLock);
@@ -1114,8 +978,6 @@
             REQUIRES(mLock);
     sp<InputChannel> getInputChannelLocked(const sp<IBinder>& windowToken) const REQUIRES(mLock);
     bool hasWindowHandleLocked(const sp<InputWindowHandle>& windowHandle) const REQUIRES(mLock);
-<<<<<<< HEAD
-=======
 
     /*
      * Validate and update InputWindowHandles for a given display.
@@ -1123,7 +985,6 @@
     void updateWindowHandlesForDisplayLocked(
             const std::vector<sp<InputWindowHandle>>& inputWindowHandles, int32_t displayId)
             REQUIRES(mLock);
->>>>>>> 6fbb7b84
 
     // Focus tracking for keys, trackball, etc.
     std::unordered_map<int32_t, sp<InputWindowHandle>> mFocusedWindowHandlesByDisplay
@@ -1178,19 +1039,11 @@
 
     KeyedVector<int32_t, TouchState> mTouchStatesByDisplay GUARDED_BY(mLock);
     TouchState mTempTouchState GUARDED_BY(mLock);
-<<<<<<< HEAD
 
     // Focused applications.
     std::unordered_map<int32_t, sp<InputApplicationHandle>> mFocusedApplicationHandlesByDisplay
             GUARDED_BY(mLock);
 
-=======
-
-    // Focused applications.
-    std::unordered_map<int32_t, sp<InputApplicationHandle>> mFocusedApplicationHandlesByDisplay
-            GUARDED_BY(mLock);
-
->>>>>>> 6fbb7b84
     // Top focused display.
     int32_t mFocusedDisplayId GUARDED_BY(mLock);
 
@@ -1292,11 +1145,7 @@
             uint32_t seq, bool handled) REQUIRES(mLock);
     void abortBrokenDispatchCycleLocked(nsecs_t currentTime, const sp<Connection>& connection,
             bool notify) REQUIRES(mLock);
-<<<<<<< HEAD
-    void drainDispatchQueue(Queue<DispatchEntry>* queue);
-=======
     void drainDispatchQueue(std::deque<DispatchEntry*>& queue);
->>>>>>> 6fbb7b84
     void releaseDispatchEntry(DispatchEntry* dispatchEntry);
     static int handleReceiveCallback(int fd, int events, void* data);
     // The action sent should only be of type AMOTION_EVENT_*
