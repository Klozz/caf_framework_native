/*
 * Copyright (C) 2010 The Android Open Source Project
 *
 * Licensed under the Apache License, Version 2.0 (the "License");
 * you may not use this file except in compliance with the License.
 * You may obtain a copy of the License at
 *
 *      http://www.apache.org/licenses/LICENSE-2.0
 *
 * Unless required by applicable law or agreed to in writing, software
 * distributed under the License is distributed on an "AS IS" BASIS,
 * WITHOUT WARRANTIES OR CONDITIONS OF ANY KIND, either express or implied.
 * See the License for the specific language governing permissions and
 * limitations under the License.
 */

#include "../InputReader.h"
#include "TestInputListener.h"

#include <gtest/gtest.h>
#include <inttypes.h>
#include <math.h>


namespace android {

// An arbitrary time value.
static const nsecs_t ARBITRARY_TIME = 1234;

// Arbitrary display properties.
static const int32_t DISPLAY_ID = 0;
static const int32_t SECONDARY_DISPLAY_ID = DISPLAY_ID + 1;
static const int32_t DISPLAY_WIDTH = 480;
static const int32_t DISPLAY_HEIGHT = 800;
static const int32_t VIRTUAL_DISPLAY_ID = 1;
static const int32_t VIRTUAL_DISPLAY_WIDTH = 400;
static const int32_t VIRTUAL_DISPLAY_HEIGHT = 500;
static const char* VIRTUAL_DISPLAY_UNIQUE_ID = "virtual:1";
static constexpr std::optional<uint8_t> NO_PORT = std::nullopt; // no physical port is specified

// Error tolerance for floating point assertions.
static const float EPSILON = 0.001f;

template<typename T>
static inline T min(T a, T b) {
    return a < b ? a : b;
}

static inline float avg(float x, float y) {
    return (x + y) / 2;
}


// --- FakePointerController ---

class FakePointerController : public PointerControllerInterface {
    bool mHaveBounds;
    float mMinX, mMinY, mMaxX, mMaxY;
    float mX, mY;
    int32_t mButtonState;
    int32_t mDisplayId;

protected:
    virtual ~FakePointerController() { }

public:
    FakePointerController() :
        mHaveBounds(false), mMinX(0), mMinY(0), mMaxX(0), mMaxY(0), mX(0), mY(0),
        mButtonState(0), mDisplayId(ADISPLAY_ID_DEFAULT) {
    }

    void setBounds(float minX, float minY, float maxX, float maxY) {
        mHaveBounds = true;
        mMinX = minX;
        mMinY = minY;
        mMaxX = maxX;
        mMaxY = maxY;
    }

    void setDisplayId(int32_t displayId) {
        mDisplayId = displayId;
    }

    virtual void setPosition(float x, float y) {
        mX = x;
        mY = y;
    }

    virtual void setButtonState(int32_t buttonState) {
        mButtonState = buttonState;
    }

    virtual int32_t getButtonState() const {
        return mButtonState;
    }

    virtual void getPosition(float* outX, float* outY) const {
        *outX = mX;
        *outY = mY;
    }

    virtual int32_t getDisplayId() const {
        return mDisplayId;
    }

    const std::map<int32_t, std::vector<int32_t>>& getSpots() {
        return mSpotsByDisplay;
    }

private:
    virtual bool getBounds(float* outMinX, float* outMinY, float* outMaxX, float* outMaxY) const {
        *outMinX = mMinX;
        *outMinY = mMinY;
        *outMaxX = mMaxX;
        *outMaxY = mMaxY;
        return mHaveBounds;
    }

    virtual void move(float deltaX, float deltaY) {
        mX += deltaX;
        if (mX < mMinX) mX = mMinX;
        if (mX > mMaxX) mX = mMaxX;
        mY += deltaY;
        if (mY < mMinY) mY = mMinY;
        if (mY > mMaxY) mY = mMaxY;
    }

    virtual void fade(Transition) {
    }

    virtual void unfade(Transition) {
    }

    virtual void setPresentation(Presentation) {
    }

    virtual void setSpots(const PointerCoords*, const uint32_t*, BitSet32 spotIdBits,
            int32_t displayId) {
        std::vector<int32_t> newSpots;
        // Add spots for fingers that are down.
        for (BitSet32 idBits(spotIdBits); !idBits.isEmpty(); ) {
            uint32_t id = idBits.clearFirstMarkedBit();
            newSpots.push_back(id);
        }

        mSpotsByDisplay[displayId] = newSpots;
    }

    virtual void clearSpots() {
    }

    std::map<int32_t, std::vector<int32_t>> mSpotsByDisplay;
};


// --- FakeInputReaderPolicy ---

class FakeInputReaderPolicy : public InputReaderPolicyInterface {
    InputReaderConfiguration mConfig;
    KeyedVector<int32_t, sp<FakePointerController> > mPointerControllers;
    std::vector<InputDeviceInfo> mInputDevices;
    std::vector<DisplayViewport> mViewports;
    TouchAffineTransformation transform;

protected:
    virtual ~FakeInputReaderPolicy() { }

public:
    FakeInputReaderPolicy() {
    }

    virtual void clearViewports() {
        mViewports.clear();
        mConfig.setDisplayViewports(mViewports);
<<<<<<< HEAD
    }

    std::optional<DisplayViewport> getDisplayViewportByUniqueId(const std::string& uniqueId) const {
        return mConfig.getDisplayViewportByUniqueId(uniqueId);
    }
    std::optional<DisplayViewport> getDisplayViewportByType(ViewportType type) const {
        return mConfig.getDisplayViewportByType(type);
    }

    std::optional<DisplayViewport> getDisplayViewportByPort(uint8_t displayPort) const {
        return mConfig.getDisplayViewportByPort(displayPort);
    }

    void addDisplayViewport(int32_t displayId, int32_t width, int32_t height, int32_t orientation,
            const std::string& uniqueId, std::optional<uint8_t> physicalPort,
            ViewportType viewportType) {
        const DisplayViewport viewport = createDisplayViewport(displayId, width, height,
                orientation, uniqueId, physicalPort, viewportType);
        mViewports.push_back(viewport);
        mConfig.setDisplayViewports(mViewports);
    }

    void addExcludedDeviceName(const std::string& deviceName) {
        mConfig.excludedDeviceNames.push_back(deviceName);
    }

    void addInputPortAssociation(const std::string& inputPort, uint8_t displayPort) {
        mConfig.portAssociations.insert({inputPort, displayPort});
=======
    }

    std::optional<DisplayViewport> getDisplayViewportByUniqueId(const std::string& uniqueId) const {
        return mConfig.getDisplayViewportByUniqueId(uniqueId);
    }
    std::optional<DisplayViewport> getDisplayViewportByType(ViewportType type) const {
        return mConfig.getDisplayViewportByType(type);
    }

    std::optional<DisplayViewport> getDisplayViewportByPort(uint8_t displayPort) const {
        return mConfig.getDisplayViewportByPort(displayPort);
>>>>>>> 6fbb7b84
    }

    void addDisplayViewport(int32_t displayId, int32_t width, int32_t height, int32_t orientation,
            const std::string& uniqueId, std::optional<uint8_t> physicalPort,
            ViewportType viewportType) {
        const DisplayViewport viewport = createDisplayViewport(displayId, width, height,
                orientation, uniqueId, physicalPort, viewportType);
        mViewports.push_back(viewport);
        mConfig.setDisplayViewports(mViewports);
    }

    void addExcludedDeviceName(const std::string& deviceName) {
        mConfig.excludedDeviceNames.push_back(deviceName);
    }

    void addInputPortAssociation(const std::string& inputPort, uint8_t displayPort) {
        mConfig.portAssociations.insert({inputPort, displayPort});
    }

    void addDisabledDevice(int32_t deviceId) { mConfig.disabledDevices.insert(deviceId); }

    void removeDisabledDevice(int32_t deviceId) { mConfig.disabledDevices.erase(deviceId); }

    void setPointerController(int32_t deviceId, const sp<FakePointerController>& controller) {
        mPointerControllers.add(deviceId, controller);
    }

    const InputReaderConfiguration* getReaderConfiguration() const {
        return &mConfig;
    }

    const std::vector<InputDeviceInfo>& getInputDevices() const {
        return mInputDevices;
    }

    TouchAffineTransformation getTouchAffineTransformation(const std::string& inputDeviceDescriptor,
            int32_t surfaceRotation) {
        return transform;
    }

    void setTouchAffineTransformation(const TouchAffineTransformation t) {
        transform = t;
    }

    void setPointerCapture(bool enabled) {
        mConfig.pointerCapture = enabled;
    }

    void setShowTouches(bool enabled) {
        mConfig.showTouches = enabled;
    }

private:
    DisplayViewport createDisplayViewport(int32_t displayId, int32_t width, int32_t height,
            int32_t orientation, const std::string& uniqueId, std::optional<uint8_t> physicalPort,
            ViewportType type) {
        bool isRotated = (orientation == DISPLAY_ORIENTATION_90
                || orientation == DISPLAY_ORIENTATION_270);
        DisplayViewport v;
        v.displayId = displayId;
        v.orientation = orientation;
        v.logicalLeft = 0;
        v.logicalTop = 0;
        v.logicalRight = isRotated ? height : width;
        v.logicalBottom = isRotated ? width : height;
        v.physicalLeft = 0;
        v.physicalTop = 0;
        v.physicalRight = isRotated ? height : width;
        v.physicalBottom = isRotated ? width : height;
        v.deviceWidth = isRotated ? height : width;
        v.deviceHeight = isRotated ? width : height;
        v.uniqueId = uniqueId;
        v.physicalPort = physicalPort;
        v.type = type;
        return v;
    }

    virtual void getReaderConfiguration(InputReaderConfiguration* outConfig) {
        *outConfig = mConfig;
    }

    virtual sp<PointerControllerInterface> obtainPointerController(int32_t deviceId) {
        return mPointerControllers.valueFor(deviceId);
    }

    virtual void notifyInputDevicesChanged(const std::vector<InputDeviceInfo>& inputDevices) {
        mInputDevices = inputDevices;
    }

    virtual sp<KeyCharacterMap> getKeyboardLayoutOverlay(const InputDeviceIdentifier&) {
        return nullptr;
    }

    virtual std::string getDeviceAlias(const InputDeviceIdentifier&) {
        return "";
    }
};

// --- FakeEventHub ---

class FakeEventHub : public EventHubInterface {
    struct KeyInfo {
        int32_t keyCode;
        uint32_t flags;
    };

    struct Device {
        InputDeviceIdentifier identifier;
        uint32_t classes;
        PropertyMap configuration;
        KeyedVector<int, RawAbsoluteAxisInfo> absoluteAxes;
        KeyedVector<int, bool> relativeAxes;
        KeyedVector<int32_t, int32_t> keyCodeStates;
        KeyedVector<int32_t, int32_t> scanCodeStates;
        KeyedVector<int32_t, int32_t> switchStates;
        KeyedVector<int32_t, int32_t> absoluteAxisValue;
        KeyedVector<int32_t, KeyInfo> keysByScanCode;
        KeyedVector<int32_t, KeyInfo> keysByUsageCode;
        KeyedVector<int32_t, bool> leds;
        std::vector<VirtualKeyDefinition> virtualKeys;
        bool enabled;

        status_t enable() {
            enabled = true;
            return OK;
        }

        status_t disable() {
            enabled = false;
            return OK;
        }

        explicit Device(uint32_t classes) :
                classes(classes), enabled(true) {
        }
    };

    KeyedVector<int32_t, Device*> mDevices;
    std::vector<std::string> mExcludedDevices;
    List<RawEvent> mEvents;
    std::unordered_map<int32_t /*deviceId*/, std::vector<TouchVideoFrame>> mVideoFrames;

public:
    virtual ~FakeEventHub() {
        for (size_t i = 0; i < mDevices.size(); i++) {
            delete mDevices.valueAt(i);
        }
    }

    FakeEventHub() { }

    void addDevice(int32_t deviceId, const std::string& name, uint32_t classes) {
        Device* device = new Device(classes);
        device->identifier.name = name;
        mDevices.add(deviceId, device);

        enqueueEvent(ARBITRARY_TIME, deviceId, EventHubInterface::DEVICE_ADDED, 0, 0);
    }

    void removeDevice(int32_t deviceId) {
        delete mDevices.valueFor(deviceId);
        mDevices.removeItem(deviceId);

        enqueueEvent(ARBITRARY_TIME, deviceId, EventHubInterface::DEVICE_REMOVED, 0, 0);
    }

    bool isDeviceEnabled(int32_t deviceId) {
        Device* device = getDevice(deviceId);
        if (device == nullptr) {
            ALOGE("Incorrect device id=%" PRId32 " provided to %s", deviceId, __func__);
            return false;
        }
        return device->enabled;
    }

    status_t enableDevice(int32_t deviceId) {
        status_t result;
        Device* device = getDevice(deviceId);
        if (device == nullptr) {
            ALOGE("Incorrect device id=%" PRId32 " provided to %s", deviceId, __func__);
            return BAD_VALUE;
        }
        if (device->enabled) {
            ALOGW("Duplicate call to %s, device %" PRId32 " already enabled", __func__, deviceId);
            return OK;
        }
        result = device->enable();
        return result;
    }

    status_t disableDevice(int32_t deviceId) {
        Device* device = getDevice(deviceId);
        if (device == nullptr) {
            ALOGE("Incorrect device id=%" PRId32 " provided to %s", deviceId, __func__);
            return BAD_VALUE;
        }
        if (!device->enabled) {
            ALOGW("Duplicate call to %s, device %" PRId32 " already disabled", __func__, deviceId);
            return OK;
        }
        return device->disable();
    }

    void finishDeviceScan() {
        enqueueEvent(ARBITRARY_TIME, 0, EventHubInterface::FINISHED_DEVICE_SCAN, 0, 0);
    }

    void addConfigurationProperty(int32_t deviceId, const String8& key, const String8& value) {
        Device* device = getDevice(deviceId);
        device->configuration.addProperty(key, value);
    }

    void addConfigurationMap(int32_t deviceId, const PropertyMap* configuration) {
        Device* device = getDevice(deviceId);
        device->configuration.addAll(configuration);
    }

    void addAbsoluteAxis(int32_t deviceId, int axis,
            int32_t minValue, int32_t maxValue, int flat, int fuzz, int resolution = 0) {
        Device* device = getDevice(deviceId);

        RawAbsoluteAxisInfo info;
        info.valid = true;
        info.minValue = minValue;
        info.maxValue = maxValue;
        info.flat = flat;
        info.fuzz = fuzz;
        info.resolution = resolution;
        device->absoluteAxes.add(axis, info);
    }

    void addRelativeAxis(int32_t deviceId, int32_t axis) {
        Device* device = getDevice(deviceId);
        device->relativeAxes.add(axis, true);
    }

    void setKeyCodeState(int32_t deviceId, int32_t keyCode, int32_t state) {
        Device* device = getDevice(deviceId);
        device->keyCodeStates.replaceValueFor(keyCode, state);
    }

    void setScanCodeState(int32_t deviceId, int32_t scanCode, int32_t state) {
        Device* device = getDevice(deviceId);
        device->scanCodeStates.replaceValueFor(scanCode, state);
    }

    void setSwitchState(int32_t deviceId, int32_t switchCode, int32_t state) {
        Device* device = getDevice(deviceId);
        device->switchStates.replaceValueFor(switchCode, state);
    }

    void setAbsoluteAxisValue(int32_t deviceId, int32_t axis, int32_t value) {
        Device* device = getDevice(deviceId);
        device->absoluteAxisValue.replaceValueFor(axis, value);
    }

    void addKey(int32_t deviceId, int32_t scanCode, int32_t usageCode,
            int32_t keyCode, uint32_t flags) {
        Device* device = getDevice(deviceId);
        KeyInfo info;
        info.keyCode = keyCode;
        info.flags = flags;
        if (scanCode) {
            device->keysByScanCode.add(scanCode, info);
        }
        if (usageCode) {
            device->keysByUsageCode.add(usageCode, info);
        }
    }

    void addLed(int32_t deviceId, int32_t led, bool initialState) {
        Device* device = getDevice(deviceId);
        device->leds.add(led, initialState);
    }

    bool getLedState(int32_t deviceId, int32_t led) {
        Device* device = getDevice(deviceId);
        return device->leds.valueFor(led);
    }

    std::vector<std::string>& getExcludedDevices() {
        return mExcludedDevices;
    }

    void addVirtualKeyDefinition(int32_t deviceId, const VirtualKeyDefinition& definition) {
        Device* device = getDevice(deviceId);
        device->virtualKeys.push_back(definition);
    }

    void enqueueEvent(nsecs_t when, int32_t deviceId, int32_t type,
            int32_t code, int32_t value) {
        RawEvent event;
        event.when = when;
        event.deviceId = deviceId;
        event.type = type;
        event.code = code;
        event.value = value;
        mEvents.push_back(event);

        if (type == EV_ABS) {
            setAbsoluteAxisValue(deviceId, code, value);
        }
    }

    void setVideoFrames(std::unordered_map<int32_t /*deviceId*/,
            std::vector<TouchVideoFrame>> videoFrames) {
        mVideoFrames = std::move(videoFrames);
    }

    void assertQueueIsEmpty() {
        ASSERT_EQ(size_t(0), mEvents.size())
                << "Expected the event queue to be empty (fully consumed).";
    }

private:
    Device* getDevice(int32_t deviceId) const {
        ssize_t index = mDevices.indexOfKey(deviceId);
        return index >= 0 ? mDevices.valueAt(index) : nullptr;
    }

    virtual uint32_t getDeviceClasses(int32_t deviceId) const {
        Device* device = getDevice(deviceId);
        return device ? device->classes : 0;
    }

    virtual InputDeviceIdentifier getDeviceIdentifier(int32_t deviceId) const {
        Device* device = getDevice(deviceId);
        return device ? device->identifier : InputDeviceIdentifier();
    }

    virtual int32_t getDeviceControllerNumber(int32_t) const {
        return 0;
    }

    virtual void getConfiguration(int32_t deviceId, PropertyMap* outConfiguration) const {
        Device* device = getDevice(deviceId);
        if (device) {
            *outConfiguration = device->configuration;
        }
    }

    virtual status_t getAbsoluteAxisInfo(int32_t deviceId, int axis,
            RawAbsoluteAxisInfo* outAxisInfo) const {
        Device* device = getDevice(deviceId);
        if (device) {
            ssize_t index = device->absoluteAxes.indexOfKey(axis);
            if (index >= 0) {
                *outAxisInfo = device->absoluteAxes.valueAt(index);
                return OK;
            }
        }
        outAxisInfo->clear();
        return -1;
    }

    virtual bool hasRelativeAxis(int32_t deviceId, int axis) const {
        Device* device = getDevice(deviceId);
        if (device) {
            return device->relativeAxes.indexOfKey(axis) >= 0;
        }
        return false;
    }

    virtual bool hasInputProperty(int32_t, int) const {
        return false;
    }

    virtual status_t mapKey(int32_t deviceId,
            int32_t scanCode, int32_t usageCode, int32_t metaState,
            int32_t* outKeycode, int32_t *outMetaState, uint32_t* outFlags) const {
        Device* device = getDevice(deviceId);
        if (device) {
            const KeyInfo* key = getKey(device, scanCode, usageCode);
            if (key) {
                if (outKeycode) {
                    *outKeycode = key->keyCode;
                }
                if (outFlags) {
                    *outFlags = key->flags;
                }
                if (outMetaState) {
                    *outMetaState = metaState;
                }
                return OK;
            }
        }
        return NAME_NOT_FOUND;
    }

    const KeyInfo* getKey(Device* device, int32_t scanCode, int32_t usageCode) const {
        if (usageCode) {
            ssize_t index = device->keysByUsageCode.indexOfKey(usageCode);
            if (index >= 0) {
                return &device->keysByUsageCode.valueAt(index);
            }
        }
        if (scanCode) {
            ssize_t index = device->keysByScanCode.indexOfKey(scanCode);
            if (index >= 0) {
                return &device->keysByScanCode.valueAt(index);
            }
        }
        return nullptr;
    }

    virtual status_t mapAxis(int32_t, int32_t, AxisInfo*) const {
        return NAME_NOT_FOUND;
    }

    virtual void setExcludedDevices(const std::vector<std::string>& devices) {
        mExcludedDevices = devices;
    }

    virtual size_t getEvents(int, RawEvent* buffer, size_t) {
        if (mEvents.empty()) {
            return 0;
        }

        *buffer = *mEvents.begin();
        mEvents.erase(mEvents.begin());
        return 1;
    }

    virtual std::vector<TouchVideoFrame> getVideoFrames(int32_t deviceId) {
        auto it = mVideoFrames.find(deviceId);
        if (it != mVideoFrames.end()) {
            std::vector<TouchVideoFrame> frames = std::move(it->second);
            mVideoFrames.erase(deviceId);
            return frames;
        }
        return {};
    }

    virtual int32_t getScanCodeState(int32_t deviceId, int32_t scanCode) const {
        Device* device = getDevice(deviceId);
        if (device) {
            ssize_t index = device->scanCodeStates.indexOfKey(scanCode);
            if (index >= 0) {
                return device->scanCodeStates.valueAt(index);
            }
        }
        return AKEY_STATE_UNKNOWN;
    }

    virtual int32_t getKeyCodeState(int32_t deviceId, int32_t keyCode) const {
        Device* device = getDevice(deviceId);
        if (device) {
            ssize_t index = device->keyCodeStates.indexOfKey(keyCode);
            if (index >= 0) {
                return device->keyCodeStates.valueAt(index);
            }
        }
        return AKEY_STATE_UNKNOWN;
    }

    virtual int32_t getSwitchState(int32_t deviceId, int32_t sw) const {
        Device* device = getDevice(deviceId);
        if (device) {
            ssize_t index = device->switchStates.indexOfKey(sw);
            if (index >= 0) {
                return device->switchStates.valueAt(index);
            }
        }
        return AKEY_STATE_UNKNOWN;
    }

    virtual status_t getAbsoluteAxisValue(int32_t deviceId, int32_t axis,
            int32_t* outValue) const {
        Device* device = getDevice(deviceId);
        if (device) {
            ssize_t index = device->absoluteAxisValue.indexOfKey(axis);
            if (index >= 0) {
                *outValue = device->absoluteAxisValue.valueAt(index);
                return OK;
            }
        }
        *outValue = 0;
        return -1;
    }

    virtual bool markSupportedKeyCodes(int32_t deviceId, size_t numCodes, const int32_t* keyCodes,
            uint8_t* outFlags) const {
        bool result = false;
        Device* device = getDevice(deviceId);
        if (device) {
            for (size_t i = 0; i < numCodes; i++) {
                for (size_t j = 0; j < device->keysByScanCode.size(); j++) {
                    if (keyCodes[i] == device->keysByScanCode.valueAt(j).keyCode) {
                        outFlags[i] = 1;
                        result = true;
                    }
                }
                for (size_t j = 0; j < device->keysByUsageCode.size(); j++) {
                    if (keyCodes[i] == device->keysByUsageCode.valueAt(j).keyCode) {
                        outFlags[i] = 1;
                        result = true;
                    }
                }
            }
        }
        return result;
    }

    virtual bool hasScanCode(int32_t deviceId, int32_t scanCode) const {
        Device* device = getDevice(deviceId);
        if (device) {
            ssize_t index = device->keysByScanCode.indexOfKey(scanCode);
            return index >= 0;
        }
        return false;
    }

    virtual bool hasLed(int32_t deviceId, int32_t led) const {
        Device* device = getDevice(deviceId);
        return device && device->leds.indexOfKey(led) >= 0;
    }

    virtual void setLedState(int32_t deviceId, int32_t led, bool on) {
        Device* device = getDevice(deviceId);
        if (device) {
            ssize_t index = device->leds.indexOfKey(led);
            if (index >= 0) {
                device->leds.replaceValueAt(led, on);
            } else {
                ADD_FAILURE()
                        << "Attempted to set the state of an LED that the EventHub declared "
                        "was not present.  led=" << led;
            }
        }
    }

    virtual void getVirtualKeyDefinitions(int32_t deviceId,
            std::vector<VirtualKeyDefinition>& outVirtualKeys) const {
        outVirtualKeys.clear();

        Device* device = getDevice(deviceId);
        if (device) {
            outVirtualKeys = device->virtualKeys;
        }
    }

    virtual sp<KeyCharacterMap> getKeyCharacterMap(int32_t) const {
        return nullptr;
    }

    virtual bool setKeyboardLayoutOverlay(int32_t, const sp<KeyCharacterMap>&) {
        return false;
    }

    virtual void vibrate(int32_t, nsecs_t) {
    }

    virtual void cancelVibrate(int32_t) {
    }

    virtual bool isExternal(int32_t) const {
        return false;
    }

    virtual void dump(std::string&) {
    }

    virtual void monitor() {
    }

    virtual void requestReopenDevices() {
    }

    virtual void wake() {
    }
};


// --- FakeInputReaderContext ---

class FakeInputReaderContext : public InputReaderContext {
    std::shared_ptr<EventHubInterface> mEventHub;
    sp<InputReaderPolicyInterface> mPolicy;
    sp<InputListenerInterface> mListener;
    int32_t mGlobalMetaState;
    bool mUpdateGlobalMetaStateWasCalled;
    int32_t mGeneration;
    uint32_t mNextSequenceNum;

public:
<<<<<<< HEAD
    FakeInputReaderContext(const sp<EventHubInterface>& eventHub,
            const sp<InputReaderPolicyInterface>& policy,
            const sp<InputListenerInterface>& listener) :
            mEventHub(eventHub), mPolicy(policy), mListener(listener),
            mGlobalMetaState(0), mNextSequenceNum(1) {
    }
=======
    FakeInputReaderContext(std::shared_ptr<EventHubInterface> eventHub,
                           const sp<InputReaderPolicyInterface>& policy,
                           const sp<InputListenerInterface>& listener)
          : mEventHub(eventHub),
            mPolicy(policy),
            mListener(listener),
            mGlobalMetaState(0),
            mNextSequenceNum(1) {}
>>>>>>> 6fbb7b84

    virtual ~FakeInputReaderContext() { }

    void assertUpdateGlobalMetaStateWasCalled() {
        ASSERT_TRUE(mUpdateGlobalMetaStateWasCalled)
                << "Expected updateGlobalMetaState() to have been called.";
        mUpdateGlobalMetaStateWasCalled = false;
    }

    void setGlobalMetaState(int32_t state) {
        mGlobalMetaState = state;
    }

    uint32_t getGeneration() {
        return mGeneration;
    }

private:
    virtual void updateGlobalMetaState() {
        mUpdateGlobalMetaStateWasCalled = true;
    }

    virtual int32_t getGlobalMetaState() {
        return mGlobalMetaState;
    }

    virtual EventHubInterface* getEventHub() {
        return mEventHub.get();
    }

    virtual InputReaderPolicyInterface* getPolicy() {
        return mPolicy.get();
    }

    virtual InputListenerInterface* getListener() {
        return mListener.get();
    }

    virtual void disableVirtualKeysUntil(nsecs_t) {
    }

    virtual bool shouldDropVirtualKey(nsecs_t, InputDevice*, int32_t, int32_t) {
        return false;
    }

    virtual void fadePointer() {
    }

    virtual void requestTimeoutAtTime(nsecs_t) {
    }

    virtual int32_t bumpGeneration() {
        return ++mGeneration;
    }

    virtual void getExternalStylusDevices(std::vector<InputDeviceInfo>& outDevices) {

    }

    virtual void dispatchExternalStylusState(const StylusState&) {

    }

    virtual uint32_t getNextSequenceNum() {
        return mNextSequenceNum++;
    }
};


// --- FakeInputMapper ---

class FakeInputMapper : public InputMapper {
    uint32_t mSources;
    int32_t mKeyboardType;
    int32_t mMetaState;
    KeyedVector<int32_t, int32_t> mKeyCodeStates;
    KeyedVector<int32_t, int32_t> mScanCodeStates;
    KeyedVector<int32_t, int32_t> mSwitchStates;
    std::vector<int32_t> mSupportedKeyCodes;
    RawEvent mLastEvent;

    bool mConfigureWasCalled;
    bool mResetWasCalled;
    bool mProcessWasCalled;

    std::optional<DisplayViewport> mViewport;
public:
    FakeInputMapper(InputDevice* device, uint32_t sources) :
            InputMapper(device),
            mSources(sources), mKeyboardType(AINPUT_KEYBOARD_TYPE_NONE),
            mMetaState(0),
            mConfigureWasCalled(false), mResetWasCalled(false), mProcessWasCalled(false) {
    }

    virtual ~FakeInputMapper() { }

    void setKeyboardType(int32_t keyboardType) {
        mKeyboardType = keyboardType;
    }

    void setMetaState(int32_t metaState) {
        mMetaState = metaState;
    }

    void assertConfigureWasCalled() {
        ASSERT_TRUE(mConfigureWasCalled)
                << "Expected configure() to have been called.";
        mConfigureWasCalled = false;
    }

    void assertResetWasCalled() {
        ASSERT_TRUE(mResetWasCalled)
                << "Expected reset() to have been called.";
        mResetWasCalled = false;
    }

    void assertProcessWasCalled(RawEvent* outLastEvent = nullptr) {
        ASSERT_TRUE(mProcessWasCalled)
                << "Expected process() to have been called.";
        if (outLastEvent) {
            *outLastEvent = mLastEvent;
        }
        mProcessWasCalled = false;
    }

    void setKeyCodeState(int32_t keyCode, int32_t state) {
        mKeyCodeStates.replaceValueFor(keyCode, state);
    }

    void setScanCodeState(int32_t scanCode, int32_t state) {
        mScanCodeStates.replaceValueFor(scanCode, state);
    }

    void setSwitchState(int32_t switchCode, int32_t state) {
        mSwitchStates.replaceValueFor(switchCode, state);
    }

    void addSupportedKeyCode(int32_t keyCode) {
        mSupportedKeyCodes.push_back(keyCode);
    }

private:
    virtual uint32_t getSources() {
        return mSources;
    }

    virtual void populateDeviceInfo(InputDeviceInfo* deviceInfo) {
        InputMapper::populateDeviceInfo(deviceInfo);

        if (mKeyboardType != AINPUT_KEYBOARD_TYPE_NONE) {
            deviceInfo->setKeyboardType(mKeyboardType);
        }
    }

    virtual void configure(nsecs_t, const InputReaderConfiguration* config, uint32_t changes) {
        mConfigureWasCalled = true;

        // Find the associated viewport if exist.
        const std::optional<uint8_t> displayPort = mDevice->getAssociatedDisplayPort();
        if (displayPort && (changes & InputReaderConfiguration::CHANGE_DISPLAY_INFO)) {
            mViewport = config->getDisplayViewportByPort(*displayPort);
        }
    }

    virtual void reset(nsecs_t) {
        mResetWasCalled = true;
    }

    virtual void process(const RawEvent* rawEvent) {
        mLastEvent = *rawEvent;
        mProcessWasCalled = true;
    }

    virtual int32_t getKeyCodeState(uint32_t, int32_t keyCode) {
        ssize_t index = mKeyCodeStates.indexOfKey(keyCode);
        return index >= 0 ? mKeyCodeStates.valueAt(index) : AKEY_STATE_UNKNOWN;
    }

    virtual int32_t getScanCodeState(uint32_t, int32_t scanCode) {
        ssize_t index = mScanCodeStates.indexOfKey(scanCode);
        return index >= 0 ? mScanCodeStates.valueAt(index) : AKEY_STATE_UNKNOWN;
    }

    virtual int32_t getSwitchState(uint32_t, int32_t switchCode) {
        ssize_t index = mSwitchStates.indexOfKey(switchCode);
        return index >= 0 ? mSwitchStates.valueAt(index) : AKEY_STATE_UNKNOWN;
    }

    virtual bool markSupportedKeyCodes(uint32_t, size_t numCodes,
            const int32_t* keyCodes, uint8_t* outFlags) {
        bool result = false;
        for (size_t i = 0; i < numCodes; i++) {
            for (size_t j = 0; j < mSupportedKeyCodes.size(); j++) {
                if (keyCodes[i] == mSupportedKeyCodes[j]) {
                    outFlags[i] = 1;
                    result = true;
                }
            }
        }
        return result;
    }

    virtual int32_t getMetaState() {
        return mMetaState;
    }

    virtual void fadePointer() {
    }

    virtual std::optional<int32_t> getAssociatedDisplay() {
        if (mViewport) {
            return std::make_optional(mViewport->displayId);
        }
        return std::nullopt;
    }
};


// --- InstrumentedInputReader ---

class InstrumentedInputReader : public InputReader {
    InputDevice* mNextDevice;

public:
<<<<<<< HEAD
    InstrumentedInputReader(const sp<EventHubInterface>& eventHub,
            const sp<InputReaderPolicyInterface>& policy,
            const sp<InputListenerInterface>& listener) :
            InputReader(eventHub, policy, listener),
            mNextDevice(nullptr) {
    }
=======
    InstrumentedInputReader(std::shared_ptr<EventHubInterface> eventHub,
                            const sp<InputReaderPolicyInterface>& policy,
                            const sp<InputListenerInterface>& listener)
          : InputReader(eventHub, policy, listener), mNextDevice(nullptr) {}
>>>>>>> 6fbb7b84

    virtual ~InstrumentedInputReader() {
        if (mNextDevice) {
            delete mNextDevice;
        }
    }

    void setNextDevice(InputDevice* device) {
        mNextDevice = device;
    }

    InputDevice* newDevice(int32_t deviceId, int32_t controllerNumber, const std::string& name,
            uint32_t classes, const std::string& location = "") {
        InputDeviceIdentifier identifier;
        identifier.name = name;
        identifier.location = location;
        int32_t generation = deviceId + 1;
        return new InputDevice(&mContext, deviceId, generation, controllerNumber, identifier,
                classes);
    }

protected:
    virtual InputDevice* createDeviceLocked(int32_t deviceId, int32_t controllerNumber,
            const InputDeviceIdentifier& identifier, uint32_t classes) {
        if (mNextDevice) {
            InputDevice* device = mNextDevice;
            mNextDevice = nullptr;
            return device;
        }
        return InputReader::createDeviceLocked(deviceId, controllerNumber, identifier, classes);
    }

    friend class InputReaderTest;
};

// --- InputReaderPolicyTest ---
class InputReaderPolicyTest : public testing::Test {
protected:
    sp<FakeInputReaderPolicy> mFakePolicy;

    virtual void SetUp() {
        mFakePolicy = new FakeInputReaderPolicy();
    }
    virtual void TearDown() {
        mFakePolicy.clear();
    }
};

/**
 * Check that empty set of viewports is an acceptable configuration.
 * Also try to get internal viewport two different ways - by type and by uniqueId.
 *
 * There will be confusion if two viewports with empty uniqueId and identical type are present.
 * Such configuration is not currently allowed.
 */
TEST_F(InputReaderPolicyTest, Viewports_GetCleared) {
    static const std::string uniqueId = "local:0";

    // We didn't add any viewports yet, so there shouldn't be any.
    std::optional<DisplayViewport> internalViewport =
            mFakePolicy->getDisplayViewportByType(ViewportType::VIEWPORT_INTERNAL);
    ASSERT_FALSE(internalViewport);

    // Add an internal viewport, then clear it
    mFakePolicy->addDisplayViewport(DISPLAY_ID, DISPLAY_WIDTH, DISPLAY_HEIGHT,
            DISPLAY_ORIENTATION_0, uniqueId, NO_PORT, ViewportType::VIEWPORT_INTERNAL);

    // Check matching by uniqueId
    internalViewport = mFakePolicy->getDisplayViewportByUniqueId(uniqueId);
    ASSERT_TRUE(internalViewport);
    ASSERT_EQ(ViewportType::VIEWPORT_INTERNAL, internalViewport->type);

    // Check matching by viewport type
    internalViewport = mFakePolicy->getDisplayViewportByType(ViewportType::VIEWPORT_INTERNAL);
    ASSERT_TRUE(internalViewport);
    ASSERT_EQ(uniqueId, internalViewport->uniqueId);

    mFakePolicy->clearViewports();
    // Make sure nothing is found after clear
    internalViewport = mFakePolicy->getDisplayViewportByUniqueId(uniqueId);
    ASSERT_FALSE(internalViewport);
    internalViewport = mFakePolicy->getDisplayViewportByType(ViewportType::VIEWPORT_INTERNAL);
    ASSERT_FALSE(internalViewport);
}

TEST_F(InputReaderPolicyTest, Viewports_GetByType) {
    const std::string internalUniqueId = "local:0";
    const std::string externalUniqueId = "local:1";
    const std::string virtualUniqueId1 = "virtual:2";
    const std::string virtualUniqueId2 = "virtual:3";
    constexpr int32_t virtualDisplayId1 = 2;
    constexpr int32_t virtualDisplayId2 = 3;

    // Add an internal viewport
    mFakePolicy->addDisplayViewport(DISPLAY_ID, DISPLAY_WIDTH, DISPLAY_HEIGHT,
            DISPLAY_ORIENTATION_0, internalUniqueId, NO_PORT, ViewportType::VIEWPORT_INTERNAL);
    // Add an external viewport
    mFakePolicy->addDisplayViewport(DISPLAY_ID, DISPLAY_WIDTH, DISPLAY_HEIGHT,
            DISPLAY_ORIENTATION_0, externalUniqueId, NO_PORT, ViewportType::VIEWPORT_EXTERNAL);
    // Add an virtual viewport
    mFakePolicy->addDisplayViewport(virtualDisplayId1, DISPLAY_WIDTH, DISPLAY_HEIGHT,
            DISPLAY_ORIENTATION_0, virtualUniqueId1, NO_PORT, ViewportType::VIEWPORT_VIRTUAL);
    // Add another virtual viewport
    mFakePolicy->addDisplayViewport(virtualDisplayId2, DISPLAY_WIDTH, DISPLAY_HEIGHT,
            DISPLAY_ORIENTATION_0, virtualUniqueId2, NO_PORT, ViewportType::VIEWPORT_VIRTUAL);

    // Check matching by type for internal
    std::optional<DisplayViewport> internalViewport =
            mFakePolicy->getDisplayViewportByType(ViewportType::VIEWPORT_INTERNAL);
    ASSERT_TRUE(internalViewport);
    ASSERT_EQ(internalUniqueId, internalViewport->uniqueId);

    // Check matching by type for external
    std::optional<DisplayViewport> externalViewport =
            mFakePolicy->getDisplayViewportByType(ViewportType::VIEWPORT_EXTERNAL);
    ASSERT_TRUE(externalViewport);
    ASSERT_EQ(externalUniqueId, externalViewport->uniqueId);

    // Check matching by uniqueId for virtual viewport #1
    std::optional<DisplayViewport> virtualViewport1 =
            mFakePolicy->getDisplayViewportByUniqueId(virtualUniqueId1);
    ASSERT_TRUE(virtualViewport1);
    ASSERT_EQ(ViewportType::VIEWPORT_VIRTUAL, virtualViewport1->type);
    ASSERT_EQ(virtualUniqueId1, virtualViewport1->uniqueId);
    ASSERT_EQ(virtualDisplayId1, virtualViewport1->displayId);

    // Check matching by uniqueId for virtual viewport #2
    std::optional<DisplayViewport> virtualViewport2 =
            mFakePolicy->getDisplayViewportByUniqueId(virtualUniqueId2);
    ASSERT_TRUE(virtualViewport2);
    ASSERT_EQ(ViewportType::VIEWPORT_VIRTUAL, virtualViewport2->type);
    ASSERT_EQ(virtualUniqueId2, virtualViewport2->uniqueId);
    ASSERT_EQ(virtualDisplayId2, virtualViewport2->displayId);
}


/**
 * We can have 2 viewports of the same kind. We can distinguish them by uniqueId, and confirm
 * that lookup works by checking display id.
 * Check that 2 viewports of each kind is possible, for all existing viewport types.
 */
TEST_F(InputReaderPolicyTest, Viewports_TwoOfSameType) {
    const std::string uniqueId1 = "uniqueId1";
    const std::string uniqueId2 = "uniqueId2";
    constexpr int32_t displayId1 = 2;
    constexpr int32_t displayId2 = 3;

    std::vector<ViewportType> types = {ViewportType::VIEWPORT_INTERNAL,
            ViewportType::VIEWPORT_EXTERNAL, ViewportType::VIEWPORT_VIRTUAL};
    for (const ViewportType& type : types) {
        mFakePolicy->clearViewports();
        // Add a viewport
        mFakePolicy->addDisplayViewport(displayId1, DISPLAY_WIDTH, DISPLAY_HEIGHT,
            DISPLAY_ORIENTATION_0, uniqueId1, NO_PORT, type);
        // Add another viewport
        mFakePolicy->addDisplayViewport(displayId2, DISPLAY_WIDTH, DISPLAY_HEIGHT,
            DISPLAY_ORIENTATION_0, uniqueId2, NO_PORT, type);

        // Check that correct display viewport was returned by comparing the display IDs.
        std::optional<DisplayViewport> viewport1 =
                mFakePolicy->getDisplayViewportByUniqueId(uniqueId1);
        ASSERT_TRUE(viewport1);
        ASSERT_EQ(displayId1, viewport1->displayId);
        ASSERT_EQ(type, viewport1->type);

        std::optional<DisplayViewport> viewport2 =
                mFakePolicy->getDisplayViewportByUniqueId(uniqueId2);
        ASSERT_TRUE(viewport2);
        ASSERT_EQ(displayId2, viewport2->displayId);
        ASSERT_EQ(type, viewport2->type);

        // When there are multiple viewports of the same kind, and uniqueId is not specified
        // in the call to getDisplayViewport, then that situation is not supported.
        // The viewports can be stored in any order, so we cannot rely on the order, since that
        // is just implementation detail.
        // However, we can check that it still returns *a* viewport, we just cannot assert
        // which one specifically is returned.
        std::optional<DisplayViewport> someViewport = mFakePolicy->getDisplayViewportByType(type);
        ASSERT_TRUE(someViewport);
    }
}

/**
 * Check getDisplayViewportByPort
 */
TEST_F(InputReaderPolicyTest, Viewports_GetByPort) {
    constexpr ViewportType type = ViewportType::VIEWPORT_EXTERNAL;
    const std::string uniqueId1 = "uniqueId1";
    const std::string uniqueId2 = "uniqueId2";
    constexpr int32_t displayId1 = 1;
    constexpr int32_t displayId2 = 2;
    const uint8_t hdmi1 = 0;
    const uint8_t hdmi2 = 1;
    const uint8_t hdmi3 = 2;

    mFakePolicy->clearViewports();
    // Add a viewport that's associated with some display port that's not of interest.
    mFakePolicy->addDisplayViewport(displayId1, DISPLAY_WIDTH, DISPLAY_HEIGHT,
            DISPLAY_ORIENTATION_0, uniqueId1, hdmi3, type);
    // Add another viewport, connected to HDMI1 port
    mFakePolicy->addDisplayViewport(displayId2, DISPLAY_WIDTH, DISPLAY_HEIGHT,
            DISPLAY_ORIENTATION_0, uniqueId2, hdmi1, type);

    // Check that correct display viewport was returned by comparing the display ports.
    std::optional<DisplayViewport> hdmi1Viewport = mFakePolicy->getDisplayViewportByPort(hdmi1);
    ASSERT_TRUE(hdmi1Viewport);
    ASSERT_EQ(displayId2, hdmi1Viewport->displayId);
    ASSERT_EQ(uniqueId2, hdmi1Viewport->uniqueId);

    // Check that we can still get the same viewport using the uniqueId
    hdmi1Viewport = mFakePolicy->getDisplayViewportByUniqueId(uniqueId2);
    ASSERT_TRUE(hdmi1Viewport);
    ASSERT_EQ(displayId2, hdmi1Viewport->displayId);
    ASSERT_EQ(uniqueId2, hdmi1Viewport->uniqueId);
    ASSERT_EQ(type, hdmi1Viewport->type);

    // Check that we cannot find a port with "HDMI2", because we never added one
    std::optional<DisplayViewport> hdmi2Viewport = mFakePolicy->getDisplayViewportByPort(hdmi2);
    ASSERT_FALSE(hdmi2Viewport);
}

// --- InputReaderTest ---

class InputReaderTest : public testing::Test {
protected:
    sp<TestInputListener> mFakeListener;
    sp<FakeInputReaderPolicy> mFakePolicy;
    std::shared_ptr<FakeEventHub> mFakeEventHub;
    sp<InstrumentedInputReader> mReader;

    virtual void SetUp() {
        mFakeEventHub = std::make_unique<FakeEventHub>();
        mFakePolicy = new FakeInputReaderPolicy();
        mFakeListener = new TestInputListener();

        mReader = new InstrumentedInputReader(mFakeEventHub, mFakePolicy, mFakeListener);
    }

    virtual void TearDown() {
        mReader.clear();

        mFakeListener.clear();
        mFakePolicy.clear();
    }

    void addDevice(int32_t deviceId, const std::string& name, uint32_t classes,
            const PropertyMap* configuration) {
        mFakeEventHub->addDevice(deviceId, name, classes);

        if (configuration) {
            mFakeEventHub->addConfigurationMap(deviceId, configuration);
        }
        mFakeEventHub->finishDeviceScan();
        mReader->loopOnce();
        mReader->loopOnce();
        mFakeEventHub->assertQueueIsEmpty();
    }

    void disableDevice(int32_t deviceId, InputDevice* device) {
        mFakePolicy->addDisabledDevice(deviceId);
        configureDevice(InputReaderConfiguration::CHANGE_ENABLED_STATE, device);
    }

    void enableDevice(int32_t deviceId, InputDevice* device) {
        mFakePolicy->removeDisabledDevice(deviceId);
        configureDevice(InputReaderConfiguration::CHANGE_ENABLED_STATE, device);
    }

    void configureDevice(uint32_t changes, InputDevice* device) {
        device->configure(ARBITRARY_TIME, mFakePolicy->getReaderConfiguration(), changes);
    }

    FakeInputMapper* addDeviceWithFakeInputMapper(int32_t deviceId, int32_t controllerNumber,
            const std::string& name, uint32_t classes, uint32_t sources,
            const PropertyMap* configuration) {
        InputDevice* device = mReader->newDevice(deviceId, controllerNumber, name, classes);
        FakeInputMapper* mapper = new FakeInputMapper(device, sources);
        device->addMapper(mapper);
        mReader->setNextDevice(device);
        addDevice(deviceId, name, classes, configuration);
        return mapper;
    }
};

TEST_F(InputReaderTest, GetInputDevices) {
    ASSERT_NO_FATAL_FAILURE(addDevice(1, "keyboard",
            INPUT_DEVICE_CLASS_KEYBOARD, nullptr));
    ASSERT_NO_FATAL_FAILURE(addDevice(2, "ignored",
            0, nullptr)); // no classes so device will be ignored


    std::vector<InputDeviceInfo> inputDevices;
    mReader->getInputDevices(inputDevices);

    ASSERT_EQ(1U, inputDevices.size());
    ASSERT_EQ(1, inputDevices[0].getId());
    ASSERT_STREQ("keyboard", inputDevices[0].getIdentifier().name.c_str());
    ASSERT_EQ(AINPUT_KEYBOARD_TYPE_NON_ALPHABETIC, inputDevices[0].getKeyboardType());
    ASSERT_EQ(AINPUT_SOURCE_KEYBOARD, inputDevices[0].getSources());
    ASSERT_EQ(size_t(0), inputDevices[0].getMotionRanges().size());

    // Should also have received a notification describing the new input devices.
    inputDevices = mFakePolicy->getInputDevices();
    ASSERT_EQ(1U, inputDevices.size());
    ASSERT_EQ(1, inputDevices[0].getId());
    ASSERT_STREQ("keyboard", inputDevices[0].getIdentifier().name.c_str());
    ASSERT_EQ(AINPUT_KEYBOARD_TYPE_NON_ALPHABETIC, inputDevices[0].getKeyboardType());
    ASSERT_EQ(AINPUT_SOURCE_KEYBOARD, inputDevices[0].getSources());
    ASSERT_EQ(size_t(0), inputDevices[0].getMotionRanges().size());
}

TEST_F(InputReaderTest, WhenEnabledChanges_SendsDeviceResetNotification) {
    constexpr int32_t deviceId = 1;
    constexpr uint32_t deviceClass = INPUT_DEVICE_CLASS_KEYBOARD;
    InputDevice* device = mReader->newDevice(deviceId, 0 /*controllerNumber*/, "fake", deviceClass);
    // Must add at least one mapper or the device will be ignored!
    FakeInputMapper* mapper = new FakeInputMapper(device, AINPUT_SOURCE_KEYBOARD);
    device->addMapper(mapper);
    mReader->setNextDevice(device);
    addDevice(deviceId, "fake", deviceClass, nullptr);

    ASSERT_NO_FATAL_FAILURE(mFakeListener->assertNotifyConfigurationChangedWasCalled(nullptr));

    NotifyDeviceResetArgs resetArgs;
    ASSERT_NO_FATAL_FAILURE(mFakeListener->assertNotifyDeviceResetWasCalled(&resetArgs));
    ASSERT_EQ(ARBITRARY_TIME, resetArgs.eventTime);
    ASSERT_EQ(deviceId, resetArgs.deviceId);

    ASSERT_EQ(device->isEnabled(), true);
    disableDevice(deviceId, device);
    mReader->loopOnce();

    mFakeListener->assertNotifyDeviceResetWasCalled(&resetArgs);
    ASSERT_EQ(ARBITRARY_TIME, resetArgs.eventTime);
    ASSERT_EQ(deviceId, resetArgs.deviceId);
    ASSERT_EQ(device->isEnabled(), false);

    disableDevice(deviceId, device);
    mReader->loopOnce();
    mFakeListener->assertNotifyDeviceResetWasNotCalled();
    mFakeListener->assertNotifyConfigurationChangedWasNotCalled();
    ASSERT_EQ(device->isEnabled(), false);

    enableDevice(deviceId, device);
    mReader->loopOnce();
    mFakeListener->assertNotifyDeviceResetWasCalled(&resetArgs);
    ASSERT_EQ(ARBITRARY_TIME, resetArgs.eventTime);
    ASSERT_EQ(deviceId, resetArgs.deviceId);
    ASSERT_EQ(device->isEnabled(), true);
}

TEST_F(InputReaderTest, GetKeyCodeState_ForwardsRequestsToMappers) {
    FakeInputMapper* mapper = nullptr;
    ASSERT_NO_FATAL_FAILURE(mapper = addDeviceWithFakeInputMapper(1, 0, "fake",
            INPUT_DEVICE_CLASS_KEYBOARD, AINPUT_SOURCE_KEYBOARD, nullptr));
    mapper->setKeyCodeState(AKEYCODE_A, AKEY_STATE_DOWN);

    ASSERT_EQ(AKEY_STATE_UNKNOWN, mReader->getKeyCodeState(0,
            AINPUT_SOURCE_ANY, AKEYCODE_A))
            << "Should return unknown when the device id is >= 0 but unknown.";

    ASSERT_EQ(AKEY_STATE_UNKNOWN, mReader->getKeyCodeState(1,
            AINPUT_SOURCE_TRACKBALL, AKEYCODE_A))
            << "Should return unknown when the device id is valid but the sources are not supported by the device.";

    ASSERT_EQ(AKEY_STATE_DOWN, mReader->getKeyCodeState(1,
            AINPUT_SOURCE_KEYBOARD | AINPUT_SOURCE_TRACKBALL, AKEYCODE_A))
            << "Should return value provided by mapper when device id is valid and the device supports some of the sources.";

    ASSERT_EQ(AKEY_STATE_UNKNOWN, mReader->getKeyCodeState(-1,
            AINPUT_SOURCE_TRACKBALL, AKEYCODE_A))
            << "Should return unknown when the device id is < 0 but the sources are not supported by any device.";

    ASSERT_EQ(AKEY_STATE_DOWN, mReader->getKeyCodeState(-1,
            AINPUT_SOURCE_KEYBOARD | AINPUT_SOURCE_TRACKBALL, AKEYCODE_A))
            << "Should return value provided by mapper when device id is < 0 and one of the devices supports some of the sources.";
}

TEST_F(InputReaderTest, GetScanCodeState_ForwardsRequestsToMappers) {
    FakeInputMapper* mapper = nullptr;
    ASSERT_NO_FATAL_FAILURE(mapper = addDeviceWithFakeInputMapper(1, 0, "fake",
            INPUT_DEVICE_CLASS_KEYBOARD, AINPUT_SOURCE_KEYBOARD, nullptr));
    mapper->setScanCodeState(KEY_A, AKEY_STATE_DOWN);

    ASSERT_EQ(AKEY_STATE_UNKNOWN, mReader->getScanCodeState(0,
            AINPUT_SOURCE_ANY, KEY_A))
            << "Should return unknown when the device id is >= 0 but unknown.";

    ASSERT_EQ(AKEY_STATE_UNKNOWN, mReader->getScanCodeState(1,
            AINPUT_SOURCE_TRACKBALL, KEY_A))
            << "Should return unknown when the device id is valid but the sources are not supported by the device.";

    ASSERT_EQ(AKEY_STATE_DOWN, mReader->getScanCodeState(1,
            AINPUT_SOURCE_KEYBOARD | AINPUT_SOURCE_TRACKBALL, KEY_A))
            << "Should return value provided by mapper when device id is valid and the device supports some of the sources.";

    ASSERT_EQ(AKEY_STATE_UNKNOWN, mReader->getScanCodeState(-1,
            AINPUT_SOURCE_TRACKBALL, KEY_A))
            << "Should return unknown when the device id is < 0 but the sources are not supported by any device.";

    ASSERT_EQ(AKEY_STATE_DOWN, mReader->getScanCodeState(-1,
            AINPUT_SOURCE_KEYBOARD | AINPUT_SOURCE_TRACKBALL, KEY_A))
            << "Should return value provided by mapper when device id is < 0 and one of the devices supports some of the sources.";
}

TEST_F(InputReaderTest, GetSwitchState_ForwardsRequestsToMappers) {
    FakeInputMapper* mapper = nullptr;
    ASSERT_NO_FATAL_FAILURE(mapper = addDeviceWithFakeInputMapper(1, 0, "fake",
            INPUT_DEVICE_CLASS_KEYBOARD, AINPUT_SOURCE_KEYBOARD, nullptr));
    mapper->setSwitchState(SW_LID, AKEY_STATE_DOWN);

    ASSERT_EQ(AKEY_STATE_UNKNOWN, mReader->getSwitchState(0,
            AINPUT_SOURCE_ANY, SW_LID))
            << "Should return unknown when the device id is >= 0 but unknown.";

    ASSERT_EQ(AKEY_STATE_UNKNOWN, mReader->getSwitchState(1,
            AINPUT_SOURCE_TRACKBALL, SW_LID))
            << "Should return unknown when the device id is valid but the sources are not supported by the device.";

    ASSERT_EQ(AKEY_STATE_DOWN, mReader->getSwitchState(1,
            AINPUT_SOURCE_KEYBOARD | AINPUT_SOURCE_TRACKBALL, SW_LID))
            << "Should return value provided by mapper when device id is valid and the device supports some of the sources.";

    ASSERT_EQ(AKEY_STATE_UNKNOWN, mReader->getSwitchState(-1,
            AINPUT_SOURCE_TRACKBALL, SW_LID))
            << "Should return unknown when the device id is < 0 but the sources are not supported by any device.";

    ASSERT_EQ(AKEY_STATE_DOWN, mReader->getSwitchState(-1,
            AINPUT_SOURCE_KEYBOARD | AINPUT_SOURCE_TRACKBALL, SW_LID))
            << "Should return value provided by mapper when device id is < 0 and one of the devices supports some of the sources.";
}

TEST_F(InputReaderTest, MarkSupportedKeyCodes_ForwardsRequestsToMappers) {
    FakeInputMapper* mapper = nullptr;
    ASSERT_NO_FATAL_FAILURE(mapper = addDeviceWithFakeInputMapper(1, 0, "fake",
            INPUT_DEVICE_CLASS_KEYBOARD, AINPUT_SOURCE_KEYBOARD, nullptr));

    mapper->addSupportedKeyCode(AKEYCODE_A);
    mapper->addSupportedKeyCode(AKEYCODE_B);

    const int32_t keyCodes[4] = { AKEYCODE_A, AKEYCODE_B, AKEYCODE_1, AKEYCODE_2 };
    uint8_t flags[4] = { 0, 0, 0, 1 };

    ASSERT_FALSE(mReader->hasKeys(0, AINPUT_SOURCE_ANY, 4, keyCodes, flags))
            << "Should return false when device id is >= 0 but unknown.";
    ASSERT_TRUE(!flags[0] && !flags[1] && !flags[2] && !flags[3]);

    flags[3] = 1;
    ASSERT_FALSE(mReader->hasKeys(1, AINPUT_SOURCE_TRACKBALL, 4, keyCodes, flags))
            << "Should return false when device id is valid but the sources are not supported by the device.";
    ASSERT_TRUE(!flags[0] && !flags[1] && !flags[2] && !flags[3]);

    flags[3] = 1;
    ASSERT_TRUE(mReader->hasKeys(1, AINPUT_SOURCE_KEYBOARD | AINPUT_SOURCE_TRACKBALL, 4, keyCodes, flags))
            << "Should return value provided by mapper when device id is valid and the device supports some of the sources.";
    ASSERT_TRUE(flags[0] && flags[1] && !flags[2] && !flags[3]);

    flags[3] = 1;
    ASSERT_FALSE(mReader->hasKeys(-1, AINPUT_SOURCE_TRACKBALL, 4, keyCodes, flags))
            << "Should return false when the device id is < 0 but the sources are not supported by any device.";
    ASSERT_TRUE(!flags[0] && !flags[1] && !flags[2] && !flags[3]);

    flags[3] = 1;
    ASSERT_TRUE(mReader->hasKeys(-1, AINPUT_SOURCE_KEYBOARD | AINPUT_SOURCE_TRACKBALL, 4, keyCodes, flags))
            << "Should return value provided by mapper when device id is < 0 and one of the devices supports some of the sources.";
    ASSERT_TRUE(flags[0] && flags[1] && !flags[2] && !flags[3]);
}

TEST_F(InputReaderTest, LoopOnce_WhenDeviceScanFinished_SendsConfigurationChanged) {
    addDevice(1, "ignored", INPUT_DEVICE_CLASS_KEYBOARD, nullptr);

    NotifyConfigurationChangedArgs args;

    ASSERT_NO_FATAL_FAILURE(mFakeListener->assertNotifyConfigurationChangedWasCalled(&args));
    ASSERT_EQ(ARBITRARY_TIME, args.eventTime);
}

TEST_F(InputReaderTest, LoopOnce_ForwardsRawEventsToMappers) {
    FakeInputMapper* mapper = nullptr;
    ASSERT_NO_FATAL_FAILURE(mapper = addDeviceWithFakeInputMapper(1, 0, "fake",
            INPUT_DEVICE_CLASS_KEYBOARD, AINPUT_SOURCE_KEYBOARD, nullptr));

    mFakeEventHub->enqueueEvent(0, 1, EV_KEY, KEY_A, 1);
    mReader->loopOnce();
    ASSERT_NO_FATAL_FAILURE(mFakeEventHub->assertQueueIsEmpty());

    RawEvent event;
    ASSERT_NO_FATAL_FAILURE(mapper->assertProcessWasCalled(&event));
    ASSERT_EQ(0, event.when);
    ASSERT_EQ(1, event.deviceId);
    ASSERT_EQ(EV_KEY, event.type);
    ASSERT_EQ(KEY_A, event.code);
    ASSERT_EQ(1, event.value);
}

TEST_F(InputReaderTest, DeviceReset_IncrementsSequenceNumber) {
    constexpr int32_t deviceId = 1;
    constexpr uint32_t deviceClass = INPUT_DEVICE_CLASS_KEYBOARD;
    InputDevice* device = mReader->newDevice(deviceId, 0 /*controllerNumber*/, "fake", deviceClass);
    // Must add at least one mapper or the device will be ignored!
    FakeInputMapper* mapper = new FakeInputMapper(device, AINPUT_SOURCE_KEYBOARD);
    device->addMapper(mapper);
    mReader->setNextDevice(device);
    addDevice(deviceId, "fake", deviceClass, nullptr);

    NotifyDeviceResetArgs resetArgs;
    ASSERT_NO_FATAL_FAILURE(mFakeListener->assertNotifyDeviceResetWasCalled(&resetArgs));
    uint32_t prevSequenceNum = resetArgs.sequenceNum;

    disableDevice(deviceId, device);
    mReader->loopOnce();
    mFakeListener->assertNotifyDeviceResetWasCalled(&resetArgs);
    ASSERT_TRUE(prevSequenceNum < resetArgs.sequenceNum);
    prevSequenceNum = resetArgs.sequenceNum;

    enableDevice(deviceId, device);
    mReader->loopOnce();
    mFakeListener->assertNotifyDeviceResetWasCalled(&resetArgs);
    ASSERT_TRUE(prevSequenceNum < resetArgs.sequenceNum);
    prevSequenceNum = resetArgs.sequenceNum;

    disableDevice(deviceId, device);
    mReader->loopOnce();
    mFakeListener->assertNotifyDeviceResetWasCalled(&resetArgs);
    ASSERT_TRUE(prevSequenceNum < resetArgs.sequenceNum);
    prevSequenceNum = resetArgs.sequenceNum;
}

TEST_F(InputReaderTest, Device_CanDispatchToDisplay) {
    constexpr int32_t deviceId = 1;
    constexpr uint32_t deviceClass = INPUT_DEVICE_CLASS_KEYBOARD;
    const char* DEVICE_LOCATION = "USB1";
    InputDevice* device = mReader->newDevice(deviceId, 0 /*controllerNumber*/, "fake", deviceClass,
            DEVICE_LOCATION);
    FakeInputMapper* mapper = new FakeInputMapper(device, AINPUT_SOURCE_TOUCHSCREEN);
    device->addMapper(mapper);
    mReader->setNextDevice(device);
    addDevice(deviceId, "fake", deviceClass, nullptr);

    const uint8_t hdmi1 = 1;

    // Associated touch screen with second display.
    mFakePolicy->addInputPortAssociation(DEVICE_LOCATION, hdmi1);

    // Add default and second display.
    mFakePolicy->addDisplayViewport(DISPLAY_ID, DISPLAY_WIDTH, DISPLAY_HEIGHT,
            DISPLAY_ORIENTATION_0, "local:0", NO_PORT, ViewportType::VIEWPORT_INTERNAL);
    mFakePolicy->addDisplayViewport(SECONDARY_DISPLAY_ID, DISPLAY_WIDTH, DISPLAY_HEIGHT,
            DISPLAY_ORIENTATION_0, "local:1", hdmi1, ViewportType::VIEWPORT_EXTERNAL);
    mReader->requestRefreshConfiguration(InputReaderConfiguration::CHANGE_DISPLAY_INFO);
    mReader->loopOnce();

    // Check device.
    ASSERT_EQ(deviceId, device->getId());
    ASSERT_FALSE(mReader->canDispatchToDisplay(deviceId, DISPLAY_ID));
    ASSERT_TRUE(mReader->canDispatchToDisplay(deviceId, SECONDARY_DISPLAY_ID));
}


// --- InputDeviceTest ---

class InputDeviceTest : public testing::Test {
protected:
    static const char* DEVICE_NAME;
    static const int32_t DEVICE_ID;
    static const int32_t DEVICE_GENERATION;
    static const int32_t DEVICE_CONTROLLER_NUMBER;
    static const uint32_t DEVICE_CLASSES;

    std::shared_ptr<FakeEventHub> mFakeEventHub;
    sp<FakeInputReaderPolicy> mFakePolicy;
    sp<TestInputListener> mFakeListener;
    FakeInputReaderContext* mFakeContext;

    InputDevice* mDevice;

    virtual void SetUp() {
        mFakeEventHub = std::make_unique<FakeEventHub>();
        mFakePolicy = new FakeInputReaderPolicy();
        mFakeListener = new TestInputListener();
        mFakeContext = new FakeInputReaderContext(mFakeEventHub, mFakePolicy, mFakeListener);

        mFakeEventHub->addDevice(DEVICE_ID, DEVICE_NAME, 0);
        InputDeviceIdentifier identifier;
        identifier.name = DEVICE_NAME;
        mDevice = new InputDevice(mFakeContext, DEVICE_ID, DEVICE_GENERATION,
                DEVICE_CONTROLLER_NUMBER, identifier, DEVICE_CLASSES);
    }

    virtual void TearDown() {
        delete mDevice;

        delete mFakeContext;
        mFakeListener.clear();
        mFakePolicy.clear();
    }
};

const char* InputDeviceTest::DEVICE_NAME = "device";
const int32_t InputDeviceTest::DEVICE_ID = 1;
const int32_t InputDeviceTest::DEVICE_GENERATION = 2;
const int32_t InputDeviceTest::DEVICE_CONTROLLER_NUMBER = 0;
const uint32_t InputDeviceTest::DEVICE_CLASSES = INPUT_DEVICE_CLASS_KEYBOARD
        | INPUT_DEVICE_CLASS_TOUCH | INPUT_DEVICE_CLASS_JOYSTICK;

TEST_F(InputDeviceTest, ImmutableProperties) {
    ASSERT_EQ(DEVICE_ID, mDevice->getId());
    ASSERT_STREQ(DEVICE_NAME, mDevice->getName().c_str());
    ASSERT_EQ(DEVICE_CLASSES, mDevice->getClasses());
}

TEST_F(InputDeviceTest, WhenDeviceCreated_EnabledIsTrue) {
    ASSERT_EQ(mDevice->isEnabled(), true);
}

TEST_F(InputDeviceTest, WhenNoMappersAreRegistered_DeviceIsIgnored) {
    // Configuration.
    InputReaderConfiguration config;
    mDevice->configure(ARBITRARY_TIME, &config, 0);

    // Reset.
    mDevice->reset(ARBITRARY_TIME);

    NotifyDeviceResetArgs resetArgs;
    ASSERT_NO_FATAL_FAILURE(mFakeListener->assertNotifyDeviceResetWasCalled(&resetArgs));
    ASSERT_EQ(ARBITRARY_TIME, resetArgs.eventTime);
    ASSERT_EQ(DEVICE_ID, resetArgs.deviceId);

    // Metadata.
    ASSERT_TRUE(mDevice->isIgnored());
    ASSERT_EQ(AINPUT_SOURCE_UNKNOWN, mDevice->getSources());

    InputDeviceInfo info;
    mDevice->getDeviceInfo(&info);
    ASSERT_EQ(DEVICE_ID, info.getId());
    ASSERT_STREQ(DEVICE_NAME, info.getIdentifier().name.c_str());
    ASSERT_EQ(AINPUT_KEYBOARD_TYPE_NONE, info.getKeyboardType());
    ASSERT_EQ(AINPUT_SOURCE_UNKNOWN, info.getSources());

    // State queries.
    ASSERT_EQ(0, mDevice->getMetaState());

    ASSERT_EQ(AKEY_STATE_UNKNOWN, mDevice->getKeyCodeState(AINPUT_SOURCE_KEYBOARD, 0))
            << "Ignored device should return unknown key code state.";
    ASSERT_EQ(AKEY_STATE_UNKNOWN, mDevice->getScanCodeState(AINPUT_SOURCE_KEYBOARD, 0))
            << "Ignored device should return unknown scan code state.";
    ASSERT_EQ(AKEY_STATE_UNKNOWN, mDevice->getSwitchState(AINPUT_SOURCE_KEYBOARD, 0))
            << "Ignored device should return unknown switch state.";

    const int32_t keyCodes[2] = { AKEYCODE_A, AKEYCODE_B };
    uint8_t flags[2] = { 0, 1 };
    ASSERT_FALSE(mDevice->markSupportedKeyCodes(AINPUT_SOURCE_KEYBOARD, 2, keyCodes, flags))
            << "Ignored device should never mark any key codes.";
    ASSERT_EQ(0, flags[0]) << "Flag for unsupported key should be unchanged.";
    ASSERT_EQ(1, flags[1]) << "Flag for unsupported key should be unchanged.";
}

TEST_F(InputDeviceTest, WhenMappersAreRegistered_DeviceIsNotIgnoredAndForwardsRequestsToMappers) {
    // Configuration.
    mFakeEventHub->addConfigurationProperty(DEVICE_ID, String8("key"), String8("value"));

    FakeInputMapper* mapper1 = new FakeInputMapper(mDevice, AINPUT_SOURCE_KEYBOARD);
    mapper1->setKeyboardType(AINPUT_KEYBOARD_TYPE_ALPHABETIC);
    mapper1->setMetaState(AMETA_ALT_ON);
    mapper1->addSupportedKeyCode(AKEYCODE_A);
    mapper1->addSupportedKeyCode(AKEYCODE_B);
    mapper1->setKeyCodeState(AKEYCODE_A, AKEY_STATE_DOWN);
    mapper1->setKeyCodeState(AKEYCODE_B, AKEY_STATE_UP);
    mapper1->setScanCodeState(2, AKEY_STATE_DOWN);
    mapper1->setScanCodeState(3, AKEY_STATE_UP);
    mapper1->setSwitchState(4, AKEY_STATE_DOWN);
    mDevice->addMapper(mapper1);

    FakeInputMapper* mapper2 = new FakeInputMapper(mDevice, AINPUT_SOURCE_TOUCHSCREEN);
    mapper2->setMetaState(AMETA_SHIFT_ON);
    mDevice->addMapper(mapper2);

    InputReaderConfiguration config;
    mDevice->configure(ARBITRARY_TIME, &config, 0);

    String8 propertyValue;
    ASSERT_TRUE(mDevice->getConfiguration().tryGetProperty(String8("key"), propertyValue))
            << "Device should have read configuration during configuration phase.";
    ASSERT_STREQ("value", propertyValue.string());

    ASSERT_NO_FATAL_FAILURE(mapper1->assertConfigureWasCalled());
    ASSERT_NO_FATAL_FAILURE(mapper2->assertConfigureWasCalled());

    // Reset
    mDevice->reset(ARBITRARY_TIME);
    ASSERT_NO_FATAL_FAILURE(mapper1->assertResetWasCalled());
    ASSERT_NO_FATAL_FAILURE(mapper2->assertResetWasCalled());

    NotifyDeviceResetArgs resetArgs;
    ASSERT_NO_FATAL_FAILURE(mFakeListener->assertNotifyDeviceResetWasCalled(&resetArgs));
    ASSERT_EQ(ARBITRARY_TIME, resetArgs.eventTime);
    ASSERT_EQ(DEVICE_ID, resetArgs.deviceId);

    // Metadata.
    ASSERT_FALSE(mDevice->isIgnored());
    ASSERT_EQ(uint32_t(AINPUT_SOURCE_KEYBOARD | AINPUT_SOURCE_TOUCHSCREEN), mDevice->getSources());

    InputDeviceInfo info;
    mDevice->getDeviceInfo(&info);
    ASSERT_EQ(DEVICE_ID, info.getId());
    ASSERT_STREQ(DEVICE_NAME, info.getIdentifier().name.c_str());
    ASSERT_EQ(AINPUT_KEYBOARD_TYPE_ALPHABETIC, info.getKeyboardType());
    ASSERT_EQ(uint32_t(AINPUT_SOURCE_KEYBOARD | AINPUT_SOURCE_TOUCHSCREEN), info.getSources());

    // State queries.
    ASSERT_EQ(AMETA_ALT_ON | AMETA_SHIFT_ON, mDevice->getMetaState())
            << "Should query mappers and combine meta states.";

    ASSERT_EQ(AKEY_STATE_UNKNOWN, mDevice->getKeyCodeState(AINPUT_SOURCE_TRACKBALL, AKEYCODE_A))
            << "Should return unknown key code state when source not supported.";
    ASSERT_EQ(AKEY_STATE_UNKNOWN, mDevice->getScanCodeState(AINPUT_SOURCE_TRACKBALL, AKEYCODE_A))
            << "Should return unknown scan code state when source not supported.";
    ASSERT_EQ(AKEY_STATE_UNKNOWN, mDevice->getSwitchState(AINPUT_SOURCE_TRACKBALL, AKEYCODE_A))
            << "Should return unknown switch state when source not supported.";

    ASSERT_EQ(AKEY_STATE_DOWN, mDevice->getKeyCodeState(AINPUT_SOURCE_KEYBOARD, AKEYCODE_A))
            << "Should query mapper when source is supported.";
    ASSERT_EQ(AKEY_STATE_UP, mDevice->getScanCodeState(AINPUT_SOURCE_KEYBOARD, 3))
            << "Should query mapper when source is supported.";
    ASSERT_EQ(AKEY_STATE_DOWN, mDevice->getSwitchState(AINPUT_SOURCE_KEYBOARD, 4))
            << "Should query mapper when source is supported.";

    const int32_t keyCodes[4] = { AKEYCODE_A, AKEYCODE_B, AKEYCODE_1, AKEYCODE_2 };
    uint8_t flags[4] = { 0, 0, 0, 1 };
    ASSERT_FALSE(mDevice->markSupportedKeyCodes(AINPUT_SOURCE_TRACKBALL, 4, keyCodes, flags))
            << "Should do nothing when source is unsupported.";
    ASSERT_EQ(0, flags[0]) << "Flag should be unchanged when source is unsupported.";
    ASSERT_EQ(0, flags[1]) << "Flag should be unchanged when source is unsupported.";
    ASSERT_EQ(0, flags[2]) << "Flag should be unchanged when source is unsupported.";
    ASSERT_EQ(1, flags[3]) << "Flag should be unchanged when source is unsupported.";

    ASSERT_TRUE(mDevice->markSupportedKeyCodes(AINPUT_SOURCE_KEYBOARD, 4, keyCodes, flags))
            << "Should query mapper when source is supported.";
    ASSERT_EQ(1, flags[0]) << "Flag for supported key should be set.";
    ASSERT_EQ(1, flags[1]) << "Flag for supported key should be set.";
    ASSERT_EQ(0, flags[2]) << "Flag for unsupported key should be unchanged.";
    ASSERT_EQ(1, flags[3]) << "Flag for unsupported key should be unchanged.";

    // Event handling.
    RawEvent event;
    mDevice->process(&event, 1);

    ASSERT_NO_FATAL_FAILURE(mapper1->assertProcessWasCalled());
    ASSERT_NO_FATAL_FAILURE(mapper2->assertProcessWasCalled());
}


// --- InputMapperTest ---

class InputMapperTest : public testing::Test {
protected:
    static const char* DEVICE_NAME;
    static const char* DEVICE_LOCATION;
    static const int32_t DEVICE_ID;
    static const int32_t DEVICE_GENERATION;
    static const int32_t DEVICE_CONTROLLER_NUMBER;
    static const uint32_t DEVICE_CLASSES;

    std::shared_ptr<FakeEventHub> mFakeEventHub;
    sp<FakeInputReaderPolicy> mFakePolicy;
    sp<TestInputListener> mFakeListener;
    FakeInputReaderContext* mFakeContext;
    InputDevice* mDevice;

    virtual void SetUp() {
        mFakeEventHub = std::make_unique<FakeEventHub>();
        mFakePolicy = new FakeInputReaderPolicy();
        mFakeListener = new TestInputListener();
        mFakeContext = new FakeInputReaderContext(mFakeEventHub, mFakePolicy, mFakeListener);
        InputDeviceIdentifier identifier;
        identifier.name = DEVICE_NAME;
        identifier.location = DEVICE_LOCATION;
        mDevice = new InputDevice(mFakeContext, DEVICE_ID, DEVICE_GENERATION,
                DEVICE_CONTROLLER_NUMBER, identifier, DEVICE_CLASSES);

        mFakeEventHub->addDevice(mDevice->getId(), DEVICE_NAME, 0);
    }

    virtual void TearDown() {
        delete mDevice;
        delete mFakeContext;
        mFakeListener.clear();
        mFakePolicy.clear();
    }

    void addConfigurationProperty(const char* key, const char* value) {
        mFakeEventHub->addConfigurationProperty(mDevice->getId(), String8(key), String8(value));
    }

    void configureDevice(uint32_t changes) {
        mDevice->configure(ARBITRARY_TIME, mFakePolicy->getReaderConfiguration(), changes);
    }

    void addMapperAndConfigure(InputMapper* mapper) {
        mDevice->addMapper(mapper);
        configureDevice(0);
        mDevice->reset(ARBITRARY_TIME);
    }

    void setDisplayInfoAndReconfigure(int32_t displayId, int32_t width, int32_t height,
            int32_t orientation, const std::string& uniqueId,
            std::optional<uint8_t> physicalPort, ViewportType viewportType) {
        mFakePolicy->addDisplayViewport(
                displayId, width, height, orientation, uniqueId, physicalPort, viewportType);
        configureDevice(InputReaderConfiguration::CHANGE_DISPLAY_INFO);
    }

    void clearViewports() {
        mFakePolicy->clearViewports();
    }

    static void process(InputMapper* mapper, nsecs_t when, int32_t type,
            int32_t code, int32_t value) {
        RawEvent event;
        event.when = when;
        event.deviceId = mapper->getDeviceId();
        event.type = type;
        event.code = code;
        event.value = value;
        mapper->process(&event);
    }

    static void assertMotionRange(const InputDeviceInfo& info,
            int32_t axis, uint32_t source, float min, float max, float flat, float fuzz) {
        const InputDeviceInfo::MotionRange* range = info.getMotionRange(axis, source);
        ASSERT_TRUE(range != nullptr) << "Axis: " << axis << " Source: " << source;
        ASSERT_EQ(axis, range->axis) << "Axis: " << axis << " Source: " << source;
        ASSERT_EQ(source, range->source) << "Axis: " << axis << " Source: " << source;
        ASSERT_NEAR(min, range->min, EPSILON) << "Axis: " << axis << " Source: " << source;
        ASSERT_NEAR(max, range->max, EPSILON) << "Axis: " << axis << " Source: " << source;
        ASSERT_NEAR(flat, range->flat, EPSILON) << "Axis: " << axis << " Source: " << source;
        ASSERT_NEAR(fuzz, range->fuzz, EPSILON) << "Axis: " << axis << " Source: " << source;
    }

    static void assertPointerCoords(const PointerCoords& coords,
            float x, float y, float pressure, float size,
            float touchMajor, float touchMinor, float toolMajor, float toolMinor,
            float orientation, float distance) {
        ASSERT_NEAR(x, coords.getAxisValue(AMOTION_EVENT_AXIS_X), 1);
        ASSERT_NEAR(y, coords.getAxisValue(AMOTION_EVENT_AXIS_Y), 1);
        ASSERT_NEAR(pressure, coords.getAxisValue(AMOTION_EVENT_AXIS_PRESSURE), EPSILON);
        ASSERT_NEAR(size, coords.getAxisValue(AMOTION_EVENT_AXIS_SIZE), EPSILON);
        ASSERT_NEAR(touchMajor, coords.getAxisValue(AMOTION_EVENT_AXIS_TOUCH_MAJOR), 1);
        ASSERT_NEAR(touchMinor, coords.getAxisValue(AMOTION_EVENT_AXIS_TOUCH_MINOR), 1);
        ASSERT_NEAR(toolMajor, coords.getAxisValue(AMOTION_EVENT_AXIS_TOOL_MAJOR), 1);
        ASSERT_NEAR(toolMinor, coords.getAxisValue(AMOTION_EVENT_AXIS_TOOL_MINOR), 1);
        ASSERT_NEAR(orientation, coords.getAxisValue(AMOTION_EVENT_AXIS_ORIENTATION), EPSILON);
        ASSERT_NEAR(distance, coords.getAxisValue(AMOTION_EVENT_AXIS_DISTANCE), EPSILON);
    }

    static void assertPosition(const sp<FakePointerController>& controller, float x, float y) {
        float actualX, actualY;
        controller->getPosition(&actualX, &actualY);
        ASSERT_NEAR(x, actualX, 1);
        ASSERT_NEAR(y, actualY, 1);
    }
};

const char* InputMapperTest::DEVICE_NAME = "device";
const char* InputMapperTest::DEVICE_LOCATION = "USB1";
const int32_t InputMapperTest::DEVICE_ID = 1;
const int32_t InputMapperTest::DEVICE_GENERATION = 2;
const int32_t InputMapperTest::DEVICE_CONTROLLER_NUMBER = 0;
const uint32_t InputMapperTest::DEVICE_CLASSES = 0; // not needed for current tests


// --- SwitchInputMapperTest ---

class SwitchInputMapperTest : public InputMapperTest {
protected:
};

TEST_F(SwitchInputMapperTest, GetSources) {
    SwitchInputMapper* mapper = new SwitchInputMapper(mDevice);
    addMapperAndConfigure(mapper);

    ASSERT_EQ(uint32_t(AINPUT_SOURCE_SWITCH), mapper->getSources());
}

TEST_F(SwitchInputMapperTest, GetSwitchState) {
    SwitchInputMapper* mapper = new SwitchInputMapper(mDevice);
    addMapperAndConfigure(mapper);

    mFakeEventHub->setSwitchState(DEVICE_ID, SW_LID, 1);
    ASSERT_EQ(1, mapper->getSwitchState(AINPUT_SOURCE_ANY, SW_LID));

    mFakeEventHub->setSwitchState(DEVICE_ID, SW_LID, 0);
    ASSERT_EQ(0, mapper->getSwitchState(AINPUT_SOURCE_ANY, SW_LID));
}

TEST_F(SwitchInputMapperTest, Process) {
    SwitchInputMapper* mapper = new SwitchInputMapper(mDevice);
    addMapperAndConfigure(mapper);

    process(mapper, ARBITRARY_TIME, EV_SW, SW_LID, 1);
    process(mapper, ARBITRARY_TIME, EV_SW, SW_JACK_PHYSICAL_INSERT, 1);
    process(mapper, ARBITRARY_TIME, EV_SW, SW_HEADPHONE_INSERT, 0);
    process(mapper, ARBITRARY_TIME, EV_SYN, SYN_REPORT, 0);

    NotifySwitchArgs args;
    ASSERT_NO_FATAL_FAILURE(mFakeListener->assertNotifySwitchWasCalled(&args));
    ASSERT_EQ(ARBITRARY_TIME, args.eventTime);
    ASSERT_EQ((1U << SW_LID) | (1U << SW_JACK_PHYSICAL_INSERT), args.switchValues);
    ASSERT_EQ((1U << SW_LID) | (1U << SW_JACK_PHYSICAL_INSERT) | (1 << SW_HEADPHONE_INSERT),
            args.switchMask);
    ASSERT_EQ(uint32_t(0), args.policyFlags);
}


// --- KeyboardInputMapperTest ---

class KeyboardInputMapperTest : public InputMapperTest {
protected:
    const std::string UNIQUE_ID = "local:0";

    void prepareDisplay(int32_t orientation);

    void testDPadKeyRotation(KeyboardInputMapper* mapper,
            int32_t originalScanCode, int32_t originalKeyCode, int32_t rotatedKeyCode);
};

/* Similar to setDisplayInfoAndReconfigure, but pre-populates all parameters except for the
 * orientation.
 */
void KeyboardInputMapperTest::prepareDisplay(int32_t orientation) {
    setDisplayInfoAndReconfigure(DISPLAY_ID, DISPLAY_WIDTH, DISPLAY_HEIGHT,
            orientation, UNIQUE_ID, NO_PORT, ViewportType::VIEWPORT_INTERNAL);
}

void KeyboardInputMapperTest::testDPadKeyRotation(KeyboardInputMapper* mapper,
        int32_t originalScanCode, int32_t originalKeyCode, int32_t rotatedKeyCode) {
    NotifyKeyArgs args;

    process(mapper, ARBITRARY_TIME, EV_KEY, originalScanCode, 1);
    ASSERT_NO_FATAL_FAILURE(mFakeListener->assertNotifyKeyWasCalled(&args));
    ASSERT_EQ(AKEY_EVENT_ACTION_DOWN, args.action);
    ASSERT_EQ(originalScanCode, args.scanCode);
    ASSERT_EQ(rotatedKeyCode, args.keyCode);

    process(mapper, ARBITRARY_TIME, EV_KEY, originalScanCode, 0);
    ASSERT_NO_FATAL_FAILURE(mFakeListener->assertNotifyKeyWasCalled(&args));
    ASSERT_EQ(AKEY_EVENT_ACTION_UP, args.action);
    ASSERT_EQ(originalScanCode, args.scanCode);
    ASSERT_EQ(rotatedKeyCode, args.keyCode);
}


TEST_F(KeyboardInputMapperTest, GetSources) {
    KeyboardInputMapper* mapper = new KeyboardInputMapper(mDevice,
            AINPUT_SOURCE_KEYBOARD, AINPUT_KEYBOARD_TYPE_ALPHABETIC);
    addMapperAndConfigure(mapper);

    ASSERT_EQ(AINPUT_SOURCE_KEYBOARD, mapper->getSources());
}

TEST_F(KeyboardInputMapperTest, Process_SimpleKeyPress) {
    const int32_t USAGE_A = 0x070004;
    const int32_t USAGE_UNKNOWN = 0x07ffff;
    mFakeEventHub->addKey(DEVICE_ID, KEY_HOME, 0, AKEYCODE_HOME, POLICY_FLAG_WAKE);
    mFakeEventHub->addKey(DEVICE_ID, 0, USAGE_A, AKEYCODE_A, POLICY_FLAG_WAKE);

    KeyboardInputMapper* mapper = new KeyboardInputMapper(mDevice,
            AINPUT_SOURCE_KEYBOARD, AINPUT_KEYBOARD_TYPE_ALPHABETIC);
    addMapperAndConfigure(mapper);

    // Key down by scan code.
    process(mapper, ARBITRARY_TIME, EV_KEY, KEY_HOME, 1);
    NotifyKeyArgs args;
    ASSERT_NO_FATAL_FAILURE(mFakeListener->assertNotifyKeyWasCalled(&args));
    ASSERT_EQ(DEVICE_ID, args.deviceId);
    ASSERT_EQ(AINPUT_SOURCE_KEYBOARD, args.source);
    ASSERT_EQ(ARBITRARY_TIME, args.eventTime);
    ASSERT_EQ(AKEY_EVENT_ACTION_DOWN, args.action);
    ASSERT_EQ(AKEYCODE_HOME, args.keyCode);
    ASSERT_EQ(KEY_HOME, args.scanCode);
    ASSERT_EQ(AMETA_NONE, args.metaState);
    ASSERT_EQ(AKEY_EVENT_FLAG_FROM_SYSTEM, args.flags);
    ASSERT_EQ(POLICY_FLAG_WAKE, args.policyFlags);
    ASSERT_EQ(ARBITRARY_TIME, args.downTime);

    // Key up by scan code.
    process(mapper, ARBITRARY_TIME + 1, EV_KEY, KEY_HOME, 0);
    ASSERT_NO_FATAL_FAILURE(mFakeListener->assertNotifyKeyWasCalled(&args));
    ASSERT_EQ(DEVICE_ID, args.deviceId);
    ASSERT_EQ(AINPUT_SOURCE_KEYBOARD, args.source);
    ASSERT_EQ(ARBITRARY_TIME + 1, args.eventTime);
    ASSERT_EQ(AKEY_EVENT_ACTION_UP, args.action);
    ASSERT_EQ(AKEYCODE_HOME, args.keyCode);
    ASSERT_EQ(KEY_HOME, args.scanCode);
    ASSERT_EQ(AMETA_NONE, args.metaState);
    ASSERT_EQ(AKEY_EVENT_FLAG_FROM_SYSTEM, args.flags);
    ASSERT_EQ(POLICY_FLAG_WAKE, args.policyFlags);
    ASSERT_EQ(ARBITRARY_TIME, args.downTime);

    // Key down by usage code.
    process(mapper, ARBITRARY_TIME, EV_MSC, MSC_SCAN, USAGE_A);
    process(mapper, ARBITRARY_TIME, EV_KEY, 0, 1);
    ASSERT_NO_FATAL_FAILURE(mFakeListener->assertNotifyKeyWasCalled(&args));
    ASSERT_EQ(DEVICE_ID, args.deviceId);
    ASSERT_EQ(AINPUT_SOURCE_KEYBOARD, args.source);
    ASSERT_EQ(ARBITRARY_TIME, args.eventTime);
    ASSERT_EQ(AKEY_EVENT_ACTION_DOWN, args.action);
    ASSERT_EQ(AKEYCODE_A, args.keyCode);
    ASSERT_EQ(0, args.scanCode);
    ASSERT_EQ(AMETA_NONE, args.metaState);
    ASSERT_EQ(AKEY_EVENT_FLAG_FROM_SYSTEM, args.flags);
    ASSERT_EQ(POLICY_FLAG_WAKE, args.policyFlags);
    ASSERT_EQ(ARBITRARY_TIME, args.downTime);

    // Key up by usage code.
    process(mapper, ARBITRARY_TIME, EV_MSC, MSC_SCAN, USAGE_A);
    process(mapper, ARBITRARY_TIME + 1, EV_KEY, 0, 0);
    ASSERT_NO_FATAL_FAILURE(mFakeListener->assertNotifyKeyWasCalled(&args));
    ASSERT_EQ(DEVICE_ID, args.deviceId);
    ASSERT_EQ(AINPUT_SOURCE_KEYBOARD, args.source);
    ASSERT_EQ(ARBITRARY_TIME + 1, args.eventTime);
    ASSERT_EQ(AKEY_EVENT_ACTION_UP, args.action);
    ASSERT_EQ(AKEYCODE_A, args.keyCode);
    ASSERT_EQ(0, args.scanCode);
    ASSERT_EQ(AMETA_NONE, args.metaState);
    ASSERT_EQ(AKEY_EVENT_FLAG_FROM_SYSTEM, args.flags);
    ASSERT_EQ(POLICY_FLAG_WAKE, args.policyFlags);
    ASSERT_EQ(ARBITRARY_TIME, args.downTime);

    // Key down with unknown scan code or usage code.
    process(mapper, ARBITRARY_TIME, EV_MSC, MSC_SCAN, USAGE_UNKNOWN);
    process(mapper, ARBITRARY_TIME, EV_KEY, KEY_UNKNOWN, 1);
    ASSERT_NO_FATAL_FAILURE(mFakeListener->assertNotifyKeyWasCalled(&args));
    ASSERT_EQ(DEVICE_ID, args.deviceId);
    ASSERT_EQ(AINPUT_SOURCE_KEYBOARD, args.source);
    ASSERT_EQ(ARBITRARY_TIME, args.eventTime);
    ASSERT_EQ(AKEY_EVENT_ACTION_DOWN, args.action);
    ASSERT_EQ(0, args.keyCode);
    ASSERT_EQ(KEY_UNKNOWN, args.scanCode);
    ASSERT_EQ(AMETA_NONE, args.metaState);
    ASSERT_EQ(AKEY_EVENT_FLAG_FROM_SYSTEM, args.flags);
    ASSERT_EQ(0U, args.policyFlags);
    ASSERT_EQ(ARBITRARY_TIME, args.downTime);

    // Key up with unknown scan code or usage code.
    process(mapper, ARBITRARY_TIME, EV_MSC, MSC_SCAN, USAGE_UNKNOWN);
    process(mapper, ARBITRARY_TIME + 1, EV_KEY, KEY_UNKNOWN, 0);
    ASSERT_NO_FATAL_FAILURE(mFakeListener->assertNotifyKeyWasCalled(&args));
    ASSERT_EQ(DEVICE_ID, args.deviceId);
    ASSERT_EQ(AINPUT_SOURCE_KEYBOARD, args.source);
    ASSERT_EQ(ARBITRARY_TIME + 1, args.eventTime);
    ASSERT_EQ(AKEY_EVENT_ACTION_UP, args.action);
    ASSERT_EQ(0, args.keyCode);
    ASSERT_EQ(KEY_UNKNOWN, args.scanCode);
    ASSERT_EQ(AMETA_NONE, args.metaState);
    ASSERT_EQ(AKEY_EVENT_FLAG_FROM_SYSTEM, args.flags);
    ASSERT_EQ(0U, args.policyFlags);
    ASSERT_EQ(ARBITRARY_TIME, args.downTime);
}

TEST_F(KeyboardInputMapperTest, Process_ShouldUpdateMetaState) {
    mFakeEventHub->addKey(DEVICE_ID, KEY_LEFTSHIFT, 0, AKEYCODE_SHIFT_LEFT, 0);
    mFakeEventHub->addKey(DEVICE_ID, KEY_A, 0, AKEYCODE_A, 0);

    KeyboardInputMapper* mapper = new KeyboardInputMapper(mDevice,
            AINPUT_SOURCE_KEYBOARD, AINPUT_KEYBOARD_TYPE_ALPHABETIC);
    addMapperAndConfigure(mapper);

    // Initial metastate.
    ASSERT_EQ(AMETA_NONE, mapper->getMetaState());

    // Metakey down.
    process(mapper, ARBITRARY_TIME, EV_KEY, KEY_LEFTSHIFT, 1);
    NotifyKeyArgs args;
    ASSERT_NO_FATAL_FAILURE(mFakeListener->assertNotifyKeyWasCalled(&args));
    ASSERT_EQ(AMETA_SHIFT_LEFT_ON | AMETA_SHIFT_ON, args.metaState);
    ASSERT_EQ(AMETA_SHIFT_LEFT_ON | AMETA_SHIFT_ON, mapper->getMetaState());
    ASSERT_NO_FATAL_FAILURE(mFakeContext->assertUpdateGlobalMetaStateWasCalled());

    // Key down.
    process(mapper, ARBITRARY_TIME + 1, EV_KEY, KEY_A, 1);
    ASSERT_NO_FATAL_FAILURE(mFakeListener->assertNotifyKeyWasCalled(&args));
    ASSERT_EQ(AMETA_SHIFT_LEFT_ON | AMETA_SHIFT_ON, args.metaState);
    ASSERT_EQ(AMETA_SHIFT_LEFT_ON | AMETA_SHIFT_ON, mapper->getMetaState());

    // Key up.
    process(mapper, ARBITRARY_TIME + 2, EV_KEY, KEY_A, 0);
    ASSERT_NO_FATAL_FAILURE(mFakeListener->assertNotifyKeyWasCalled(&args));
    ASSERT_EQ(AMETA_SHIFT_LEFT_ON | AMETA_SHIFT_ON, args.metaState);
    ASSERT_EQ(AMETA_SHIFT_LEFT_ON | AMETA_SHIFT_ON, mapper->getMetaState());

    // Metakey up.
    process(mapper, ARBITRARY_TIME + 3, EV_KEY, KEY_LEFTSHIFT, 0);
    ASSERT_NO_FATAL_FAILURE(mFakeListener->assertNotifyKeyWasCalled(&args));
    ASSERT_EQ(AMETA_NONE, args.metaState);
    ASSERT_EQ(AMETA_NONE, mapper->getMetaState());
    ASSERT_NO_FATAL_FAILURE(mFakeContext->assertUpdateGlobalMetaStateWasCalled());
}

TEST_F(KeyboardInputMapperTest, Process_WhenNotOrientationAware_ShouldNotRotateDPad) {
    mFakeEventHub->addKey(DEVICE_ID, KEY_UP, 0, AKEYCODE_DPAD_UP, 0);
    mFakeEventHub->addKey(DEVICE_ID, KEY_RIGHT, 0, AKEYCODE_DPAD_RIGHT, 0);
    mFakeEventHub->addKey(DEVICE_ID, KEY_DOWN, 0, AKEYCODE_DPAD_DOWN, 0);
    mFakeEventHub->addKey(DEVICE_ID, KEY_LEFT, 0, AKEYCODE_DPAD_LEFT, 0);

    KeyboardInputMapper* mapper = new KeyboardInputMapper(mDevice,
            AINPUT_SOURCE_KEYBOARD, AINPUT_KEYBOARD_TYPE_ALPHABETIC);
    addMapperAndConfigure(mapper);

    prepareDisplay(DISPLAY_ORIENTATION_90);
    ASSERT_NO_FATAL_FAILURE(testDPadKeyRotation(mapper,
            KEY_UP, AKEYCODE_DPAD_UP, AKEYCODE_DPAD_UP));
    ASSERT_NO_FATAL_FAILURE(testDPadKeyRotation(mapper,
            KEY_RIGHT, AKEYCODE_DPAD_RIGHT, AKEYCODE_DPAD_RIGHT));
    ASSERT_NO_FATAL_FAILURE(testDPadKeyRotation(mapper,
            KEY_DOWN, AKEYCODE_DPAD_DOWN, AKEYCODE_DPAD_DOWN));
    ASSERT_NO_FATAL_FAILURE(testDPadKeyRotation(mapper,
            KEY_LEFT, AKEYCODE_DPAD_LEFT, AKEYCODE_DPAD_LEFT));
}

TEST_F(KeyboardInputMapperTest, Process_WhenOrientationAware_ShouldRotateDPad) {
    mFakeEventHub->addKey(DEVICE_ID, KEY_UP, 0, AKEYCODE_DPAD_UP, 0);
    mFakeEventHub->addKey(DEVICE_ID, KEY_RIGHT, 0, AKEYCODE_DPAD_RIGHT, 0);
    mFakeEventHub->addKey(DEVICE_ID, KEY_DOWN, 0, AKEYCODE_DPAD_DOWN, 0);
    mFakeEventHub->addKey(DEVICE_ID, KEY_LEFT, 0, AKEYCODE_DPAD_LEFT, 0);

    KeyboardInputMapper* mapper = new KeyboardInputMapper(mDevice,
            AINPUT_SOURCE_KEYBOARD, AINPUT_KEYBOARD_TYPE_ALPHABETIC);
    addConfigurationProperty("keyboard.orientationAware", "1");
    addMapperAndConfigure(mapper);

    prepareDisplay(DISPLAY_ORIENTATION_0);
    ASSERT_NO_FATAL_FAILURE(testDPadKeyRotation(mapper,
            KEY_UP, AKEYCODE_DPAD_UP, AKEYCODE_DPAD_UP));
    ASSERT_NO_FATAL_FAILURE(testDPadKeyRotation(mapper,
            KEY_RIGHT, AKEYCODE_DPAD_RIGHT, AKEYCODE_DPAD_RIGHT));
    ASSERT_NO_FATAL_FAILURE(testDPadKeyRotation(mapper,
            KEY_DOWN, AKEYCODE_DPAD_DOWN, AKEYCODE_DPAD_DOWN));
    ASSERT_NO_FATAL_FAILURE(testDPadKeyRotation(mapper,
            KEY_LEFT, AKEYCODE_DPAD_LEFT, AKEYCODE_DPAD_LEFT));

    clearViewports();
    prepareDisplay(DISPLAY_ORIENTATION_90);
    ASSERT_NO_FATAL_FAILURE(testDPadKeyRotation(mapper,
            KEY_UP, AKEYCODE_DPAD_UP, AKEYCODE_DPAD_LEFT));
    ASSERT_NO_FATAL_FAILURE(testDPadKeyRotation(mapper,
            KEY_RIGHT, AKEYCODE_DPAD_RIGHT, AKEYCODE_DPAD_UP));
    ASSERT_NO_FATAL_FAILURE(testDPadKeyRotation(mapper,
            KEY_DOWN, AKEYCODE_DPAD_DOWN, AKEYCODE_DPAD_RIGHT));
    ASSERT_NO_FATAL_FAILURE(testDPadKeyRotation(mapper,
            KEY_LEFT, AKEYCODE_DPAD_LEFT, AKEYCODE_DPAD_DOWN));

    clearViewports();
    prepareDisplay(DISPLAY_ORIENTATION_180);
    ASSERT_NO_FATAL_FAILURE(testDPadKeyRotation(mapper,
            KEY_UP, AKEYCODE_DPAD_UP, AKEYCODE_DPAD_DOWN));
    ASSERT_NO_FATAL_FAILURE(testDPadKeyRotation(mapper,
            KEY_RIGHT, AKEYCODE_DPAD_RIGHT, AKEYCODE_DPAD_LEFT));
    ASSERT_NO_FATAL_FAILURE(testDPadKeyRotation(mapper,
            KEY_DOWN, AKEYCODE_DPAD_DOWN, AKEYCODE_DPAD_UP));
    ASSERT_NO_FATAL_FAILURE(testDPadKeyRotation(mapper,
            KEY_LEFT, AKEYCODE_DPAD_LEFT, AKEYCODE_DPAD_RIGHT));

    clearViewports();
    prepareDisplay(DISPLAY_ORIENTATION_270);
    ASSERT_NO_FATAL_FAILURE(testDPadKeyRotation(mapper,
            KEY_UP, AKEYCODE_DPAD_UP, AKEYCODE_DPAD_RIGHT));
    ASSERT_NO_FATAL_FAILURE(testDPadKeyRotation(mapper,
            KEY_RIGHT, AKEYCODE_DPAD_RIGHT, AKEYCODE_DPAD_DOWN));
    ASSERT_NO_FATAL_FAILURE(testDPadKeyRotation(mapper,
            KEY_DOWN, AKEYCODE_DPAD_DOWN, AKEYCODE_DPAD_LEFT));
    ASSERT_NO_FATAL_FAILURE(testDPadKeyRotation(mapper,
            KEY_LEFT, AKEYCODE_DPAD_LEFT, AKEYCODE_DPAD_UP));

    // Special case: if orientation changes while key is down, we still emit the same keycode
    // in the key up as we did in the key down.
    NotifyKeyArgs args;
    clearViewports();
    prepareDisplay(DISPLAY_ORIENTATION_270);
    process(mapper, ARBITRARY_TIME, EV_KEY, KEY_UP, 1);
    ASSERT_NO_FATAL_FAILURE(mFakeListener->assertNotifyKeyWasCalled(&args));
    ASSERT_EQ(AKEY_EVENT_ACTION_DOWN, args.action);
    ASSERT_EQ(KEY_UP, args.scanCode);
    ASSERT_EQ(AKEYCODE_DPAD_RIGHT, args.keyCode);

    clearViewports();
    prepareDisplay(DISPLAY_ORIENTATION_180);
    process(mapper, ARBITRARY_TIME, EV_KEY, KEY_UP, 0);
    ASSERT_NO_FATAL_FAILURE(mFakeListener->assertNotifyKeyWasCalled(&args));
    ASSERT_EQ(AKEY_EVENT_ACTION_UP, args.action);
    ASSERT_EQ(KEY_UP, args.scanCode);
    ASSERT_EQ(AKEYCODE_DPAD_RIGHT, args.keyCode);
}

TEST_F(KeyboardInputMapperTest, DisplayIdConfigurationChange_NotOrientationAware) {
    // If the keyboard is not orientation aware,
    // key events should not be associated with a specific display id
    mFakeEventHub->addKey(DEVICE_ID, KEY_UP, 0, AKEYCODE_DPAD_UP, 0);

    KeyboardInputMapper* mapper = new KeyboardInputMapper(mDevice,
            AINPUT_SOURCE_KEYBOARD, AINPUT_KEYBOARD_TYPE_ALPHABETIC);
    addMapperAndConfigure(mapper);
    NotifyKeyArgs args;

    // Display id should be ADISPLAY_ID_NONE without any display configuration.
    process(mapper, ARBITRARY_TIME, EV_KEY, KEY_UP, 1);
    ASSERT_NO_FATAL_FAILURE(mFakeListener->assertNotifyKeyWasCalled(&args));
    process(mapper, ARBITRARY_TIME, EV_KEY, KEY_UP, 0);
    ASSERT_NO_FATAL_FAILURE(mFakeListener->assertNotifyKeyWasCalled(&args));
    ASSERT_EQ(ADISPLAY_ID_NONE, args.displayId);

    prepareDisplay(DISPLAY_ORIENTATION_0);
    process(mapper, ARBITRARY_TIME, EV_KEY, KEY_UP, 1);
    ASSERT_NO_FATAL_FAILURE(mFakeListener->assertNotifyKeyWasCalled(&args));
    process(mapper, ARBITRARY_TIME, EV_KEY, KEY_UP, 0);
    ASSERT_NO_FATAL_FAILURE(mFakeListener->assertNotifyKeyWasCalled(&args));
    ASSERT_EQ(ADISPLAY_ID_NONE, args.displayId);
}

TEST_F(KeyboardInputMapperTest, DisplayIdConfigurationChange_OrientationAware) {
    // If the keyboard is orientation aware,
    // key events should be associated with the internal viewport
    mFakeEventHub->addKey(DEVICE_ID, KEY_UP, 0, AKEYCODE_DPAD_UP, 0);

    KeyboardInputMapper* mapper = new KeyboardInputMapper(mDevice,
            AINPUT_SOURCE_KEYBOARD, AINPUT_KEYBOARD_TYPE_ALPHABETIC);
    addConfigurationProperty("keyboard.orientationAware", "1");
    addMapperAndConfigure(mapper);
    NotifyKeyArgs args;

    // Display id should be ADISPLAY_ID_NONE without any display configuration.
    // ^--- already checked by the previous test

    setDisplayInfoAndReconfigure(DISPLAY_ID, DISPLAY_WIDTH, DISPLAY_HEIGHT, DISPLAY_ORIENTATION_0,
            UNIQUE_ID, NO_PORT, ViewportType::VIEWPORT_INTERNAL);
    process(mapper, ARBITRARY_TIME, EV_KEY, KEY_UP, 1);
    ASSERT_NO_FATAL_FAILURE(mFakeListener->assertNotifyKeyWasCalled(&args));
    process(mapper, ARBITRARY_TIME, EV_KEY, KEY_UP, 0);
    ASSERT_NO_FATAL_FAILURE(mFakeListener->assertNotifyKeyWasCalled(&args));
    ASSERT_EQ(DISPLAY_ID, args.displayId);

    constexpr int32_t newDisplayId = 2;
    clearViewports();
    setDisplayInfoAndReconfigure(newDisplayId, DISPLAY_WIDTH, DISPLAY_HEIGHT, DISPLAY_ORIENTATION_0,
            UNIQUE_ID, NO_PORT, ViewportType::VIEWPORT_INTERNAL);
    process(mapper, ARBITRARY_TIME, EV_KEY, KEY_UP, 1);
    ASSERT_NO_FATAL_FAILURE(mFakeListener->assertNotifyKeyWasCalled(&args));
    process(mapper, ARBITRARY_TIME, EV_KEY, KEY_UP, 0);
    ASSERT_NO_FATAL_FAILURE(mFakeListener->assertNotifyKeyWasCalled(&args));
    ASSERT_EQ(newDisplayId, args.displayId);
}

TEST_F(KeyboardInputMapperTest, GetKeyCodeState) {
    KeyboardInputMapper* mapper = new KeyboardInputMapper(mDevice,
            AINPUT_SOURCE_KEYBOARD, AINPUT_KEYBOARD_TYPE_ALPHABETIC);
    addMapperAndConfigure(mapper);

    mFakeEventHub->setKeyCodeState(DEVICE_ID, AKEYCODE_A, 1);
    ASSERT_EQ(1, mapper->getKeyCodeState(AINPUT_SOURCE_ANY, AKEYCODE_A));

    mFakeEventHub->setKeyCodeState(DEVICE_ID, AKEYCODE_A, 0);
    ASSERT_EQ(0, mapper->getKeyCodeState(AINPUT_SOURCE_ANY, AKEYCODE_A));
}

TEST_F(KeyboardInputMapperTest, GetScanCodeState) {
    KeyboardInputMapper* mapper = new KeyboardInputMapper(mDevice,
            AINPUT_SOURCE_KEYBOARD, AINPUT_KEYBOARD_TYPE_ALPHABETIC);
    addMapperAndConfigure(mapper);

    mFakeEventHub->setScanCodeState(DEVICE_ID, KEY_A, 1);
    ASSERT_EQ(1, mapper->getScanCodeState(AINPUT_SOURCE_ANY, KEY_A));

    mFakeEventHub->setScanCodeState(DEVICE_ID, KEY_A, 0);
    ASSERT_EQ(0, mapper->getScanCodeState(AINPUT_SOURCE_ANY, KEY_A));
}

TEST_F(KeyboardInputMapperTest, MarkSupportedKeyCodes) {
    KeyboardInputMapper* mapper = new KeyboardInputMapper(mDevice,
            AINPUT_SOURCE_KEYBOARD, AINPUT_KEYBOARD_TYPE_ALPHABETIC);
    addMapperAndConfigure(mapper);

    mFakeEventHub->addKey(DEVICE_ID, KEY_A, 0, AKEYCODE_A, 0);

    const int32_t keyCodes[2] = { AKEYCODE_A, AKEYCODE_B };
    uint8_t flags[2] = { 0, 0 };
    ASSERT_TRUE(mapper->markSupportedKeyCodes(AINPUT_SOURCE_ANY, 1, keyCodes, flags));
    ASSERT_TRUE(flags[0]);
    ASSERT_FALSE(flags[1]);
}

TEST_F(KeyboardInputMapperTest, Process_LockedKeysShouldToggleMetaStateAndLeds) {
    mFakeEventHub->addLed(DEVICE_ID, LED_CAPSL, true /*initially on*/);
    mFakeEventHub->addLed(DEVICE_ID, LED_NUML, false /*initially off*/);
    mFakeEventHub->addLed(DEVICE_ID, LED_SCROLLL, false /*initially off*/);
    mFakeEventHub->addKey(DEVICE_ID, KEY_CAPSLOCK, 0, AKEYCODE_CAPS_LOCK, 0);
    mFakeEventHub->addKey(DEVICE_ID, KEY_NUMLOCK, 0, AKEYCODE_NUM_LOCK, 0);
    mFakeEventHub->addKey(DEVICE_ID, KEY_SCROLLLOCK, 0, AKEYCODE_SCROLL_LOCK, 0);

    KeyboardInputMapper* mapper = new KeyboardInputMapper(mDevice,
            AINPUT_SOURCE_KEYBOARD, AINPUT_KEYBOARD_TYPE_ALPHABETIC);
    addMapperAndConfigure(mapper);

    // Initialization should have turned all of the lights off.
    ASSERT_FALSE(mFakeEventHub->getLedState(DEVICE_ID, LED_CAPSL));
    ASSERT_FALSE(mFakeEventHub->getLedState(DEVICE_ID, LED_NUML));
    ASSERT_FALSE(mFakeEventHub->getLedState(DEVICE_ID, LED_SCROLLL));

    // Toggle caps lock on.
    process(mapper, ARBITRARY_TIME, EV_KEY, KEY_CAPSLOCK, 1);
    process(mapper, ARBITRARY_TIME, EV_KEY, KEY_CAPSLOCK, 0);
    ASSERT_TRUE(mFakeEventHub->getLedState(DEVICE_ID, LED_CAPSL));
    ASSERT_FALSE(mFakeEventHub->getLedState(DEVICE_ID, LED_NUML));
    ASSERT_FALSE(mFakeEventHub->getLedState(DEVICE_ID, LED_SCROLLL));
    ASSERT_EQ(AMETA_CAPS_LOCK_ON, mapper->getMetaState());

    // Toggle num lock on.
    process(mapper, ARBITRARY_TIME, EV_KEY, KEY_NUMLOCK, 1);
    process(mapper, ARBITRARY_TIME, EV_KEY, KEY_NUMLOCK, 0);
    ASSERT_TRUE(mFakeEventHub->getLedState(DEVICE_ID, LED_CAPSL));
    ASSERT_TRUE(mFakeEventHub->getLedState(DEVICE_ID, LED_NUML));
    ASSERT_FALSE(mFakeEventHub->getLedState(DEVICE_ID, LED_SCROLLL));
    ASSERT_EQ(AMETA_CAPS_LOCK_ON | AMETA_NUM_LOCK_ON, mapper->getMetaState());

    // Toggle caps lock off.
    process(mapper, ARBITRARY_TIME, EV_KEY, KEY_CAPSLOCK, 1);
    process(mapper, ARBITRARY_TIME, EV_KEY, KEY_CAPSLOCK, 0);
    ASSERT_FALSE(mFakeEventHub->getLedState(DEVICE_ID, LED_CAPSL));
    ASSERT_TRUE(mFakeEventHub->getLedState(DEVICE_ID, LED_NUML));
    ASSERT_FALSE(mFakeEventHub->getLedState(DEVICE_ID, LED_SCROLLL));
    ASSERT_EQ(AMETA_NUM_LOCK_ON, mapper->getMetaState());

    // Toggle scroll lock on.
    process(mapper, ARBITRARY_TIME, EV_KEY, KEY_SCROLLLOCK, 1);
    process(mapper, ARBITRARY_TIME, EV_KEY, KEY_SCROLLLOCK, 0);
    ASSERT_FALSE(mFakeEventHub->getLedState(DEVICE_ID, LED_CAPSL));
    ASSERT_TRUE(mFakeEventHub->getLedState(DEVICE_ID, LED_NUML));
    ASSERT_TRUE(mFakeEventHub->getLedState(DEVICE_ID, LED_SCROLLL));
    ASSERT_EQ(AMETA_NUM_LOCK_ON | AMETA_SCROLL_LOCK_ON, mapper->getMetaState());

    // Toggle num lock off.
    process(mapper, ARBITRARY_TIME, EV_KEY, KEY_NUMLOCK, 1);
    process(mapper, ARBITRARY_TIME, EV_KEY, KEY_NUMLOCK, 0);
    ASSERT_FALSE(mFakeEventHub->getLedState(DEVICE_ID, LED_CAPSL));
    ASSERT_FALSE(mFakeEventHub->getLedState(DEVICE_ID, LED_NUML));
    ASSERT_TRUE(mFakeEventHub->getLedState(DEVICE_ID, LED_SCROLLL));
    ASSERT_EQ(AMETA_SCROLL_LOCK_ON, mapper->getMetaState());

    // Toggle scroll lock off.
    process(mapper, ARBITRARY_TIME, EV_KEY, KEY_SCROLLLOCK, 1);
    process(mapper, ARBITRARY_TIME, EV_KEY, KEY_SCROLLLOCK, 0);
    ASSERT_FALSE(mFakeEventHub->getLedState(DEVICE_ID, LED_CAPSL));
    ASSERT_FALSE(mFakeEventHub->getLedState(DEVICE_ID, LED_NUML));
    ASSERT_FALSE(mFakeEventHub->getLedState(DEVICE_ID, LED_SCROLLL));
    ASSERT_EQ(AMETA_NONE, mapper->getMetaState());
}


// --- CursorInputMapperTest ---

class CursorInputMapperTest : public InputMapperTest {
protected:
    static const int32_t TRACKBALL_MOVEMENT_THRESHOLD;

    sp<FakePointerController> mFakePointerController;

    virtual void SetUp() {
        InputMapperTest::SetUp();

        mFakePointerController = new FakePointerController();
        mFakePolicy->setPointerController(mDevice->getId(), mFakePointerController);
    }

    void testMotionRotation(CursorInputMapper* mapper,
            int32_t originalX, int32_t originalY, int32_t rotatedX, int32_t rotatedY);

    void prepareDisplay(int32_t orientation) {
        const std::string uniqueId = "local:0";
        const ViewportType viewportType = ViewportType::VIEWPORT_INTERNAL;
        setDisplayInfoAndReconfigure(DISPLAY_ID, DISPLAY_WIDTH, DISPLAY_HEIGHT,
                orientation, uniqueId, NO_PORT, viewportType);
    }
};

const int32_t CursorInputMapperTest::TRACKBALL_MOVEMENT_THRESHOLD = 6;

void CursorInputMapperTest::testMotionRotation(CursorInputMapper* mapper,
        int32_t originalX, int32_t originalY, int32_t rotatedX, int32_t rotatedY) {
    NotifyMotionArgs args;

    process(mapper, ARBITRARY_TIME, EV_REL, REL_X, originalX);
    process(mapper, ARBITRARY_TIME, EV_REL, REL_Y, originalY);
    process(mapper, ARBITRARY_TIME, EV_SYN, SYN_REPORT, 0);
    ASSERT_NO_FATAL_FAILURE(mFakeListener->assertNotifyMotionWasCalled(&args));
    ASSERT_EQ(AMOTION_EVENT_ACTION_MOVE, args.action);
    ASSERT_NO_FATAL_FAILURE(assertPointerCoords(args.pointerCoords[0],
            float(rotatedX) / TRACKBALL_MOVEMENT_THRESHOLD,
            float(rotatedY) / TRACKBALL_MOVEMENT_THRESHOLD,
            0.0f, 0.0f, 0.0f, 0.0f, 0.0f, 0.0f, 0.0f, 0.0f));
}

TEST_F(CursorInputMapperTest, WhenModeIsPointer_GetSources_ReturnsMouse) {
    CursorInputMapper* mapper = new CursorInputMapper(mDevice);
    addConfigurationProperty("cursor.mode", "pointer");
    addMapperAndConfigure(mapper);

    ASSERT_EQ(AINPUT_SOURCE_MOUSE, mapper->getSources());
}

TEST_F(CursorInputMapperTest, WhenModeIsNavigation_GetSources_ReturnsTrackball) {
    CursorInputMapper* mapper = new CursorInputMapper(mDevice);
    addConfigurationProperty("cursor.mode", "navigation");
    addMapperAndConfigure(mapper);

    ASSERT_EQ(AINPUT_SOURCE_TRACKBALL, mapper->getSources());
}

TEST_F(CursorInputMapperTest, WhenModeIsPointer_PopulateDeviceInfo_ReturnsRangeFromPointerController) {
    CursorInputMapper* mapper = new CursorInputMapper(mDevice);
    addConfigurationProperty("cursor.mode", "pointer");
    addMapperAndConfigure(mapper);

    InputDeviceInfo info;
    mapper->populateDeviceInfo(&info);

    // Initially there may not be a valid motion range.
    ASSERT_EQ(nullptr, info.getMotionRange(AINPUT_MOTION_RANGE_X, AINPUT_SOURCE_MOUSE));
    ASSERT_EQ(nullptr, info.getMotionRange(AINPUT_MOTION_RANGE_Y, AINPUT_SOURCE_MOUSE));
    ASSERT_NO_FATAL_FAILURE(assertMotionRange(info,
            AINPUT_MOTION_RANGE_PRESSURE, AINPUT_SOURCE_MOUSE, 0.0f, 1.0f, 0.0f, 0.0f));

    // When the bounds are set, then there should be a valid motion range.
    mFakePointerController->setBounds(1, 2, 800 - 1, 480 - 1);

    InputDeviceInfo info2;
    mapper->populateDeviceInfo(&info2);

    ASSERT_NO_FATAL_FAILURE(assertMotionRange(info2,
            AINPUT_MOTION_RANGE_X, AINPUT_SOURCE_MOUSE,
            1, 800 - 1, 0.0f, 0.0f));
    ASSERT_NO_FATAL_FAILURE(assertMotionRange(info2,
            AINPUT_MOTION_RANGE_Y, AINPUT_SOURCE_MOUSE,
            2, 480 - 1, 0.0f, 0.0f));
    ASSERT_NO_FATAL_FAILURE(assertMotionRange(info2,
            AINPUT_MOTION_RANGE_PRESSURE, AINPUT_SOURCE_MOUSE,
            0.0f, 1.0f, 0.0f, 0.0f));
}

TEST_F(CursorInputMapperTest, WhenModeIsNavigation_PopulateDeviceInfo_ReturnsScaledRange) {
    CursorInputMapper* mapper = new CursorInputMapper(mDevice);
    addConfigurationProperty("cursor.mode", "navigation");
    addMapperAndConfigure(mapper);

    InputDeviceInfo info;
    mapper->populateDeviceInfo(&info);

    ASSERT_NO_FATAL_FAILURE(assertMotionRange(info,
            AINPUT_MOTION_RANGE_X, AINPUT_SOURCE_TRACKBALL,
            -1.0f, 1.0f, 0.0f, 1.0f / TRACKBALL_MOVEMENT_THRESHOLD));
    ASSERT_NO_FATAL_FAILURE(assertMotionRange(info,
            AINPUT_MOTION_RANGE_Y, AINPUT_SOURCE_TRACKBALL,
            -1.0f, 1.0f, 0.0f, 1.0f / TRACKBALL_MOVEMENT_THRESHOLD));
    ASSERT_NO_FATAL_FAILURE(assertMotionRange(info,
            AINPUT_MOTION_RANGE_PRESSURE, AINPUT_SOURCE_TRACKBALL,
            0.0f, 1.0f, 0.0f, 0.0f));
}

TEST_F(CursorInputMapperTest, Process_ShouldSetAllFieldsAndIncludeGlobalMetaState) {
    CursorInputMapper* mapper = new CursorInputMapper(mDevice);
    addConfigurationProperty("cursor.mode", "navigation");
    addMapperAndConfigure(mapper);

    mFakeContext->setGlobalMetaState(AMETA_SHIFT_LEFT_ON | AMETA_SHIFT_ON);

    NotifyMotionArgs args;

    // Button press.
    // Mostly testing non x/y behavior here so we don't need to check again elsewhere.
    process(mapper, ARBITRARY_TIME, EV_KEY, BTN_MOUSE, 1);
    process(mapper, ARBITRARY_TIME, EV_SYN, SYN_REPORT, 0);
    ASSERT_NO_FATAL_FAILURE(mFakeListener->assertNotifyMotionWasCalled(&args));
    ASSERT_EQ(ARBITRARY_TIME, args.eventTime);
    ASSERT_EQ(DEVICE_ID, args.deviceId);
    ASSERT_EQ(AINPUT_SOURCE_TRACKBALL, args.source);
    ASSERT_EQ(uint32_t(0), args.policyFlags);
    ASSERT_EQ(AMOTION_EVENT_ACTION_DOWN, args.action);
    ASSERT_EQ(0, args.flags);
    ASSERT_EQ(AMETA_SHIFT_LEFT_ON | AMETA_SHIFT_ON, args.metaState);
    ASSERT_EQ(AMOTION_EVENT_BUTTON_PRIMARY, args.buttonState);
    ASSERT_EQ(0, args.edgeFlags);
    ASSERT_EQ(uint32_t(1), args.pointerCount);
    ASSERT_EQ(0, args.pointerProperties[0].id);
    ASSERT_EQ(AMOTION_EVENT_TOOL_TYPE_MOUSE, args.pointerProperties[0].toolType);
    ASSERT_NO_FATAL_FAILURE(assertPointerCoords(args.pointerCoords[0],
            0.0f, 0.0f, 1.0f, 0.0f, 0.0f, 0.0f, 0.0f, 0.0f, 0.0f, 0.0f));
    ASSERT_EQ(TRACKBALL_MOVEMENT_THRESHOLD, args.xPrecision);
    ASSERT_EQ(TRACKBALL_MOVEMENT_THRESHOLD, args.yPrecision);
    ASSERT_EQ(ARBITRARY_TIME, args.downTime);

    ASSERT_NO_FATAL_FAILURE(mFakeListener->assertNotifyMotionWasCalled(&args));
    ASSERT_EQ(ARBITRARY_TIME, args.eventTime);
    ASSERT_EQ(DEVICE_ID, args.deviceId);
    ASSERT_EQ(AINPUT_SOURCE_TRACKBALL, args.source);
    ASSERT_EQ(uint32_t(0), args.policyFlags);
    ASSERT_EQ(AMOTION_EVENT_ACTION_BUTTON_PRESS, args.action);
    ASSERT_EQ(0, args.flags);
    ASSERT_EQ(AMETA_SHIFT_LEFT_ON | AMETA_SHIFT_ON, args.metaState);
    ASSERT_EQ(AMOTION_EVENT_BUTTON_PRIMARY, args.buttonState);
    ASSERT_EQ(0, args.edgeFlags);
    ASSERT_EQ(uint32_t(1), args.pointerCount);
    ASSERT_EQ(0, args.pointerProperties[0].id);
    ASSERT_EQ(AMOTION_EVENT_TOOL_TYPE_MOUSE, args.pointerProperties[0].toolType);
    ASSERT_NO_FATAL_FAILURE(assertPointerCoords(args.pointerCoords[0],
            0.0f, 0.0f, 1.0f, 0.0f, 0.0f, 0.0f, 0.0f, 0.0f, 0.0f, 0.0f));
    ASSERT_EQ(TRACKBALL_MOVEMENT_THRESHOLD, args.xPrecision);
    ASSERT_EQ(TRACKBALL_MOVEMENT_THRESHOLD, args.yPrecision);
    ASSERT_EQ(ARBITRARY_TIME, args.downTime);

    // Button release.  Should have same down time.
    process(mapper, ARBITRARY_TIME + 1, EV_KEY, BTN_MOUSE, 0);
    process(mapper, ARBITRARY_TIME + 1, EV_SYN, SYN_REPORT, 0);
    ASSERT_NO_FATAL_FAILURE(mFakeListener->assertNotifyMotionWasCalled(&args));
    ASSERT_EQ(ARBITRARY_TIME + 1, args.eventTime);
    ASSERT_EQ(DEVICE_ID, args.deviceId);
    ASSERT_EQ(AINPUT_SOURCE_TRACKBALL, args.source);
    ASSERT_EQ(uint32_t(0), args.policyFlags);
    ASSERT_EQ(AMOTION_EVENT_ACTION_BUTTON_RELEASE, args.action);
    ASSERT_EQ(0, args.flags);
    ASSERT_EQ(AMETA_SHIFT_LEFT_ON | AMETA_SHIFT_ON, args.metaState);
    ASSERT_EQ(0, args.buttonState);
    ASSERT_EQ(0, args.edgeFlags);
    ASSERT_EQ(uint32_t(1), args.pointerCount);
    ASSERT_EQ(0, args.pointerProperties[0].id);
    ASSERT_EQ(AMOTION_EVENT_TOOL_TYPE_MOUSE, args.pointerProperties[0].toolType);
    ASSERT_NO_FATAL_FAILURE(assertPointerCoords(args.pointerCoords[0],
            0.0f, 0.0f, 0.0f, 0.0f, 0.0f, 0.0f, 0.0f, 0.0f, 0.0f, 0.0f));
    ASSERT_EQ(TRACKBALL_MOVEMENT_THRESHOLD, args.xPrecision);
    ASSERT_EQ(TRACKBALL_MOVEMENT_THRESHOLD, args.yPrecision);
    ASSERT_EQ(ARBITRARY_TIME, args.downTime);

    ASSERT_NO_FATAL_FAILURE(mFakeListener->assertNotifyMotionWasCalled(&args));
    ASSERT_EQ(ARBITRARY_TIME + 1, args.eventTime);
    ASSERT_EQ(DEVICE_ID, args.deviceId);
    ASSERT_EQ(AINPUT_SOURCE_TRACKBALL, args.source);
    ASSERT_EQ(uint32_t(0), args.policyFlags);
    ASSERT_EQ(AMOTION_EVENT_ACTION_UP, args.action);
    ASSERT_EQ(0, args.flags);
    ASSERT_EQ(AMETA_SHIFT_LEFT_ON | AMETA_SHIFT_ON, args.metaState);
    ASSERT_EQ(0, args.buttonState);
    ASSERT_EQ(0, args.edgeFlags);
    ASSERT_EQ(uint32_t(1), args.pointerCount);
    ASSERT_EQ(0, args.pointerProperties[0].id);
    ASSERT_EQ(AMOTION_EVENT_TOOL_TYPE_MOUSE, args.pointerProperties[0].toolType);
    ASSERT_NO_FATAL_FAILURE(assertPointerCoords(args.pointerCoords[0],
            0.0f, 0.0f, 0.0f, 0.0f, 0.0f, 0.0f, 0.0f, 0.0f, 0.0f, 0.0f));
    ASSERT_EQ(TRACKBALL_MOVEMENT_THRESHOLD, args.xPrecision);
    ASSERT_EQ(TRACKBALL_MOVEMENT_THRESHOLD, args.yPrecision);
    ASSERT_EQ(ARBITRARY_TIME, args.downTime);
}

TEST_F(CursorInputMapperTest, Process_ShouldHandleIndependentXYUpdates) {
    CursorInputMapper* mapper = new CursorInputMapper(mDevice);
    addConfigurationProperty("cursor.mode", "navigation");
    addMapperAndConfigure(mapper);

    NotifyMotionArgs args;

    // Motion in X but not Y.
    process(mapper, ARBITRARY_TIME, EV_REL, REL_X, 1);
    process(mapper, ARBITRARY_TIME, EV_SYN, SYN_REPORT, 0);
    ASSERT_NO_FATAL_FAILURE(mFakeListener->assertNotifyMotionWasCalled(&args));
    ASSERT_EQ(AMOTION_EVENT_ACTION_MOVE, args.action);
    ASSERT_NO_FATAL_FAILURE(assertPointerCoords(args.pointerCoords[0],
            1.0f / TRACKBALL_MOVEMENT_THRESHOLD, 0.0f, 0.0f, 0.0f, 0.0f, 0.0f, 0.0f, 0.0f, 0.0f, 0.0f));

    // Motion in Y but not X.
    process(mapper, ARBITRARY_TIME, EV_REL, REL_Y, -2);
    process(mapper, ARBITRARY_TIME, EV_SYN, SYN_REPORT, 0);
    ASSERT_NO_FATAL_FAILURE(mFakeListener->assertNotifyMotionWasCalled(&args));
    ASSERT_EQ(AMOTION_EVENT_ACTION_MOVE, args.action);
    ASSERT_NO_FATAL_FAILURE(assertPointerCoords(args.pointerCoords[0],
            0.0f, -2.0f / TRACKBALL_MOVEMENT_THRESHOLD, 0.0f, 0.0f, 0.0f, 0.0f, 0.0f, 0.0f, 0.0f, 0.0f));
}

TEST_F(CursorInputMapperTest, Process_ShouldHandleIndependentButtonUpdates) {
    CursorInputMapper* mapper = new CursorInputMapper(mDevice);
    addConfigurationProperty("cursor.mode", "navigation");
    addMapperAndConfigure(mapper);

    NotifyMotionArgs args;

    // Button press.
    process(mapper, ARBITRARY_TIME, EV_KEY, BTN_MOUSE, 1);
    process(mapper, ARBITRARY_TIME, EV_SYN, SYN_REPORT, 0);
    ASSERT_NO_FATAL_FAILURE(mFakeListener->assertNotifyMotionWasCalled(&args));
    ASSERT_EQ(AMOTION_EVENT_ACTION_DOWN, args.action);
    ASSERT_NO_FATAL_FAILURE(assertPointerCoords(args.pointerCoords[0],
            0.0f, 0.0f, 1.0f, 0.0f, 0.0f, 0.0f, 0.0f, 0.0f, 0.0f, 0.0f));

    ASSERT_NO_FATAL_FAILURE(mFakeListener->assertNotifyMotionWasCalled(&args));
    ASSERT_EQ(AMOTION_EVENT_ACTION_BUTTON_PRESS, args.action);
    ASSERT_NO_FATAL_FAILURE(assertPointerCoords(args.pointerCoords[0],
            0.0f, 0.0f, 1.0f, 0.0f, 0.0f, 0.0f, 0.0f, 0.0f, 0.0f, 0.0f));

    // Button release.
    process(mapper, ARBITRARY_TIME, EV_KEY, BTN_MOUSE, 0);
    process(mapper, ARBITRARY_TIME, EV_SYN, SYN_REPORT, 0);
    ASSERT_NO_FATAL_FAILURE(mFakeListener->assertNotifyMotionWasCalled(&args));
    ASSERT_EQ(AMOTION_EVENT_ACTION_BUTTON_RELEASE, args.action);
    ASSERT_NO_FATAL_FAILURE(assertPointerCoords(args.pointerCoords[0],
            0.0f, 0.0f, 0.0f, 0.0f, 0.0f, 0.0f, 0.0f, 0.0f, 0.0f, 0.0f));

    ASSERT_NO_FATAL_FAILURE(mFakeListener->assertNotifyMotionWasCalled(&args));
    ASSERT_EQ(AMOTION_EVENT_ACTION_UP, args.action);
    ASSERT_NO_FATAL_FAILURE(assertPointerCoords(args.pointerCoords[0],
            0.0f, 0.0f, 0.0f, 0.0f, 0.0f, 0.0f, 0.0f, 0.0f, 0.0f, 0.0f));
}

TEST_F(CursorInputMapperTest, Process_ShouldHandleCombinedXYAndButtonUpdates) {
    CursorInputMapper* mapper = new CursorInputMapper(mDevice);
    addConfigurationProperty("cursor.mode", "navigation");
    addMapperAndConfigure(mapper);

    NotifyMotionArgs args;

    // Combined X, Y and Button.
    process(mapper, ARBITRARY_TIME, EV_REL, REL_X, 1);
    process(mapper, ARBITRARY_TIME, EV_REL, REL_Y, -2);
    process(mapper, ARBITRARY_TIME, EV_KEY, BTN_MOUSE, 1);
    process(mapper, ARBITRARY_TIME, EV_SYN, SYN_REPORT, 0);
    ASSERT_NO_FATAL_FAILURE(mFakeListener->assertNotifyMotionWasCalled(&args));
    ASSERT_EQ(AMOTION_EVENT_ACTION_DOWN, args.action);
    ASSERT_NO_FATAL_FAILURE(assertPointerCoords(args.pointerCoords[0],
            1.0f / TRACKBALL_MOVEMENT_THRESHOLD, -2.0f / TRACKBALL_MOVEMENT_THRESHOLD,
            1.0f, 0.0f, 0.0f, 0.0f, 0.0f, 0.0f, 0.0f, 0.0f));

    ASSERT_NO_FATAL_FAILURE(mFakeListener->assertNotifyMotionWasCalled(&args));
    ASSERT_EQ(AMOTION_EVENT_ACTION_BUTTON_PRESS, args.action);
    ASSERT_NO_FATAL_FAILURE(assertPointerCoords(args.pointerCoords[0],
            1.0f / TRACKBALL_MOVEMENT_THRESHOLD, -2.0f / TRACKBALL_MOVEMENT_THRESHOLD,
            1.0f, 0.0f, 0.0f, 0.0f, 0.0f, 0.0f, 0.0f, 0.0f));

    // Move X, Y a bit while pressed.
    process(mapper, ARBITRARY_TIME, EV_REL, REL_X, 2);
    process(mapper, ARBITRARY_TIME, EV_REL, REL_Y, 1);
    process(mapper, ARBITRARY_TIME, EV_SYN, SYN_REPORT, 0);
    ASSERT_NO_FATAL_FAILURE(mFakeListener->assertNotifyMotionWasCalled(&args));
    ASSERT_EQ(AMOTION_EVENT_ACTION_MOVE, args.action);
    ASSERT_NO_FATAL_FAILURE(assertPointerCoords(args.pointerCoords[0],
            2.0f / TRACKBALL_MOVEMENT_THRESHOLD, 1.0f / TRACKBALL_MOVEMENT_THRESHOLD,
            1.0f, 0.0f, 0.0f, 0.0f, 0.0f, 0.0f, 0.0f, 0.0f));

    // Release Button.
    process(mapper, ARBITRARY_TIME, EV_KEY, BTN_MOUSE, 0);
    process(mapper, ARBITRARY_TIME, EV_SYN, SYN_REPORT, 0);
    ASSERT_NO_FATAL_FAILURE(mFakeListener->assertNotifyMotionWasCalled(&args));
    ASSERT_EQ(AMOTION_EVENT_ACTION_BUTTON_RELEASE, args.action);
    ASSERT_NO_FATAL_FAILURE(assertPointerCoords(args.pointerCoords[0],
            0.0f, 0.0f, 0.0f, 0.0f, 0.0f, 0.0f, 0.0f, 0.0f, 0.0f, 0.0f));

    ASSERT_NO_FATAL_FAILURE(mFakeListener->assertNotifyMotionWasCalled(&args));
    ASSERT_EQ(AMOTION_EVENT_ACTION_UP, args.action);
    ASSERT_NO_FATAL_FAILURE(assertPointerCoords(args.pointerCoords[0],
            0.0f, 0.0f, 0.0f, 0.0f, 0.0f, 0.0f, 0.0f, 0.0f, 0.0f, 0.0f));
}

TEST_F(CursorInputMapperTest, Process_WhenNotOrientationAware_ShouldNotRotateMotions) {
    CursorInputMapper* mapper = new CursorInputMapper(mDevice);
    addConfigurationProperty("cursor.mode", "navigation");
    addMapperAndConfigure(mapper);

    prepareDisplay(DISPLAY_ORIENTATION_90);
    ASSERT_NO_FATAL_FAILURE(testMotionRotation(mapper,  0,  1,  0,  1));
    ASSERT_NO_FATAL_FAILURE(testMotionRotation(mapper,  1,  1,  1,  1));
    ASSERT_NO_FATAL_FAILURE(testMotionRotation(mapper,  1,  0,  1,  0));
    ASSERT_NO_FATAL_FAILURE(testMotionRotation(mapper,  1, -1,  1, -1));
    ASSERT_NO_FATAL_FAILURE(testMotionRotation(mapper,  0, -1,  0, -1));
    ASSERT_NO_FATAL_FAILURE(testMotionRotation(mapper, -1, -1, -1, -1));
    ASSERT_NO_FATAL_FAILURE(testMotionRotation(mapper, -1,  0, -1,  0));
    ASSERT_NO_FATAL_FAILURE(testMotionRotation(mapper, -1,  1, -1,  1));
}

TEST_F(CursorInputMapperTest, Process_WhenOrientationAware_ShouldRotateMotions) {
    CursorInputMapper* mapper = new CursorInputMapper(mDevice);
    addConfigurationProperty("cursor.mode", "navigation");
    addConfigurationProperty("cursor.orientationAware", "1");
    addMapperAndConfigure(mapper);

    prepareDisplay(DISPLAY_ORIENTATION_0);
    ASSERT_NO_FATAL_FAILURE(testMotionRotation(mapper,  0,  1,  0,  1));
    ASSERT_NO_FATAL_FAILURE(testMotionRotation(mapper,  1,  1,  1,  1));
    ASSERT_NO_FATAL_FAILURE(testMotionRotation(mapper,  1,  0,  1,  0));
    ASSERT_NO_FATAL_FAILURE(testMotionRotation(mapper,  1, -1,  1, -1));
    ASSERT_NO_FATAL_FAILURE(testMotionRotation(mapper,  0, -1,  0, -1));
    ASSERT_NO_FATAL_FAILURE(testMotionRotation(mapper, -1, -1, -1, -1));
    ASSERT_NO_FATAL_FAILURE(testMotionRotation(mapper, -1,  0, -1,  0));
    ASSERT_NO_FATAL_FAILURE(testMotionRotation(mapper, -1,  1, -1,  1));

    prepareDisplay(DISPLAY_ORIENTATION_90);
    ASSERT_NO_FATAL_FAILURE(testMotionRotation(mapper,  0,  1,  1,  0));
    ASSERT_NO_FATAL_FAILURE(testMotionRotation(mapper,  1,  1,  1, -1));
    ASSERT_NO_FATAL_FAILURE(testMotionRotation(mapper,  1,  0,  0, -1));
    ASSERT_NO_FATAL_FAILURE(testMotionRotation(mapper,  1, -1, -1, -1));
    ASSERT_NO_FATAL_FAILURE(testMotionRotation(mapper,  0, -1, -1,  0));
    ASSERT_NO_FATAL_FAILURE(testMotionRotation(mapper, -1, -1, -1,  1));
    ASSERT_NO_FATAL_FAILURE(testMotionRotation(mapper, -1,  0,  0,  1));
    ASSERT_NO_FATAL_FAILURE(testMotionRotation(mapper, -1,  1,  1,  1));

    prepareDisplay(DISPLAY_ORIENTATION_180);
    ASSERT_NO_FATAL_FAILURE(testMotionRotation(mapper,  0,  1,  0, -1));
    ASSERT_NO_FATAL_FAILURE(testMotionRotation(mapper,  1,  1, -1, -1));
    ASSERT_NO_FATAL_FAILURE(testMotionRotation(mapper,  1,  0, -1,  0));
    ASSERT_NO_FATAL_FAILURE(testMotionRotation(mapper,  1, -1, -1,  1));
    ASSERT_NO_FATAL_FAILURE(testMotionRotation(mapper,  0, -1,  0,  1));
    ASSERT_NO_FATAL_FAILURE(testMotionRotation(mapper, -1, -1,  1,  1));
    ASSERT_NO_FATAL_FAILURE(testMotionRotation(mapper, -1,  0,  1,  0));
    ASSERT_NO_FATAL_FAILURE(testMotionRotation(mapper, -1,  1,  1, -1));

    prepareDisplay(DISPLAY_ORIENTATION_270);
    ASSERT_NO_FATAL_FAILURE(testMotionRotation(mapper,  0,  1, -1,  0));
    ASSERT_NO_FATAL_FAILURE(testMotionRotation(mapper,  1,  1, -1,  1));
    ASSERT_NO_FATAL_FAILURE(testMotionRotation(mapper,  1,  0,  0,  1));
    ASSERT_NO_FATAL_FAILURE(testMotionRotation(mapper,  1, -1,  1,  1));
    ASSERT_NO_FATAL_FAILURE(testMotionRotation(mapper,  0, -1,  1,  0));
    ASSERT_NO_FATAL_FAILURE(testMotionRotation(mapper, -1, -1,  1, -1));
    ASSERT_NO_FATAL_FAILURE(testMotionRotation(mapper, -1,  0,  0, -1));
    ASSERT_NO_FATAL_FAILURE(testMotionRotation(mapper, -1,  1, -1, -1));
}

TEST_F(CursorInputMapperTest, Process_ShouldHandleAllButtons) {
    CursorInputMapper* mapper = new CursorInputMapper(mDevice);
    addConfigurationProperty("cursor.mode", "pointer");
    addMapperAndConfigure(mapper);

    mFakePointerController->setBounds(0, 0, 800 - 1, 480 - 1);
    mFakePointerController->setPosition(100, 200);
    mFakePointerController->setButtonState(0);

    NotifyMotionArgs motionArgs;
    NotifyKeyArgs keyArgs;

    // press BTN_LEFT, release BTN_LEFT
    process(mapper, ARBITRARY_TIME, EV_KEY, BTN_LEFT, 1);
    process(mapper, ARBITRARY_TIME, EV_SYN, SYN_REPORT, 0);
    ASSERT_NO_FATAL_FAILURE(mFakeListener->assertNotifyMotionWasCalled(&motionArgs));
    ASSERT_EQ(AMOTION_EVENT_ACTION_DOWN, motionArgs.action);
    ASSERT_EQ(AMOTION_EVENT_BUTTON_PRIMARY, motionArgs.buttonState);
    ASSERT_EQ(AMOTION_EVENT_BUTTON_PRIMARY, mFakePointerController->getButtonState());
    ASSERT_NO_FATAL_FAILURE(assertPointerCoords(motionArgs.pointerCoords[0],
            100.0f, 200.0f, 1.0f, 0.0f, 0.0f, 0.0f, 0.0f, 0.0f, 0.0f, 0.0f));

    ASSERT_NO_FATAL_FAILURE(mFakeListener->assertNotifyMotionWasCalled(&motionArgs));
    ASSERT_EQ(AMOTION_EVENT_ACTION_BUTTON_PRESS, motionArgs.action);
    ASSERT_EQ(AMOTION_EVENT_BUTTON_PRIMARY, motionArgs.buttonState);
    ASSERT_EQ(AMOTION_EVENT_BUTTON_PRIMARY, mFakePointerController->getButtonState());
    ASSERT_NO_FATAL_FAILURE(assertPointerCoords(motionArgs.pointerCoords[0],
            100.0f, 200.0f, 1.0f, 0.0f, 0.0f, 0.0f, 0.0f, 0.0f, 0.0f, 0.0f));

    process(mapper, ARBITRARY_TIME, EV_KEY, BTN_LEFT, 0);
    process(mapper, ARBITRARY_TIME, EV_SYN, SYN_REPORT, 0);
    ASSERT_NO_FATAL_FAILURE(mFakeListener->assertNotifyMotionWasCalled(&motionArgs));
    ASSERT_EQ(AMOTION_EVENT_ACTION_BUTTON_RELEASE, motionArgs.action);
    ASSERT_EQ(0, motionArgs.buttonState);
    ASSERT_EQ(0, mFakePointerController->getButtonState());
    ASSERT_NO_FATAL_FAILURE(assertPointerCoords(motionArgs.pointerCoords[0],
            100.0f, 200.0f, 0.0f, 0.0f, 0.0f, 0.0f, 0.0f, 0.0f, 0.0f, 0.0f));

    ASSERT_NO_FATAL_FAILURE(mFakeListener->assertNotifyMotionWasCalled(&motionArgs));
    ASSERT_EQ(AMOTION_EVENT_ACTION_UP, motionArgs.action);
    ASSERT_EQ(0, motionArgs.buttonState);
    ASSERT_EQ(0, mFakePointerController->getButtonState());
    ASSERT_NO_FATAL_FAILURE(assertPointerCoords(motionArgs.pointerCoords[0],
            100.0f, 200.0f, 0.0f, 0.0f, 0.0f, 0.0f, 0.0f, 0.0f, 0.0f, 0.0f));

    ASSERT_NO_FATAL_FAILURE(mFakeListener->assertNotifyMotionWasCalled(&motionArgs));
    ASSERT_EQ(AMOTION_EVENT_ACTION_HOVER_MOVE, motionArgs.action);
    ASSERT_EQ(0, motionArgs.buttonState);
    ASSERT_EQ(0, mFakePointerController->getButtonState());
    ASSERT_NO_FATAL_FAILURE(assertPointerCoords(motionArgs.pointerCoords[0],
            100.0f, 200.0f, 0.0f, 0.0f, 0.0f, 0.0f, 0.0f, 0.0f, 0.0f, 0.0f));

    // press BTN_RIGHT + BTN_MIDDLE, release BTN_RIGHT, release BTN_MIDDLE
    process(mapper, ARBITRARY_TIME, EV_KEY, BTN_RIGHT, 1);
    process(mapper, ARBITRARY_TIME, EV_KEY, BTN_MIDDLE, 1);
    process(mapper, ARBITRARY_TIME, EV_SYN, SYN_REPORT, 0);
    ASSERT_NO_FATAL_FAILURE(mFakeListener->assertNotifyMotionWasCalled(&motionArgs));
    ASSERT_EQ(AMOTION_EVENT_ACTION_DOWN, motionArgs.action);
    ASSERT_EQ(AMOTION_EVENT_BUTTON_SECONDARY | AMOTION_EVENT_BUTTON_TERTIARY,
            motionArgs.buttonState);
    ASSERT_EQ(AMOTION_EVENT_BUTTON_SECONDARY | AMOTION_EVENT_BUTTON_TERTIARY,
            mFakePointerController->getButtonState());
    ASSERT_NO_FATAL_FAILURE(assertPointerCoords(motionArgs.pointerCoords[0],
            100.0f, 200.0f, 1.0f, 0.0f, 0.0f, 0.0f, 0.0f, 0.0f, 0.0f, 0.0f));

    ASSERT_NO_FATAL_FAILURE(mFakeListener->assertNotifyMotionWasCalled(&motionArgs));
    ASSERT_EQ(AMOTION_EVENT_ACTION_BUTTON_PRESS, motionArgs.action);
    ASSERT_EQ(AMOTION_EVENT_BUTTON_TERTIARY, motionArgs.buttonState);
    ASSERT_EQ(AMOTION_EVENT_BUTTON_SECONDARY | AMOTION_EVENT_BUTTON_TERTIARY,
            mFakePointerController->getButtonState());
    ASSERT_NO_FATAL_FAILURE(assertPointerCoords(motionArgs.pointerCoords[0],
            100.0f, 200.0f, 1.0f, 0.0f, 0.0f, 0.0f, 0.0f, 0.0f, 0.0f, 0.0f));

    ASSERT_NO_FATAL_FAILURE(mFakeListener->assertNotifyMotionWasCalled(&motionArgs));
    ASSERT_EQ(AMOTION_EVENT_ACTION_BUTTON_PRESS, motionArgs.action);
    ASSERT_EQ(AMOTION_EVENT_BUTTON_SECONDARY | AMOTION_EVENT_BUTTON_TERTIARY,
            motionArgs.buttonState);
    ASSERT_EQ(AMOTION_EVENT_BUTTON_SECONDARY | AMOTION_EVENT_BUTTON_TERTIARY,
            mFakePointerController->getButtonState());
    ASSERT_NO_FATAL_FAILURE(assertPointerCoords(motionArgs.pointerCoords[0],
            100.0f, 200.0f, 1.0f, 0.0f, 0.0f, 0.0f, 0.0f, 0.0f, 0.0f, 0.0f));

    process(mapper, ARBITRARY_TIME, EV_KEY, BTN_RIGHT, 0);
    process(mapper, ARBITRARY_TIME, EV_SYN, SYN_REPORT, 0);
    ASSERT_NO_FATAL_FAILURE(mFakeListener->assertNotifyMotionWasCalled(&motionArgs));
    ASSERT_EQ(AMOTION_EVENT_ACTION_BUTTON_RELEASE, motionArgs.action);
    ASSERT_EQ(AMOTION_EVENT_BUTTON_TERTIARY, motionArgs.buttonState);
    ASSERT_EQ(AMOTION_EVENT_BUTTON_TERTIARY, mFakePointerController->getButtonState());
    ASSERT_NO_FATAL_FAILURE(assertPointerCoords(motionArgs.pointerCoords[0],
            100.0f, 200.0f, 1.0f, 0.0f, 0.0f, 0.0f, 0.0f, 0.0f, 0.0f, 0.0f));

    ASSERT_NO_FATAL_FAILURE(mFakeListener->assertNotifyMotionWasCalled(&motionArgs));
    ASSERT_EQ(AMOTION_EVENT_ACTION_MOVE, motionArgs.action);
    ASSERT_EQ(AMOTION_EVENT_BUTTON_TERTIARY, motionArgs.buttonState);
    ASSERT_EQ(AMOTION_EVENT_BUTTON_TERTIARY, mFakePointerController->getButtonState());
    ASSERT_NO_FATAL_FAILURE(assertPointerCoords(motionArgs.pointerCoords[0],
            100.0f, 200.0f, 1.0f, 0.0f, 0.0f, 0.0f, 0.0f, 0.0f, 0.0f, 0.0f));

    process(mapper, ARBITRARY_TIME, EV_KEY, BTN_MIDDLE, 0);
    process(mapper, ARBITRARY_TIME, EV_SYN, SYN_REPORT, 0);
    ASSERT_NO_FATAL_FAILURE(mFakeListener->assertNotifyMotionWasCalled(&motionArgs));
    ASSERT_EQ(AMOTION_EVENT_ACTION_BUTTON_RELEASE, motionArgs.action);
    ASSERT_EQ(0, motionArgs.buttonState);
    ASSERT_EQ(0, mFakePointerController->getButtonState());
    ASSERT_NO_FATAL_FAILURE(assertPointerCoords(motionArgs.pointerCoords[0],
            100.0f, 200.0f, 0.0f, 0.0f, 0.0f, 0.0f, 0.0f, 0.0f, 0.0f, 0.0f));
    process(mapper, ARBITRARY_TIME, EV_KEY, BTN_MIDDLE, 0);
    process(mapper, ARBITRARY_TIME, EV_SYN, SYN_REPORT, 0);

    ASSERT_NO_FATAL_FAILURE(mFakeListener->assertNotifyMotionWasCalled(&motionArgs));
    ASSERT_EQ(0, motionArgs.buttonState);
    ASSERT_EQ(0, mFakePointerController->getButtonState());
    ASSERT_EQ(AMOTION_EVENT_ACTION_UP, motionArgs.action);
    ASSERT_NO_FATAL_FAILURE(assertPointerCoords(motionArgs.pointerCoords[0],
            100.0f, 200.0f, 0.0f, 0.0f, 0.0f, 0.0f, 0.0f, 0.0f, 0.0f, 0.0f));

    ASSERT_NO_FATAL_FAILURE(mFakeListener->assertNotifyMotionWasCalled(&motionArgs));
    ASSERT_EQ(0, motionArgs.buttonState);
    ASSERT_EQ(0, mFakePointerController->getButtonState());
    ASSERT_EQ(AMOTION_EVENT_ACTION_HOVER_MOVE, motionArgs.action);
    ASSERT_NO_FATAL_FAILURE(assertPointerCoords(motionArgs.pointerCoords[0],
            100.0f, 200.0f, 0.0f, 0.0f, 0.0f, 0.0f, 0.0f, 0.0f, 0.0f, 0.0f));

    // press BTN_BACK, release BTN_BACK
    process(mapper, ARBITRARY_TIME, EV_KEY, BTN_BACK, 1);
    process(mapper, ARBITRARY_TIME, EV_SYN, SYN_REPORT, 0);
    ASSERT_NO_FATAL_FAILURE(mFakeListener->assertNotifyKeyWasCalled(&keyArgs));
    ASSERT_EQ(AKEY_EVENT_ACTION_DOWN, keyArgs.action);
    ASSERT_EQ(AKEYCODE_BACK, keyArgs.keyCode);

    ASSERT_NO_FATAL_FAILURE(mFakeListener->assertNotifyMotionWasCalled(&motionArgs));
    ASSERT_EQ(AMOTION_EVENT_ACTION_HOVER_MOVE, motionArgs.action);
    ASSERT_EQ(AMOTION_EVENT_BUTTON_BACK, motionArgs.buttonState);
    ASSERT_EQ(AMOTION_EVENT_BUTTON_BACK, mFakePointerController->getButtonState());
    ASSERT_NO_FATAL_FAILURE(assertPointerCoords(motionArgs.pointerCoords[0],
            100.0f, 200.0f, 0.0f, 0.0f, 0.0f, 0.0f, 0.0f, 0.0f, 0.0f, 0.0f));

    ASSERT_NO_FATAL_FAILURE(mFakeListener->assertNotifyMotionWasCalled(&motionArgs));
    ASSERT_EQ(AMOTION_EVENT_ACTION_BUTTON_PRESS, motionArgs.action);
    ASSERT_EQ(AMOTION_EVENT_BUTTON_BACK, motionArgs.buttonState);
    ASSERT_EQ(AMOTION_EVENT_BUTTON_BACK, mFakePointerController->getButtonState());
    ASSERT_NO_FATAL_FAILURE(assertPointerCoords(motionArgs.pointerCoords[0],
            100.0f, 200.0f, 0.0f, 0.0f, 0.0f, 0.0f, 0.0f, 0.0f, 0.0f, 0.0f));

    process(mapper, ARBITRARY_TIME, EV_KEY, BTN_BACK, 0);
    process(mapper, ARBITRARY_TIME, EV_SYN, SYN_REPORT, 0);
    ASSERT_NO_FATAL_FAILURE(mFakeListener->assertNotifyMotionWasCalled(&motionArgs));
    ASSERT_EQ(AMOTION_EVENT_ACTION_BUTTON_RELEASE, motionArgs.action);
    ASSERT_EQ(0, motionArgs.buttonState);
    ASSERT_EQ(0, mFakePointerController->getButtonState());
    ASSERT_NO_FATAL_FAILURE(assertPointerCoords(motionArgs.pointerCoords[0],
            100.0f, 200.0f, 0.0f, 0.0f, 0.0f, 0.0f, 0.0f, 0.0f, 0.0f, 0.0f));

    ASSERT_NO_FATAL_FAILURE(mFakeListener->assertNotifyMotionWasCalled(&motionArgs));
    ASSERT_EQ(AMOTION_EVENT_ACTION_HOVER_MOVE, motionArgs.action);
    ASSERT_EQ(0, motionArgs.buttonState);
    ASSERT_EQ(0, mFakePointerController->getButtonState());

    ASSERT_NO_FATAL_FAILURE(assertPointerCoords(motionArgs.pointerCoords[0],
            100.0f, 200.0f, 0.0f, 0.0f, 0.0f, 0.0f, 0.0f, 0.0f, 0.0f, 0.0f));
    ASSERT_NO_FATAL_FAILURE(mFakeListener->assertNotifyKeyWasCalled(&keyArgs));
    ASSERT_EQ(AKEY_EVENT_ACTION_UP, keyArgs.action);
    ASSERT_EQ(AKEYCODE_BACK, keyArgs.keyCode);

    // press BTN_SIDE, release BTN_SIDE
    process(mapper, ARBITRARY_TIME, EV_KEY, BTN_SIDE, 1);
    process(mapper, ARBITRARY_TIME, EV_SYN, SYN_REPORT, 0);
    ASSERT_NO_FATAL_FAILURE(mFakeListener->assertNotifyKeyWasCalled(&keyArgs));
    ASSERT_EQ(AKEY_EVENT_ACTION_DOWN, keyArgs.action);
    ASSERT_EQ(AKEYCODE_BACK, keyArgs.keyCode);

    ASSERT_NO_FATAL_FAILURE(mFakeListener->assertNotifyMotionWasCalled(&motionArgs));
    ASSERT_EQ(AMOTION_EVENT_ACTION_HOVER_MOVE, motionArgs.action);
    ASSERT_EQ(AMOTION_EVENT_BUTTON_BACK, motionArgs.buttonState);
    ASSERT_EQ(AMOTION_EVENT_BUTTON_BACK, mFakePointerController->getButtonState());
    ASSERT_NO_FATAL_FAILURE(assertPointerCoords(motionArgs.pointerCoords[0],
            100.0f, 200.0f, 0.0f, 0.0f, 0.0f, 0.0f, 0.0f, 0.0f, 0.0f, 0.0f));

    ASSERT_NO_FATAL_FAILURE(mFakeListener->assertNotifyMotionWasCalled(&motionArgs));
    ASSERT_EQ(AMOTION_EVENT_ACTION_BUTTON_PRESS, motionArgs.action);
    ASSERT_EQ(AMOTION_EVENT_BUTTON_BACK, motionArgs.buttonState);
    ASSERT_EQ(AMOTION_EVENT_BUTTON_BACK, mFakePointerController->getButtonState());
    ASSERT_NO_FATAL_FAILURE(assertPointerCoords(motionArgs.pointerCoords[0],
            100.0f, 200.0f, 0.0f, 0.0f, 0.0f, 0.0f, 0.0f, 0.0f, 0.0f, 0.0f));

    process(mapper, ARBITRARY_TIME, EV_KEY, BTN_SIDE, 0);
    process(mapper, ARBITRARY_TIME, EV_SYN, SYN_REPORT, 0);
    ASSERT_NO_FATAL_FAILURE(mFakeListener->assertNotifyMotionWasCalled(&motionArgs));
    ASSERT_EQ(AMOTION_EVENT_ACTION_BUTTON_RELEASE, motionArgs.action);
    ASSERT_EQ(0, motionArgs.buttonState);
    ASSERT_EQ(0, mFakePointerController->getButtonState());
    ASSERT_NO_FATAL_FAILURE(assertPointerCoords(motionArgs.pointerCoords[0],
            100.0f, 200.0f, 0.0f, 0.0f, 0.0f, 0.0f, 0.0f, 0.0f, 0.0f, 0.0f));

    ASSERT_NO_FATAL_FAILURE(mFakeListener->assertNotifyMotionWasCalled(&motionArgs));
    ASSERT_EQ(AMOTION_EVENT_ACTION_HOVER_MOVE, motionArgs.action);
    ASSERT_EQ(0, motionArgs.buttonState);
    ASSERT_EQ(0, mFakePointerController->getButtonState());
    ASSERT_NO_FATAL_FAILURE(assertPointerCoords(motionArgs.pointerCoords[0],
            100.0f, 200.0f, 0.0f, 0.0f, 0.0f, 0.0f, 0.0f, 0.0f, 0.0f, 0.0f));

    ASSERT_NO_FATAL_FAILURE(mFakeListener->assertNotifyKeyWasCalled(&keyArgs));
    ASSERT_EQ(AKEY_EVENT_ACTION_UP, keyArgs.action);
    ASSERT_EQ(AKEYCODE_BACK, keyArgs.keyCode);

    // press BTN_FORWARD, release BTN_FORWARD
    process(mapper, ARBITRARY_TIME, EV_KEY, BTN_FORWARD, 1);
    process(mapper, ARBITRARY_TIME, EV_SYN, SYN_REPORT, 0);
    ASSERT_NO_FATAL_FAILURE(mFakeListener->assertNotifyKeyWasCalled(&keyArgs));
    ASSERT_EQ(AKEY_EVENT_ACTION_DOWN, keyArgs.action);
    ASSERT_EQ(AKEYCODE_FORWARD, keyArgs.keyCode);

    ASSERT_NO_FATAL_FAILURE(mFakeListener->assertNotifyMotionWasCalled(&motionArgs));
    ASSERT_EQ(AMOTION_EVENT_ACTION_HOVER_MOVE, motionArgs.action);
    ASSERT_EQ(AMOTION_EVENT_BUTTON_FORWARD, motionArgs.buttonState);
    ASSERT_EQ(AMOTION_EVENT_BUTTON_FORWARD, mFakePointerController->getButtonState());
    ASSERT_NO_FATAL_FAILURE(assertPointerCoords(motionArgs.pointerCoords[0],
            100.0f, 200.0f, 0.0f, 0.0f, 0.0f, 0.0f, 0.0f, 0.0f, 0.0f, 0.0f));

    ASSERT_NO_FATAL_FAILURE(mFakeListener->assertNotifyMotionWasCalled(&motionArgs));
    ASSERT_EQ(AMOTION_EVENT_ACTION_BUTTON_PRESS, motionArgs.action);
    ASSERT_EQ(AMOTION_EVENT_BUTTON_FORWARD, motionArgs.buttonState);
    ASSERT_EQ(AMOTION_EVENT_BUTTON_FORWARD, mFakePointerController->getButtonState());
    ASSERT_NO_FATAL_FAILURE(assertPointerCoords(motionArgs.pointerCoords[0],
            100.0f, 200.0f, 0.0f, 0.0f, 0.0f, 0.0f, 0.0f, 0.0f, 0.0f, 0.0f));

    process(mapper, ARBITRARY_TIME, EV_KEY, BTN_FORWARD, 0);
    process(mapper, ARBITRARY_TIME, EV_SYN, SYN_REPORT, 0);
    ASSERT_NO_FATAL_FAILURE(mFakeListener->assertNotifyMotionWasCalled(&motionArgs));
    ASSERT_EQ(AMOTION_EVENT_ACTION_BUTTON_RELEASE, motionArgs.action);
    ASSERT_EQ(0, motionArgs.buttonState);
    ASSERT_EQ(0, mFakePointerController->getButtonState());
    ASSERT_NO_FATAL_FAILURE(assertPointerCoords(motionArgs.pointerCoords[0],
            100.0f, 200.0f, 0.0f, 0.0f, 0.0f, 0.0f, 0.0f, 0.0f, 0.0f, 0.0f));

    ASSERT_NO_FATAL_FAILURE(mFakeListener->assertNotifyMotionWasCalled(&motionArgs));
    ASSERT_EQ(AMOTION_EVENT_ACTION_HOVER_MOVE, motionArgs.action);
    ASSERT_EQ(0, motionArgs.buttonState);
    ASSERT_EQ(0, mFakePointerController->getButtonState());
    ASSERT_NO_FATAL_FAILURE(assertPointerCoords(motionArgs.pointerCoords[0],
            100.0f, 200.0f, 0.0f, 0.0f, 0.0f, 0.0f, 0.0f, 0.0f, 0.0f, 0.0f));

    ASSERT_NO_FATAL_FAILURE(mFakeListener->assertNotifyKeyWasCalled(&keyArgs));
    ASSERT_EQ(AKEY_EVENT_ACTION_UP, keyArgs.action);
    ASSERT_EQ(AKEYCODE_FORWARD, keyArgs.keyCode);

    // press BTN_EXTRA, release BTN_EXTRA
    process(mapper, ARBITRARY_TIME, EV_KEY, BTN_EXTRA, 1);
    process(mapper, ARBITRARY_TIME, EV_SYN, SYN_REPORT, 0);
    ASSERT_NO_FATAL_FAILURE(mFakeListener->assertNotifyKeyWasCalled(&keyArgs));
    ASSERT_EQ(AKEY_EVENT_ACTION_DOWN, keyArgs.action);
    ASSERT_EQ(AKEYCODE_FORWARD, keyArgs.keyCode);

    ASSERT_NO_FATAL_FAILURE(mFakeListener->assertNotifyMotionWasCalled(&motionArgs));
    ASSERT_EQ(AMOTION_EVENT_ACTION_HOVER_MOVE, motionArgs.action);
    ASSERT_EQ(AMOTION_EVENT_BUTTON_FORWARD, motionArgs.buttonState);
    ASSERT_EQ(AMOTION_EVENT_BUTTON_FORWARD, mFakePointerController->getButtonState());
    ASSERT_NO_FATAL_FAILURE(assertPointerCoords(motionArgs.pointerCoords[0],
            100.0f, 200.0f, 0.0f, 0.0f, 0.0f, 0.0f, 0.0f, 0.0f, 0.0f, 0.0f));

    ASSERT_NO_FATAL_FAILURE(mFakeListener->assertNotifyMotionWasCalled(&motionArgs));
    ASSERT_EQ(AMOTION_EVENT_ACTION_BUTTON_PRESS, motionArgs.action);
    ASSERT_EQ(AMOTION_EVENT_BUTTON_FORWARD, motionArgs.buttonState);
    ASSERT_EQ(AMOTION_EVENT_BUTTON_FORWARD, mFakePointerController->getButtonState());
    ASSERT_NO_FATAL_FAILURE(assertPointerCoords(motionArgs.pointerCoords[0],
            100.0f, 200.0f, 0.0f, 0.0f, 0.0f, 0.0f, 0.0f, 0.0f, 0.0f, 0.0f));

    process(mapper, ARBITRARY_TIME, EV_KEY, BTN_EXTRA, 0);
    process(mapper, ARBITRARY_TIME, EV_SYN, SYN_REPORT, 0);
    ASSERT_NO_FATAL_FAILURE(mFakeListener->assertNotifyMotionWasCalled(&motionArgs));
    ASSERT_EQ(AMOTION_EVENT_ACTION_BUTTON_RELEASE, motionArgs.action);
    ASSERT_EQ(0, motionArgs.buttonState);
    ASSERT_EQ(0, mFakePointerController->getButtonState());
    ASSERT_NO_FATAL_FAILURE(assertPointerCoords(motionArgs.pointerCoords[0],
            100.0f, 200.0f, 0.0f, 0.0f, 0.0f, 0.0f, 0.0f, 0.0f, 0.0f, 0.0f));

    ASSERT_NO_FATAL_FAILURE(mFakeListener->assertNotifyMotionWasCalled(&motionArgs));
    ASSERT_EQ(AMOTION_EVENT_ACTION_HOVER_MOVE, motionArgs.action);
    ASSERT_EQ(0, motionArgs.buttonState);
    ASSERT_EQ(0, mFakePointerController->getButtonState());
    ASSERT_NO_FATAL_FAILURE(assertPointerCoords(motionArgs.pointerCoords[0],
            100.0f, 200.0f, 0.0f, 0.0f, 0.0f, 0.0f, 0.0f, 0.0f, 0.0f, 0.0f));

    ASSERT_NO_FATAL_FAILURE(mFakeListener->assertNotifyKeyWasCalled(&keyArgs));
    ASSERT_EQ(AKEY_EVENT_ACTION_UP, keyArgs.action);
    ASSERT_EQ(AKEYCODE_FORWARD, keyArgs.keyCode);
}

TEST_F(CursorInputMapperTest, Process_WhenModeIsPointer_ShouldMoveThePointerAround) {
    CursorInputMapper* mapper = new CursorInputMapper(mDevice);
    addConfigurationProperty("cursor.mode", "pointer");
    addMapperAndConfigure(mapper);

    mFakePointerController->setBounds(0, 0, 800 - 1, 480 - 1);
    mFakePointerController->setPosition(100, 200);
    mFakePointerController->setButtonState(0);

    NotifyMotionArgs args;

    process(mapper, ARBITRARY_TIME, EV_REL, REL_X, 10);
    process(mapper, ARBITRARY_TIME, EV_REL, REL_Y, 20);
    process(mapper, ARBITRARY_TIME, EV_SYN, SYN_REPORT, 0);
    ASSERT_NO_FATAL_FAILURE(mFakeListener->assertNotifyMotionWasCalled(&args));
    ASSERT_EQ(AINPUT_SOURCE_MOUSE, args.source);
    ASSERT_EQ(AMOTION_EVENT_ACTION_HOVER_MOVE, args.action);
    ASSERT_NO_FATAL_FAILURE(assertPointerCoords(args.pointerCoords[0],
            110.0f, 220.0f, 0.0f, 0.0f, 0.0f, 0.0f, 0.0f, 0.0f, 0.0f, 0.0f));
    ASSERT_NO_FATAL_FAILURE(assertPosition(mFakePointerController, 110.0f, 220.0f));
}

TEST_F(CursorInputMapperTest, Process_PointerCapture) {
    CursorInputMapper* mapper = new CursorInputMapper(mDevice);
    addConfigurationProperty("cursor.mode", "pointer");
    mFakePolicy->setPointerCapture(true);
    addMapperAndConfigure(mapper);

    NotifyDeviceResetArgs resetArgs;
    ASSERT_NO_FATAL_FAILURE(mFakeListener->assertNotifyDeviceResetWasCalled(&resetArgs));
    ASSERT_EQ(ARBITRARY_TIME, resetArgs.eventTime);
    ASSERT_EQ(DEVICE_ID, resetArgs.deviceId);

    mFakePointerController->setBounds(0, 0, 800 - 1, 480 - 1);
    mFakePointerController->setPosition(100, 200);
    mFakePointerController->setButtonState(0);

    NotifyMotionArgs args;

    // Move.
    process(mapper, ARBITRARY_TIME, EV_REL, REL_X, 10);
    process(mapper, ARBITRARY_TIME, EV_REL, REL_Y, 20);
    process(mapper, ARBITRARY_TIME, EV_SYN, SYN_REPORT, 0);
    ASSERT_NO_FATAL_FAILURE(mFakeListener->assertNotifyMotionWasCalled(&args));
    ASSERT_EQ(AINPUT_SOURCE_MOUSE_RELATIVE, args.source);
    ASSERT_EQ(AMOTION_EVENT_ACTION_MOVE, args.action);
    ASSERT_NO_FATAL_FAILURE(assertPointerCoords(args.pointerCoords[0],
            10.0f, 20.0f, 0.0f, 0.0f, 0.0f, 0.0f, 0.0f, 0.0f, 0.0f, 0.0f));
    ASSERT_NO_FATAL_FAILURE(assertPosition(mFakePointerController, 100.0f, 200.0f));

    // Button press.
    process(mapper, ARBITRARY_TIME, EV_KEY, BTN_MOUSE, 1);
    process(mapper, ARBITRARY_TIME, EV_SYN, SYN_REPORT, 0);
    ASSERT_NO_FATAL_FAILURE(mFakeListener->assertNotifyMotionWasCalled(&args));
    ASSERT_EQ(AINPUT_SOURCE_MOUSE_RELATIVE, args.source);
    ASSERT_EQ(AMOTION_EVENT_ACTION_DOWN, args.action);
    ASSERT_NO_FATAL_FAILURE(assertPointerCoords(args.pointerCoords[0],
            0.0f, 0.0f, 1.0f, 0.0f, 0.0f, 0.0f, 0.0f, 0.0f, 0.0f, 0.0f));
    ASSERT_NO_FATAL_FAILURE(mFakeListener->assertNotifyMotionWasCalled(&args));
    ASSERT_EQ(AINPUT_SOURCE_MOUSE_RELATIVE, args.source);
    ASSERT_EQ(AMOTION_EVENT_ACTION_BUTTON_PRESS, args.action);
    ASSERT_NO_FATAL_FAILURE(assertPointerCoords(args.pointerCoords[0],
            0.0f, 0.0f, 1.0f, 0.0f, 0.0f, 0.0f, 0.0f, 0.0f, 0.0f, 0.0f));

    // Button release.
    process(mapper, ARBITRARY_TIME + 2, EV_KEY, BTN_MOUSE, 0);
    process(mapper, ARBITRARY_TIME + 2, EV_SYN, SYN_REPORT, 0);
    ASSERT_NO_FATAL_FAILURE(mFakeListener->assertNotifyMotionWasCalled(&args));
    ASSERT_EQ(AINPUT_SOURCE_MOUSE_RELATIVE, args.source);
    ASSERT_EQ(AMOTION_EVENT_ACTION_BUTTON_RELEASE, args.action);
    ASSERT_NO_FATAL_FAILURE(assertPointerCoords(args.pointerCoords[0],
            0.0f, 0.0f, 0.0f, 0.0f, 0.0f, 0.0f, 0.0f, 0.0f, 0.0f, 0.0f));
    ASSERT_NO_FATAL_FAILURE(mFakeListener->assertNotifyMotionWasCalled(&args));
    ASSERT_EQ(AINPUT_SOURCE_MOUSE_RELATIVE, args.source);
    ASSERT_EQ(AMOTION_EVENT_ACTION_UP, args.action);
    ASSERT_NO_FATAL_FAILURE(assertPointerCoords(args.pointerCoords[0],
            0.0f, 0.0f, 0.0f, 0.0f, 0.0f, 0.0f, 0.0f, 0.0f, 0.0f, 0.0f));

    // Another move.
    process(mapper, ARBITRARY_TIME, EV_REL, REL_X, 30);
    process(mapper, ARBITRARY_TIME, EV_REL, REL_Y, 40);
    process(mapper, ARBITRARY_TIME, EV_SYN, SYN_REPORT, 0);
    ASSERT_NO_FATAL_FAILURE(mFakeListener->assertNotifyMotionWasCalled(&args));
    ASSERT_EQ(AINPUT_SOURCE_MOUSE_RELATIVE, args.source);
    ASSERT_EQ(AMOTION_EVENT_ACTION_MOVE, args.action);
    ASSERT_NO_FATAL_FAILURE(assertPointerCoords(args.pointerCoords[0],
            30.0f, 40.0f, 0.0f, 0.0f, 0.0f, 0.0f, 0.0f, 0.0f, 0.0f, 0.0f));
    ASSERT_NO_FATAL_FAILURE(assertPosition(mFakePointerController, 100.0f, 200.0f));

    // Disable pointer capture and check that the device generation got bumped
    // and events are generated the usual way.
    const uint32_t generation = mFakeContext->getGeneration();
    mFakePolicy->setPointerCapture(false);
    configureDevice(InputReaderConfiguration::CHANGE_POINTER_CAPTURE);
    ASSERT_TRUE(mFakeContext->getGeneration() != generation);

    ASSERT_NO_FATAL_FAILURE(mFakeListener->assertNotifyDeviceResetWasCalled(&resetArgs));
    ASSERT_EQ(ARBITRARY_TIME, resetArgs.eventTime);
    ASSERT_EQ(DEVICE_ID, resetArgs.deviceId);

    process(mapper, ARBITRARY_TIME, EV_REL, REL_X, 10);
    process(mapper, ARBITRARY_TIME, EV_REL, REL_Y, 20);
    process(mapper, ARBITRARY_TIME, EV_SYN, SYN_REPORT, 0);
    ASSERT_NO_FATAL_FAILURE(mFakeListener->assertNotifyMotionWasCalled(&args));
    ASSERT_EQ(AINPUT_SOURCE_MOUSE, args.source);
    ASSERT_EQ(AMOTION_EVENT_ACTION_HOVER_MOVE, args.action);
    ASSERT_NO_FATAL_FAILURE(assertPointerCoords(args.pointerCoords[0],
            110.0f, 220.0f, 0.0f, 0.0f, 0.0f, 0.0f, 0.0f, 0.0f, 0.0f, 0.0f));
    ASSERT_NO_FATAL_FAILURE(assertPosition(mFakePointerController, 110.0f, 220.0f));
}

TEST_F(CursorInputMapperTest, Process_ShouldHandleDisplayId) {
    CursorInputMapper* mapper = new CursorInputMapper(mDevice);
    addMapperAndConfigure(mapper);

    // Setup PointerController for second display.
    constexpr int32_t SECOND_DISPLAY_ID = 1;
    mFakePointerController->setBounds(0, 0, 800 - 1, 480 - 1);
    mFakePointerController->setPosition(100, 200);
    mFakePointerController->setButtonState(0);
    mFakePointerController->setDisplayId(SECOND_DISPLAY_ID);

    NotifyMotionArgs args;
    process(mapper, ARBITRARY_TIME, EV_REL, REL_X, 10);
    process(mapper, ARBITRARY_TIME, EV_REL, REL_Y, 20);
    process(mapper, ARBITRARY_TIME, EV_SYN, SYN_REPORT, 0);
    ASSERT_NO_FATAL_FAILURE(mFakeListener->assertNotifyMotionWasCalled(&args));
    ASSERT_EQ(AINPUT_SOURCE_MOUSE, args.source);
    ASSERT_EQ(AMOTION_EVENT_ACTION_HOVER_MOVE, args.action);
    ASSERT_NO_FATAL_FAILURE(assertPointerCoords(args.pointerCoords[0],
            110.0f, 220.0f, 0.0f, 0.0f, 0.0f, 0.0f, 0.0f, 0.0f, 0.0f, 0.0f));
    ASSERT_NO_FATAL_FAILURE(assertPosition(mFakePointerController, 110.0f, 220.0f));
    ASSERT_EQ(SECOND_DISPLAY_ID, args.displayId);
}


// --- TouchInputMapperTest ---

class TouchInputMapperTest : public InputMapperTest {
protected:
    static const int32_t RAW_X_MIN;
    static const int32_t RAW_X_MAX;
    static const int32_t RAW_Y_MIN;
    static const int32_t RAW_Y_MAX;
    static const int32_t RAW_TOUCH_MIN;
    static const int32_t RAW_TOUCH_MAX;
    static const int32_t RAW_TOOL_MIN;
    static const int32_t RAW_TOOL_MAX;
    static const int32_t RAW_PRESSURE_MIN;
    static const int32_t RAW_PRESSURE_MAX;
    static const int32_t RAW_ORIENTATION_MIN;
    static const int32_t RAW_ORIENTATION_MAX;
    static const int32_t RAW_DISTANCE_MIN;
    static const int32_t RAW_DISTANCE_MAX;
    static const int32_t RAW_TILT_MIN;
    static const int32_t RAW_TILT_MAX;
    static const int32_t RAW_ID_MIN;
    static const int32_t RAW_ID_MAX;
    static const int32_t RAW_SLOT_MIN;
    static const int32_t RAW_SLOT_MAX;
    static const float X_PRECISION;
    static const float Y_PRECISION;
    static const float X_PRECISION_VIRTUAL;
    static const float Y_PRECISION_VIRTUAL;

    static const float GEOMETRIC_SCALE;
    static const TouchAffineTransformation AFFINE_TRANSFORM;

    static const VirtualKeyDefinition VIRTUAL_KEYS[2];

    const std::string UNIQUE_ID = "local:0";
    const std::string SECONDARY_UNIQUE_ID = "local:1";

    enum Axes {
        POSITION = 1 << 0,
        TOUCH = 1 << 1,
        TOOL = 1 << 2,
        PRESSURE = 1 << 3,
        ORIENTATION = 1 << 4,
        MINOR = 1 << 5,
        ID = 1 << 6,
        DISTANCE = 1 << 7,
        TILT = 1 << 8,
        SLOT = 1 << 9,
        TOOL_TYPE = 1 << 10,
    };

    void prepareDisplay(int32_t orientation, std::optional<uint8_t> port = NO_PORT);
    void prepareSecondaryDisplay(ViewportType type, std::optional<uint8_t> port = NO_PORT);
    void prepareVirtualDisplay(int32_t orientation);
    void prepareVirtualKeys();
    void prepareLocationCalibration();
    int32_t toRawX(float displayX);
    int32_t toRawY(float displayY);
    float toCookedX(float rawX, float rawY);
    float toCookedY(float rawX, float rawY);
    float toDisplayX(int32_t rawX);
    float toDisplayX(int32_t rawX, int32_t displayWidth);
    float toDisplayY(int32_t rawY);
    float toDisplayY(int32_t rawY, int32_t displayHeight);

};

const int32_t TouchInputMapperTest::RAW_X_MIN = 25;
const int32_t TouchInputMapperTest::RAW_X_MAX = 1019;
const int32_t TouchInputMapperTest::RAW_Y_MIN = 30;
const int32_t TouchInputMapperTest::RAW_Y_MAX = 1009;
const int32_t TouchInputMapperTest::RAW_TOUCH_MIN = 0;
const int32_t TouchInputMapperTest::RAW_TOUCH_MAX = 31;
const int32_t TouchInputMapperTest::RAW_TOOL_MIN = 0;
const int32_t TouchInputMapperTest::RAW_TOOL_MAX = 15;
const int32_t TouchInputMapperTest::RAW_PRESSURE_MIN = 0;
const int32_t TouchInputMapperTest::RAW_PRESSURE_MAX = 255;
const int32_t TouchInputMapperTest::RAW_ORIENTATION_MIN = -7;
const int32_t TouchInputMapperTest::RAW_ORIENTATION_MAX = 7;
const int32_t TouchInputMapperTest::RAW_DISTANCE_MIN = 0;
const int32_t TouchInputMapperTest::RAW_DISTANCE_MAX = 7;
const int32_t TouchInputMapperTest::RAW_TILT_MIN = 0;
const int32_t TouchInputMapperTest::RAW_TILT_MAX = 150;
const int32_t TouchInputMapperTest::RAW_ID_MIN = 0;
const int32_t TouchInputMapperTest::RAW_ID_MAX = 9;
const int32_t TouchInputMapperTest::RAW_SLOT_MIN = 0;
const int32_t TouchInputMapperTest::RAW_SLOT_MAX = 9;
const float TouchInputMapperTest::X_PRECISION = float(RAW_X_MAX - RAW_X_MIN + 1) / DISPLAY_WIDTH;
const float TouchInputMapperTest::Y_PRECISION = float(RAW_Y_MAX - RAW_Y_MIN + 1) / DISPLAY_HEIGHT;
const float TouchInputMapperTest::X_PRECISION_VIRTUAL =
        float(RAW_X_MAX - RAW_X_MIN + 1) / VIRTUAL_DISPLAY_WIDTH;
const float TouchInputMapperTest::Y_PRECISION_VIRTUAL =
        float(RAW_Y_MAX - RAW_Y_MIN + 1) / VIRTUAL_DISPLAY_HEIGHT;
const TouchAffineTransformation TouchInputMapperTest::AFFINE_TRANSFORM =
        TouchAffineTransformation(1, -2, 3, -4, 5, -6);

const float TouchInputMapperTest::GEOMETRIC_SCALE =
        avg(float(DISPLAY_WIDTH) / (RAW_X_MAX - RAW_X_MIN + 1),
                float(DISPLAY_HEIGHT) / (RAW_Y_MAX - RAW_Y_MIN + 1));

const VirtualKeyDefinition TouchInputMapperTest::VIRTUAL_KEYS[2] = {
        { KEY_HOME, 60, DISPLAY_HEIGHT + 15, 20, 20 },
        { KEY_MENU, DISPLAY_HEIGHT - 60, DISPLAY_WIDTH + 15, 20, 20 },
};

void TouchInputMapperTest::prepareDisplay(int32_t orientation, std::optional<uint8_t> port) {
    setDisplayInfoAndReconfigure(DISPLAY_ID, DISPLAY_WIDTH, DISPLAY_HEIGHT, orientation,
            UNIQUE_ID, port, ViewportType::VIEWPORT_INTERNAL);
}

void TouchInputMapperTest::prepareSecondaryDisplay(ViewportType type, std::optional<uint8_t> port) {
    setDisplayInfoAndReconfigure(SECONDARY_DISPLAY_ID, DISPLAY_WIDTH, DISPLAY_HEIGHT,
            DISPLAY_ORIENTATION_0, SECONDARY_UNIQUE_ID, port, type);
}

void TouchInputMapperTest::prepareVirtualDisplay(int32_t orientation) {
    setDisplayInfoAndReconfigure(VIRTUAL_DISPLAY_ID, VIRTUAL_DISPLAY_WIDTH,
        VIRTUAL_DISPLAY_HEIGHT, orientation,
        VIRTUAL_DISPLAY_UNIQUE_ID, NO_PORT, ViewportType::VIEWPORT_VIRTUAL);
}

void TouchInputMapperTest::prepareVirtualKeys() {
    mFakeEventHub->addVirtualKeyDefinition(DEVICE_ID, VIRTUAL_KEYS[0]);
    mFakeEventHub->addVirtualKeyDefinition(DEVICE_ID, VIRTUAL_KEYS[1]);
    mFakeEventHub->addKey(DEVICE_ID, KEY_HOME, 0, AKEYCODE_HOME, POLICY_FLAG_WAKE);
    mFakeEventHub->addKey(DEVICE_ID, KEY_MENU, 0, AKEYCODE_MENU, POLICY_FLAG_WAKE);
}

void TouchInputMapperTest::prepareLocationCalibration() {
    mFakePolicy->setTouchAffineTransformation(AFFINE_TRANSFORM);
}

int32_t TouchInputMapperTest::toRawX(float displayX) {
    return int32_t(displayX * (RAW_X_MAX - RAW_X_MIN + 1) / DISPLAY_WIDTH + RAW_X_MIN);
}

int32_t TouchInputMapperTest::toRawY(float displayY) {
    return int32_t(displayY * (RAW_Y_MAX - RAW_Y_MIN + 1) / DISPLAY_HEIGHT + RAW_Y_MIN);
}

float TouchInputMapperTest::toCookedX(float rawX, float rawY) {
    AFFINE_TRANSFORM.applyTo(rawX, rawY);
    return rawX;
}

float TouchInputMapperTest::toCookedY(float rawX, float rawY) {
    AFFINE_TRANSFORM.applyTo(rawX, rawY);
    return rawY;
}

float TouchInputMapperTest::toDisplayX(int32_t rawX) {
    return toDisplayX(rawX, DISPLAY_WIDTH);
}

float TouchInputMapperTest::toDisplayX(int32_t rawX, int32_t displayWidth) {
    return float(rawX - RAW_X_MIN) * displayWidth / (RAW_X_MAX - RAW_X_MIN + 1);
}

float TouchInputMapperTest::toDisplayY(int32_t rawY) {
    return toDisplayY(rawY, DISPLAY_HEIGHT);
}

float TouchInputMapperTest::toDisplayY(int32_t rawY, int32_t displayHeight) {
    return float(rawY - RAW_Y_MIN) * displayHeight / (RAW_Y_MAX - RAW_Y_MIN + 1);
}


// --- SingleTouchInputMapperTest ---

class SingleTouchInputMapperTest : public TouchInputMapperTest {
protected:
    void prepareButtons();
    void prepareAxes(int axes);

    void processDown(SingleTouchInputMapper* mapper, int32_t x, int32_t y);
    void processMove(SingleTouchInputMapper* mapper, int32_t x, int32_t y);
    void processUp(SingleTouchInputMapper* mappery);
    void processPressure(SingleTouchInputMapper* mapper, int32_t pressure);
    void processToolMajor(SingleTouchInputMapper* mapper, int32_t toolMajor);
    void processDistance(SingleTouchInputMapper* mapper, int32_t distance);
    void processTilt(SingleTouchInputMapper* mapper, int32_t tiltX, int32_t tiltY);
    void processKey(SingleTouchInputMapper* mapper, int32_t code, int32_t value);
    void processSync(SingleTouchInputMapper* mapper);
};

void SingleTouchInputMapperTest::prepareButtons() {
    mFakeEventHub->addKey(DEVICE_ID, BTN_TOUCH, 0, AKEYCODE_UNKNOWN, 0);
}

void SingleTouchInputMapperTest::prepareAxes(int axes) {
    if (axes & POSITION) {
        mFakeEventHub->addAbsoluteAxis(DEVICE_ID, ABS_X,
                RAW_X_MIN, RAW_X_MAX, 0, 0);
        mFakeEventHub->addAbsoluteAxis(DEVICE_ID, ABS_Y,
                RAW_Y_MIN, RAW_Y_MAX, 0, 0);
    }
    if (axes & PRESSURE) {
        mFakeEventHub->addAbsoluteAxis(DEVICE_ID, ABS_PRESSURE,
                RAW_PRESSURE_MIN, RAW_PRESSURE_MAX, 0, 0);
    }
    if (axes & TOOL) {
        mFakeEventHub->addAbsoluteAxis(DEVICE_ID, ABS_TOOL_WIDTH,
                RAW_TOOL_MIN, RAW_TOOL_MAX, 0, 0);
    }
    if (axes & DISTANCE) {
        mFakeEventHub->addAbsoluteAxis(DEVICE_ID, ABS_DISTANCE,
                RAW_DISTANCE_MIN, RAW_DISTANCE_MAX, 0, 0);
    }
    if (axes & TILT) {
        mFakeEventHub->addAbsoluteAxis(DEVICE_ID, ABS_TILT_X,
                RAW_TILT_MIN, RAW_TILT_MAX, 0, 0);
        mFakeEventHub->addAbsoluteAxis(DEVICE_ID, ABS_TILT_Y,
                RAW_TILT_MIN, RAW_TILT_MAX, 0, 0);
    }
}

void SingleTouchInputMapperTest::processDown(SingleTouchInputMapper* mapper, int32_t x, int32_t y) {
    process(mapper, ARBITRARY_TIME, EV_KEY, BTN_TOUCH, 1);
    process(mapper, ARBITRARY_TIME, EV_ABS, ABS_X, x);
    process(mapper, ARBITRARY_TIME, EV_ABS, ABS_Y, y);
}

void SingleTouchInputMapperTest::processMove(SingleTouchInputMapper* mapper, int32_t x, int32_t y) {
    process(mapper, ARBITRARY_TIME, EV_ABS, ABS_X, x);
    process(mapper, ARBITRARY_TIME, EV_ABS, ABS_Y, y);
}

void SingleTouchInputMapperTest::processUp(SingleTouchInputMapper* mapper) {
    process(mapper, ARBITRARY_TIME, EV_KEY, BTN_TOUCH, 0);
}

void SingleTouchInputMapperTest::processPressure(
        SingleTouchInputMapper* mapper, int32_t pressure) {
    process(mapper, ARBITRARY_TIME, EV_ABS, ABS_PRESSURE, pressure);
}

void SingleTouchInputMapperTest::processToolMajor(
        SingleTouchInputMapper* mapper, int32_t toolMajor) {
    process(mapper, ARBITRARY_TIME, EV_ABS, ABS_TOOL_WIDTH, toolMajor);
}

void SingleTouchInputMapperTest::processDistance(
        SingleTouchInputMapper* mapper, int32_t distance) {
    process(mapper, ARBITRARY_TIME, EV_ABS, ABS_DISTANCE, distance);
}

void SingleTouchInputMapperTest::processTilt(
        SingleTouchInputMapper* mapper, int32_t tiltX, int32_t tiltY) {
    process(mapper, ARBITRARY_TIME, EV_ABS, ABS_TILT_X, tiltX);
    process(mapper, ARBITRARY_TIME, EV_ABS, ABS_TILT_Y, tiltY);
}

void SingleTouchInputMapperTest::processKey(
        SingleTouchInputMapper* mapper, int32_t code, int32_t value) {
    process(mapper, ARBITRARY_TIME, EV_KEY, code, value);
}

void SingleTouchInputMapperTest::processSync(SingleTouchInputMapper* mapper) {
    process(mapper, ARBITRARY_TIME, EV_SYN, SYN_REPORT, 0);
}


TEST_F(SingleTouchInputMapperTest, GetSources_WhenDeviceTypeIsNotSpecifiedAndNotACursor_ReturnsPointer) {
    SingleTouchInputMapper* mapper = new SingleTouchInputMapper(mDevice);
    prepareButtons();
    prepareAxes(POSITION);
    addMapperAndConfigure(mapper);

    ASSERT_EQ(AINPUT_SOURCE_MOUSE, mapper->getSources());
}

TEST_F(SingleTouchInputMapperTest, GetSources_WhenDeviceTypeIsNotSpecifiedAndIsACursor_ReturnsTouchPad) {
    SingleTouchInputMapper* mapper = new SingleTouchInputMapper(mDevice);
    mFakeEventHub->addRelativeAxis(DEVICE_ID, REL_X);
    mFakeEventHub->addRelativeAxis(DEVICE_ID, REL_Y);
    prepareButtons();
    prepareAxes(POSITION);
    addMapperAndConfigure(mapper);

    ASSERT_EQ(AINPUT_SOURCE_TOUCHPAD, mapper->getSources());
}

TEST_F(SingleTouchInputMapperTest, GetSources_WhenDeviceTypeIsTouchPad_ReturnsTouchPad) {
    SingleTouchInputMapper* mapper = new SingleTouchInputMapper(mDevice);
    prepareButtons();
    prepareAxes(POSITION);
    addConfigurationProperty("touch.deviceType", "touchPad");
    addMapperAndConfigure(mapper);

    ASSERT_EQ(AINPUT_SOURCE_TOUCHPAD, mapper->getSources());
}

TEST_F(SingleTouchInputMapperTest, GetSources_WhenDeviceTypeIsTouchScreen_ReturnsTouchScreen) {
    SingleTouchInputMapper* mapper = new SingleTouchInputMapper(mDevice);
    prepareButtons();
    prepareAxes(POSITION);
    addConfigurationProperty("touch.deviceType", "touchScreen");
    addMapperAndConfigure(mapper);

    ASSERT_EQ(AINPUT_SOURCE_TOUCHSCREEN, mapper->getSources());
}

TEST_F(SingleTouchInputMapperTest, GetKeyCodeState) {
    SingleTouchInputMapper* mapper = new SingleTouchInputMapper(mDevice);
    addConfigurationProperty("touch.deviceType", "touchScreen");
    prepareDisplay(DISPLAY_ORIENTATION_0);
    prepareButtons();
    prepareAxes(POSITION);
    prepareVirtualKeys();
    addMapperAndConfigure(mapper);

    // Unknown key.
    ASSERT_EQ(AKEY_STATE_UNKNOWN, mapper->getKeyCodeState(AINPUT_SOURCE_ANY, AKEYCODE_A));

    // Virtual key is down.
    int32_t x = toRawX(VIRTUAL_KEYS[0].centerX);
    int32_t y = toRawY(VIRTUAL_KEYS[0].centerY);
    processDown(mapper, x, y);
    processSync(mapper);
    ASSERT_NO_FATAL_FAILURE(mFakeListener->assertNotifyKeyWasCalled());

    ASSERT_EQ(AKEY_STATE_VIRTUAL, mapper->getKeyCodeState(AINPUT_SOURCE_ANY, AKEYCODE_HOME));

    // Virtual key is up.
    processUp(mapper);
    processSync(mapper);
    ASSERT_NO_FATAL_FAILURE(mFakeListener->assertNotifyKeyWasCalled());

    ASSERT_EQ(AKEY_STATE_UP, mapper->getKeyCodeState(AINPUT_SOURCE_ANY, AKEYCODE_HOME));
}

TEST_F(SingleTouchInputMapperTest, GetScanCodeState) {
    SingleTouchInputMapper* mapper = new SingleTouchInputMapper(mDevice);
    addConfigurationProperty("touch.deviceType", "touchScreen");
    prepareDisplay(DISPLAY_ORIENTATION_0);
    prepareButtons();
    prepareAxes(POSITION);
    prepareVirtualKeys();
    addMapperAndConfigure(mapper);

    // Unknown key.
    ASSERT_EQ(AKEY_STATE_UNKNOWN, mapper->getScanCodeState(AINPUT_SOURCE_ANY, KEY_A));

    // Virtual key is down.
    int32_t x = toRawX(VIRTUAL_KEYS[0].centerX);
    int32_t y = toRawY(VIRTUAL_KEYS[0].centerY);
    processDown(mapper, x, y);
    processSync(mapper);
    ASSERT_NO_FATAL_FAILURE(mFakeListener->assertNotifyKeyWasCalled());

    ASSERT_EQ(AKEY_STATE_VIRTUAL, mapper->getScanCodeState(AINPUT_SOURCE_ANY, KEY_HOME));

    // Virtual key is up.
    processUp(mapper);
    processSync(mapper);
    ASSERT_NO_FATAL_FAILURE(mFakeListener->assertNotifyKeyWasCalled());

    ASSERT_EQ(AKEY_STATE_UP, mapper->getScanCodeState(AINPUT_SOURCE_ANY, KEY_HOME));
}

TEST_F(SingleTouchInputMapperTest, MarkSupportedKeyCodes) {
    SingleTouchInputMapper* mapper = new SingleTouchInputMapper(mDevice);
    addConfigurationProperty("touch.deviceType", "touchScreen");
    prepareDisplay(DISPLAY_ORIENTATION_0);
    prepareButtons();
    prepareAxes(POSITION);
    prepareVirtualKeys();
    addMapperAndConfigure(mapper);

    const int32_t keys[2] = { AKEYCODE_HOME, AKEYCODE_A };
    uint8_t flags[2] = { 0, 0 };
    ASSERT_TRUE(mapper->markSupportedKeyCodes(AINPUT_SOURCE_ANY, 2, keys, flags));
    ASSERT_TRUE(flags[0]);
    ASSERT_FALSE(flags[1]);
}

TEST_F(SingleTouchInputMapperTest, Process_WhenVirtualKeyIsPressedAndReleasedNormally_SendsKeyDownAndKeyUp) {
    SingleTouchInputMapper* mapper = new SingleTouchInputMapper(mDevice);
    addConfigurationProperty("touch.deviceType", "touchScreen");
    prepareDisplay(DISPLAY_ORIENTATION_0);
    prepareButtons();
    prepareAxes(POSITION);
    prepareVirtualKeys();
    addMapperAndConfigure(mapper);

    mFakeContext->setGlobalMetaState(AMETA_SHIFT_LEFT_ON | AMETA_SHIFT_ON);

    NotifyKeyArgs args;

    // Press virtual key.
    int32_t x = toRawX(VIRTUAL_KEYS[0].centerX);
    int32_t y = toRawY(VIRTUAL_KEYS[0].centerY);
    processDown(mapper, x, y);
    processSync(mapper);

    ASSERT_NO_FATAL_FAILURE(mFakeListener->assertNotifyKeyWasCalled(&args));
    ASSERT_EQ(ARBITRARY_TIME, args.eventTime);
    ASSERT_EQ(DEVICE_ID, args.deviceId);
    ASSERT_EQ(AINPUT_SOURCE_KEYBOARD, args.source);
    ASSERT_EQ(POLICY_FLAG_VIRTUAL, args.policyFlags);
    ASSERT_EQ(AKEY_EVENT_ACTION_DOWN, args.action);
    ASSERT_EQ(AKEY_EVENT_FLAG_FROM_SYSTEM | AKEY_EVENT_FLAG_VIRTUAL_HARD_KEY, args.flags);
    ASSERT_EQ(AKEYCODE_HOME, args.keyCode);
    ASSERT_EQ(KEY_HOME, args.scanCode);
    ASSERT_EQ(AMETA_SHIFT_LEFT_ON | AMETA_SHIFT_ON, args.metaState);
    ASSERT_EQ(ARBITRARY_TIME, args.downTime);

    // Release virtual key.
    processUp(mapper);
    processSync(mapper);

    ASSERT_NO_FATAL_FAILURE(mFakeListener->assertNotifyKeyWasCalled(&args));
    ASSERT_EQ(ARBITRARY_TIME, args.eventTime);
    ASSERT_EQ(DEVICE_ID, args.deviceId);
    ASSERT_EQ(AINPUT_SOURCE_KEYBOARD, args.source);
    ASSERT_EQ(POLICY_FLAG_VIRTUAL, args.policyFlags);
    ASSERT_EQ(AKEY_EVENT_ACTION_UP, args.action);
    ASSERT_EQ(AKEY_EVENT_FLAG_FROM_SYSTEM | AKEY_EVENT_FLAG_VIRTUAL_HARD_KEY, args.flags);
    ASSERT_EQ(AKEYCODE_HOME, args.keyCode);
    ASSERT_EQ(KEY_HOME, args.scanCode);
    ASSERT_EQ(AMETA_SHIFT_LEFT_ON | AMETA_SHIFT_ON, args.metaState);
    ASSERT_EQ(ARBITRARY_TIME, args.downTime);

    // Should not have sent any motions.
    ASSERT_NO_FATAL_FAILURE(mFakeListener->assertNotifyKeyWasNotCalled());
}

TEST_F(SingleTouchInputMapperTest, Process_WhenVirtualKeyIsPressedAndMovedOutOfBounds_SendsKeyDownAndKeyCancel) {
    SingleTouchInputMapper* mapper = new SingleTouchInputMapper(mDevice);
    addConfigurationProperty("touch.deviceType", "touchScreen");
    prepareDisplay(DISPLAY_ORIENTATION_0);
    prepareButtons();
    prepareAxes(POSITION);
    prepareVirtualKeys();
    addMapperAndConfigure(mapper);

    mFakeContext->setGlobalMetaState(AMETA_SHIFT_LEFT_ON | AMETA_SHIFT_ON);

    NotifyKeyArgs keyArgs;

    // Press virtual key.
    int32_t x = toRawX(VIRTUAL_KEYS[0].centerX);
    int32_t y = toRawY(VIRTUAL_KEYS[0].centerY);
    processDown(mapper, x, y);
    processSync(mapper);

    ASSERT_NO_FATAL_FAILURE(mFakeListener->assertNotifyKeyWasCalled(&keyArgs));
    ASSERT_EQ(ARBITRARY_TIME, keyArgs.eventTime);
    ASSERT_EQ(DEVICE_ID, keyArgs.deviceId);
    ASSERT_EQ(AINPUT_SOURCE_KEYBOARD, keyArgs.source);
    ASSERT_EQ(POLICY_FLAG_VIRTUAL, keyArgs.policyFlags);
    ASSERT_EQ(AKEY_EVENT_ACTION_DOWN, keyArgs.action);
    ASSERT_EQ(AKEY_EVENT_FLAG_FROM_SYSTEM | AKEY_EVENT_FLAG_VIRTUAL_HARD_KEY, keyArgs.flags);
    ASSERT_EQ(AKEYCODE_HOME, keyArgs.keyCode);
    ASSERT_EQ(KEY_HOME, keyArgs.scanCode);
    ASSERT_EQ(AMETA_SHIFT_LEFT_ON | AMETA_SHIFT_ON, keyArgs.metaState);
    ASSERT_EQ(ARBITRARY_TIME, keyArgs.downTime);

    // Move out of bounds.  This should generate a cancel and a pointer down since we moved
    // into the display area.
    y -= 100;
    processMove(mapper, x, y);
    processSync(mapper);

    ASSERT_NO_FATAL_FAILURE(mFakeListener->assertNotifyKeyWasCalled(&keyArgs));
    ASSERT_EQ(ARBITRARY_TIME, keyArgs.eventTime);
    ASSERT_EQ(DEVICE_ID, keyArgs.deviceId);
    ASSERT_EQ(AINPUT_SOURCE_KEYBOARD, keyArgs.source);
    ASSERT_EQ(POLICY_FLAG_VIRTUAL, keyArgs.policyFlags);
    ASSERT_EQ(AKEY_EVENT_ACTION_UP, keyArgs.action);
    ASSERT_EQ(AKEY_EVENT_FLAG_FROM_SYSTEM | AKEY_EVENT_FLAG_VIRTUAL_HARD_KEY
            | AKEY_EVENT_FLAG_CANCELED, keyArgs.flags);
    ASSERT_EQ(AKEYCODE_HOME, keyArgs.keyCode);
    ASSERT_EQ(KEY_HOME, keyArgs.scanCode);
    ASSERT_EQ(AMETA_SHIFT_LEFT_ON | AMETA_SHIFT_ON, keyArgs.metaState);
    ASSERT_EQ(ARBITRARY_TIME, keyArgs.downTime);

    NotifyMotionArgs motionArgs;
    ASSERT_NO_FATAL_FAILURE(mFakeListener->assertNotifyMotionWasCalled(&motionArgs));
    ASSERT_EQ(ARBITRARY_TIME, motionArgs.eventTime);
    ASSERT_EQ(DEVICE_ID, motionArgs.deviceId);
    ASSERT_EQ(AINPUT_SOURCE_TOUCHSCREEN, motionArgs.source);
    ASSERT_EQ(uint32_t(0), motionArgs.policyFlags);
    ASSERT_EQ(AMOTION_EVENT_ACTION_DOWN, motionArgs.action);
    ASSERT_EQ(0, motionArgs.flags);
    ASSERT_EQ(AMETA_SHIFT_LEFT_ON | AMETA_SHIFT_ON, motionArgs.metaState);
    ASSERT_EQ(0, motionArgs.buttonState);
    ASSERT_EQ(0, motionArgs.edgeFlags);
    ASSERT_EQ(size_t(1), motionArgs.pointerCount);
    ASSERT_EQ(0, motionArgs.pointerProperties[0].id);
    ASSERT_EQ(AMOTION_EVENT_TOOL_TYPE_FINGER, motionArgs.pointerProperties[0].toolType);
    ASSERT_NO_FATAL_FAILURE(assertPointerCoords(motionArgs.pointerCoords[0],
            toDisplayX(x), toDisplayY(y), 1, 0, 0, 0, 0, 0, 0, 0));
    ASSERT_NEAR(X_PRECISION, motionArgs.xPrecision, EPSILON);
    ASSERT_NEAR(Y_PRECISION, motionArgs.yPrecision, EPSILON);
    ASSERT_EQ(ARBITRARY_TIME, motionArgs.downTime);

    // Keep moving out of bounds.  Should generate a pointer move.
    y -= 50;
    processMove(mapper, x, y);
    processSync(mapper);

    ASSERT_NO_FATAL_FAILURE(mFakeListener->assertNotifyMotionWasCalled(&motionArgs));
    ASSERT_EQ(ARBITRARY_TIME, motionArgs.eventTime);
    ASSERT_EQ(DEVICE_ID, motionArgs.deviceId);
    ASSERT_EQ(AINPUT_SOURCE_TOUCHSCREEN, motionArgs.source);
    ASSERT_EQ(uint32_t(0), motionArgs.policyFlags);
    ASSERT_EQ(AMOTION_EVENT_ACTION_MOVE, motionArgs.action);
    ASSERT_EQ(0, motionArgs.flags);
    ASSERT_EQ(AMETA_SHIFT_LEFT_ON | AMETA_SHIFT_ON, motionArgs.metaState);
    ASSERT_EQ(0, motionArgs.buttonState);
    ASSERT_EQ(0, motionArgs.edgeFlags);
    ASSERT_EQ(size_t(1), motionArgs.pointerCount);
    ASSERT_EQ(0, motionArgs.pointerProperties[0].id);
    ASSERT_EQ(AMOTION_EVENT_TOOL_TYPE_FINGER, motionArgs.pointerProperties[0].toolType);
    ASSERT_NO_FATAL_FAILURE(assertPointerCoords(motionArgs.pointerCoords[0],
            toDisplayX(x), toDisplayY(y), 1, 0, 0, 0, 0, 0, 0, 0));
    ASSERT_NEAR(X_PRECISION, motionArgs.xPrecision, EPSILON);
    ASSERT_NEAR(Y_PRECISION, motionArgs.yPrecision, EPSILON);
    ASSERT_EQ(ARBITRARY_TIME, motionArgs.downTime);

    // Release out of bounds.  Should generate a pointer up.
    processUp(mapper);
    processSync(mapper);

    ASSERT_NO_FATAL_FAILURE(mFakeListener->assertNotifyMotionWasCalled(&motionArgs));
    ASSERT_EQ(ARBITRARY_TIME, motionArgs.eventTime);
    ASSERT_EQ(DEVICE_ID, motionArgs.deviceId);
    ASSERT_EQ(AINPUT_SOURCE_TOUCHSCREEN, motionArgs.source);
    ASSERT_EQ(uint32_t(0), motionArgs.policyFlags);
    ASSERT_EQ(AMOTION_EVENT_ACTION_UP, motionArgs.action);
    ASSERT_EQ(0, motionArgs.flags);
    ASSERT_EQ(AMETA_SHIFT_LEFT_ON | AMETA_SHIFT_ON, motionArgs.metaState);
    ASSERT_EQ(0, motionArgs.buttonState);
    ASSERT_EQ(0, motionArgs.edgeFlags);
    ASSERT_EQ(size_t(1), motionArgs.pointerCount);
    ASSERT_EQ(0, motionArgs.pointerProperties[0].id);
    ASSERT_EQ(AMOTION_EVENT_TOOL_TYPE_FINGER, motionArgs.pointerProperties[0].toolType);
    ASSERT_NO_FATAL_FAILURE(assertPointerCoords(motionArgs.pointerCoords[0],
            toDisplayX(x), toDisplayY(y), 1, 0, 0, 0, 0, 0, 0, 0));
    ASSERT_NEAR(X_PRECISION, motionArgs.xPrecision, EPSILON);
    ASSERT_NEAR(Y_PRECISION, motionArgs.yPrecision, EPSILON);
    ASSERT_EQ(ARBITRARY_TIME, motionArgs.downTime);

    // Should not have sent any more keys or motions.
    ASSERT_NO_FATAL_FAILURE(mFakeListener->assertNotifyKeyWasNotCalled());
    ASSERT_NO_FATAL_FAILURE(mFakeListener->assertNotifyMotionWasNotCalled());
}

TEST_F(SingleTouchInputMapperTest, Process_WhenTouchStartsOutsideDisplayAndMovesIn_SendsDownAsTouchEntersDisplay) {
    SingleTouchInputMapper* mapper = new SingleTouchInputMapper(mDevice);
    addConfigurationProperty("touch.deviceType", "touchScreen");
    prepareDisplay(DISPLAY_ORIENTATION_0);
    prepareButtons();
    prepareAxes(POSITION);
    prepareVirtualKeys();
    addMapperAndConfigure(mapper);

    mFakeContext->setGlobalMetaState(AMETA_SHIFT_LEFT_ON | AMETA_SHIFT_ON);

    NotifyMotionArgs motionArgs;

    // Initially go down out of bounds.
    int32_t x = -10;
    int32_t y = -10;
    processDown(mapper, x, y);
    processSync(mapper);

    ASSERT_NO_FATAL_FAILURE(mFakeListener->assertNotifyMotionWasNotCalled());

    // Move into the display area.  Should generate a pointer down.
    x = 50;
    y = 75;
    processMove(mapper, x, y);
    processSync(mapper);

    ASSERT_NO_FATAL_FAILURE(mFakeListener->assertNotifyMotionWasCalled(&motionArgs));
    ASSERT_EQ(ARBITRARY_TIME, motionArgs.eventTime);
    ASSERT_EQ(DEVICE_ID, motionArgs.deviceId);
    ASSERT_EQ(AINPUT_SOURCE_TOUCHSCREEN, motionArgs.source);
    ASSERT_EQ(uint32_t(0), motionArgs.policyFlags);
    ASSERT_EQ(AMOTION_EVENT_ACTION_DOWN, motionArgs.action);
    ASSERT_EQ(0, motionArgs.flags);
    ASSERT_EQ(AMETA_SHIFT_LEFT_ON | AMETA_SHIFT_ON, motionArgs.metaState);
    ASSERT_EQ(0, motionArgs.buttonState);
    ASSERT_EQ(0, motionArgs.edgeFlags);
    ASSERT_EQ(size_t(1), motionArgs.pointerCount);
    ASSERT_EQ(0, motionArgs.pointerProperties[0].id);
    ASSERT_EQ(AMOTION_EVENT_TOOL_TYPE_FINGER, motionArgs.pointerProperties[0].toolType);
    ASSERT_NO_FATAL_FAILURE(assertPointerCoords(motionArgs.pointerCoords[0],
            toDisplayX(x), toDisplayY(y), 1, 0, 0, 0, 0, 0, 0, 0));
    ASSERT_NEAR(X_PRECISION, motionArgs.xPrecision, EPSILON);
    ASSERT_NEAR(Y_PRECISION, motionArgs.yPrecision, EPSILON);
    ASSERT_EQ(ARBITRARY_TIME, motionArgs.downTime);

    // Release.  Should generate a pointer up.
    processUp(mapper);
    processSync(mapper);

    ASSERT_NO_FATAL_FAILURE(mFakeListener->assertNotifyMotionWasCalled(&motionArgs));
    ASSERT_EQ(ARBITRARY_TIME, motionArgs.eventTime);
    ASSERT_EQ(DEVICE_ID, motionArgs.deviceId);
    ASSERT_EQ(AINPUT_SOURCE_TOUCHSCREEN, motionArgs.source);
    ASSERT_EQ(uint32_t(0), motionArgs.policyFlags);
    ASSERT_EQ(AMOTION_EVENT_ACTION_UP, motionArgs.action);
    ASSERT_EQ(0, motionArgs.flags);
    ASSERT_EQ(AMETA_SHIFT_LEFT_ON | AMETA_SHIFT_ON, motionArgs.metaState);
    ASSERT_EQ(0, motionArgs.buttonState);
    ASSERT_EQ(0, motionArgs.edgeFlags);
    ASSERT_EQ(size_t(1), motionArgs.pointerCount);
    ASSERT_EQ(0, motionArgs.pointerProperties[0].id);
    ASSERT_EQ(AMOTION_EVENT_TOOL_TYPE_FINGER, motionArgs.pointerProperties[0].toolType);
    ASSERT_NO_FATAL_FAILURE(assertPointerCoords(motionArgs.pointerCoords[0],
            toDisplayX(x), toDisplayY(y), 1, 0, 0, 0, 0, 0, 0, 0));
    ASSERT_NEAR(X_PRECISION, motionArgs.xPrecision, EPSILON);
    ASSERT_NEAR(Y_PRECISION, motionArgs.yPrecision, EPSILON);
    ASSERT_EQ(ARBITRARY_TIME, motionArgs.downTime);

    // Should not have sent any more keys or motions.
    ASSERT_NO_FATAL_FAILURE(mFakeListener->assertNotifyKeyWasNotCalled());
    ASSERT_NO_FATAL_FAILURE(mFakeListener->assertNotifyMotionWasNotCalled());
}

TEST_F(SingleTouchInputMapperTest, Process_NormalSingleTouchGesture_VirtualDisplay) {
    SingleTouchInputMapper* mapper = new SingleTouchInputMapper(mDevice);
    addConfigurationProperty("touch.deviceType", "touchScreen");
    addConfigurationProperty("touch.displayId", VIRTUAL_DISPLAY_UNIQUE_ID);

    prepareVirtualDisplay(DISPLAY_ORIENTATION_0);
    prepareButtons();
    prepareAxes(POSITION);
    prepareVirtualKeys();
    addMapperAndConfigure(mapper);

    mFakeContext->setGlobalMetaState(AMETA_SHIFT_LEFT_ON | AMETA_SHIFT_ON);

    NotifyMotionArgs motionArgs;

    // Down.
    int32_t x = 100;
    int32_t y = 125;
    processDown(mapper, x, y);
    processSync(mapper);

    ASSERT_NO_FATAL_FAILURE(mFakeListener->assertNotifyMotionWasCalled(&motionArgs));
    ASSERT_EQ(ARBITRARY_TIME, motionArgs.eventTime);
    ASSERT_EQ(DEVICE_ID, motionArgs.deviceId);
    ASSERT_EQ(VIRTUAL_DISPLAY_ID, motionArgs.displayId);
    ASSERT_EQ(AINPUT_SOURCE_TOUCHSCREEN, motionArgs.source);
    ASSERT_EQ(uint32_t(0), motionArgs.policyFlags);
    ASSERT_EQ(AMOTION_EVENT_ACTION_DOWN, motionArgs.action);
    ASSERT_EQ(0, motionArgs.flags);
    ASSERT_EQ(AMETA_SHIFT_LEFT_ON | AMETA_SHIFT_ON, motionArgs.metaState);
    ASSERT_EQ(0, motionArgs.buttonState);
    ASSERT_EQ(0, motionArgs.edgeFlags);
    ASSERT_EQ(size_t(1), motionArgs.pointerCount);
    ASSERT_EQ(0, motionArgs.pointerProperties[0].id);
    ASSERT_EQ(AMOTION_EVENT_TOOL_TYPE_FINGER, motionArgs.pointerProperties[0].toolType);
    ASSERT_NO_FATAL_FAILURE(assertPointerCoords(motionArgs.pointerCoords[0],
            toDisplayX(x, VIRTUAL_DISPLAY_WIDTH), toDisplayY(y, VIRTUAL_DISPLAY_HEIGHT),
            1, 0, 0, 0, 0, 0, 0, 0));
    ASSERT_NEAR(X_PRECISION_VIRTUAL, motionArgs.xPrecision, EPSILON);
    ASSERT_NEAR(Y_PRECISION_VIRTUAL, motionArgs.yPrecision, EPSILON);
    ASSERT_EQ(ARBITRARY_TIME, motionArgs.downTime);

    // Move.
    x += 50;
    y += 75;
    processMove(mapper, x, y);
    processSync(mapper);

    ASSERT_NO_FATAL_FAILURE(mFakeListener->assertNotifyMotionWasCalled(&motionArgs));
    ASSERT_EQ(ARBITRARY_TIME, motionArgs.eventTime);
    ASSERT_EQ(DEVICE_ID, motionArgs.deviceId);
    ASSERT_EQ(VIRTUAL_DISPLAY_ID, motionArgs.displayId);
    ASSERT_EQ(AINPUT_SOURCE_TOUCHSCREEN, motionArgs.source);
    ASSERT_EQ(uint32_t(0), motionArgs.policyFlags);
    ASSERT_EQ(AMOTION_EVENT_ACTION_MOVE, motionArgs.action);
    ASSERT_EQ(0, motionArgs.flags);
    ASSERT_EQ(AMETA_SHIFT_LEFT_ON | AMETA_SHIFT_ON, motionArgs.metaState);
    ASSERT_EQ(0, motionArgs.buttonState);
    ASSERT_EQ(0, motionArgs.edgeFlags);
    ASSERT_EQ(size_t(1), motionArgs.pointerCount);
    ASSERT_EQ(0, motionArgs.pointerProperties[0].id);
    ASSERT_EQ(AMOTION_EVENT_TOOL_TYPE_FINGER, motionArgs.pointerProperties[0].toolType);
    ASSERT_NO_FATAL_FAILURE(assertPointerCoords(motionArgs.pointerCoords[0],
            toDisplayX(x, VIRTUAL_DISPLAY_WIDTH), toDisplayY(y, VIRTUAL_DISPLAY_HEIGHT),
            1, 0, 0, 0, 0, 0, 0, 0));
    ASSERT_NEAR(X_PRECISION_VIRTUAL, motionArgs.xPrecision, EPSILON);
    ASSERT_NEAR(Y_PRECISION_VIRTUAL, motionArgs.yPrecision, EPSILON);
    ASSERT_EQ(ARBITRARY_TIME, motionArgs.downTime);

    // Up.
    processUp(mapper);
    processSync(mapper);

    ASSERT_NO_FATAL_FAILURE(mFakeListener->assertNotifyMotionWasCalled(&motionArgs));
    ASSERT_EQ(ARBITRARY_TIME, motionArgs.eventTime);
    ASSERT_EQ(DEVICE_ID, motionArgs.deviceId);
    ASSERT_EQ(VIRTUAL_DISPLAY_ID, motionArgs.displayId);
    ASSERT_EQ(AINPUT_SOURCE_TOUCHSCREEN, motionArgs.source);
    ASSERT_EQ(uint32_t(0), motionArgs.policyFlags);
    ASSERT_EQ(AMOTION_EVENT_ACTION_UP, motionArgs.action);
    ASSERT_EQ(0, motionArgs.flags);
    ASSERT_EQ(AMETA_SHIFT_LEFT_ON | AMETA_SHIFT_ON, motionArgs.metaState);
    ASSERT_EQ(0, motionArgs.buttonState);
    ASSERT_EQ(0, motionArgs.edgeFlags);
    ASSERT_EQ(size_t(1), motionArgs.pointerCount);
    ASSERT_EQ(0, motionArgs.pointerProperties[0].id);
    ASSERT_EQ(AMOTION_EVENT_TOOL_TYPE_FINGER, motionArgs.pointerProperties[0].toolType);
    ASSERT_NO_FATAL_FAILURE(assertPointerCoords(motionArgs.pointerCoords[0],
            toDisplayX(x, VIRTUAL_DISPLAY_WIDTH), toDisplayY(y, VIRTUAL_DISPLAY_HEIGHT),
            1, 0, 0, 0, 0, 0, 0, 0));
    ASSERT_NEAR(X_PRECISION_VIRTUAL, motionArgs.xPrecision, EPSILON);
    ASSERT_NEAR(Y_PRECISION_VIRTUAL, motionArgs.yPrecision, EPSILON);
    ASSERT_EQ(ARBITRARY_TIME, motionArgs.downTime);

    // Should not have sent any more keys or motions.
    ASSERT_NO_FATAL_FAILURE(mFakeListener->assertNotifyKeyWasNotCalled());
    ASSERT_NO_FATAL_FAILURE(mFakeListener->assertNotifyMotionWasNotCalled());
}

TEST_F(SingleTouchInputMapperTest, Process_NormalSingleTouchGesture) {
    SingleTouchInputMapper* mapper = new SingleTouchInputMapper(mDevice);
    addConfigurationProperty("touch.deviceType", "touchScreen");
    prepareDisplay(DISPLAY_ORIENTATION_0);
    prepareButtons();
    prepareAxes(POSITION);
    prepareVirtualKeys();
    addMapperAndConfigure(mapper);

    mFakeContext->setGlobalMetaState(AMETA_SHIFT_LEFT_ON | AMETA_SHIFT_ON);

    NotifyMotionArgs motionArgs;

    // Down.
    int32_t x = 100;
    int32_t y = 125;
    processDown(mapper, x, y);
    processSync(mapper);

    ASSERT_NO_FATAL_FAILURE(mFakeListener->assertNotifyMotionWasCalled(&motionArgs));
    ASSERT_EQ(ARBITRARY_TIME, motionArgs.eventTime);
    ASSERT_EQ(DEVICE_ID, motionArgs.deviceId);
    ASSERT_EQ(AINPUT_SOURCE_TOUCHSCREEN, motionArgs.source);
    ASSERT_EQ(uint32_t(0), motionArgs.policyFlags);
    ASSERT_EQ(AMOTION_EVENT_ACTION_DOWN, motionArgs.action);
    ASSERT_EQ(0, motionArgs.flags);
    ASSERT_EQ(AMETA_SHIFT_LEFT_ON | AMETA_SHIFT_ON, motionArgs.metaState);
    ASSERT_EQ(0, motionArgs.buttonState);
    ASSERT_EQ(0, motionArgs.edgeFlags);
    ASSERT_EQ(size_t(1), motionArgs.pointerCount);
    ASSERT_EQ(0, motionArgs.pointerProperties[0].id);
    ASSERT_EQ(AMOTION_EVENT_TOOL_TYPE_FINGER, motionArgs.pointerProperties[0].toolType);
    ASSERT_NO_FATAL_FAILURE(assertPointerCoords(motionArgs.pointerCoords[0],
            toDisplayX(x), toDisplayY(y), 1, 0, 0, 0, 0, 0, 0, 0));
    ASSERT_NEAR(X_PRECISION, motionArgs.xPrecision, EPSILON);
    ASSERT_NEAR(Y_PRECISION, motionArgs.yPrecision, EPSILON);
    ASSERT_EQ(ARBITRARY_TIME, motionArgs.downTime);

    // Move.
    x += 50;
    y += 75;
    processMove(mapper, x, y);
    processSync(mapper);

    ASSERT_NO_FATAL_FAILURE(mFakeListener->assertNotifyMotionWasCalled(&motionArgs));
    ASSERT_EQ(ARBITRARY_TIME, motionArgs.eventTime);
    ASSERT_EQ(DEVICE_ID, motionArgs.deviceId);
    ASSERT_EQ(AINPUT_SOURCE_TOUCHSCREEN, motionArgs.source);
    ASSERT_EQ(uint32_t(0), motionArgs.policyFlags);
    ASSERT_EQ(AMOTION_EVENT_ACTION_MOVE, motionArgs.action);
    ASSERT_EQ(0, motionArgs.flags);
    ASSERT_EQ(AMETA_SHIFT_LEFT_ON | AMETA_SHIFT_ON, motionArgs.metaState);
    ASSERT_EQ(0, motionArgs.buttonState);
    ASSERT_EQ(0, motionArgs.edgeFlags);
    ASSERT_EQ(size_t(1), motionArgs.pointerCount);
    ASSERT_EQ(0, motionArgs.pointerProperties[0].id);
    ASSERT_EQ(AMOTION_EVENT_TOOL_TYPE_FINGER, motionArgs.pointerProperties[0].toolType);
    ASSERT_NO_FATAL_FAILURE(assertPointerCoords(motionArgs.pointerCoords[0],
            toDisplayX(x), toDisplayY(y), 1, 0, 0, 0, 0, 0, 0, 0));
    ASSERT_NEAR(X_PRECISION, motionArgs.xPrecision, EPSILON);
    ASSERT_NEAR(Y_PRECISION, motionArgs.yPrecision, EPSILON);
    ASSERT_EQ(ARBITRARY_TIME, motionArgs.downTime);

    // Up.
    processUp(mapper);
    processSync(mapper);

    ASSERT_NO_FATAL_FAILURE(mFakeListener->assertNotifyMotionWasCalled(&motionArgs));
    ASSERT_EQ(ARBITRARY_TIME, motionArgs.eventTime);
    ASSERT_EQ(DEVICE_ID, motionArgs.deviceId);
    ASSERT_EQ(AINPUT_SOURCE_TOUCHSCREEN, motionArgs.source);
    ASSERT_EQ(uint32_t(0), motionArgs.policyFlags);
    ASSERT_EQ(AMOTION_EVENT_ACTION_UP, motionArgs.action);
    ASSERT_EQ(0, motionArgs.flags);
    ASSERT_EQ(AMETA_SHIFT_LEFT_ON | AMETA_SHIFT_ON, motionArgs.metaState);
    ASSERT_EQ(0, motionArgs.buttonState);
    ASSERT_EQ(0, motionArgs.edgeFlags);
    ASSERT_EQ(size_t(1), motionArgs.pointerCount);
    ASSERT_EQ(0, motionArgs.pointerProperties[0].id);
    ASSERT_EQ(AMOTION_EVENT_TOOL_TYPE_FINGER, motionArgs.pointerProperties[0].toolType);
    ASSERT_NO_FATAL_FAILURE(assertPointerCoords(motionArgs.pointerCoords[0],
            toDisplayX(x), toDisplayY(y), 1, 0, 0, 0, 0, 0, 0, 0));
    ASSERT_NEAR(X_PRECISION, motionArgs.xPrecision, EPSILON);
    ASSERT_NEAR(Y_PRECISION, motionArgs.yPrecision, EPSILON);
    ASSERT_EQ(ARBITRARY_TIME, motionArgs.downTime);

    // Should not have sent any more keys or motions.
    ASSERT_NO_FATAL_FAILURE(mFakeListener->assertNotifyKeyWasNotCalled());
    ASSERT_NO_FATAL_FAILURE(mFakeListener->assertNotifyMotionWasNotCalled());
}

TEST_F(SingleTouchInputMapperTest, Process_WhenNotOrientationAware_DoesNotRotateMotions) {
    SingleTouchInputMapper* mapper = new SingleTouchInputMapper(mDevice);
    addConfigurationProperty("touch.deviceType", "touchScreen");
    prepareButtons();
    prepareAxes(POSITION);
    addConfigurationProperty("touch.orientationAware", "0");
    addMapperAndConfigure(mapper);

    NotifyMotionArgs args;

    // Rotation 90.
    prepareDisplay(DISPLAY_ORIENTATION_90);
    processDown(mapper, toRawX(50), toRawY(75));
    processSync(mapper);

    ASSERT_NO_FATAL_FAILURE(mFakeListener->assertNotifyMotionWasCalled(&args));
    ASSERT_NEAR(50, args.pointerCoords[0].getAxisValue(AMOTION_EVENT_AXIS_X), 1);
    ASSERT_NEAR(75, args.pointerCoords[0].getAxisValue(AMOTION_EVENT_AXIS_Y), 1);

    processUp(mapper);
    processSync(mapper);
    ASSERT_NO_FATAL_FAILURE(mFakeListener->assertNotifyMotionWasCalled());
}

TEST_F(SingleTouchInputMapperTest, Process_WhenOrientationAware_RotatesMotions) {
    SingleTouchInputMapper* mapper = new SingleTouchInputMapper(mDevice);
    addConfigurationProperty("touch.deviceType", "touchScreen");
    prepareButtons();
    prepareAxes(POSITION);
    addMapperAndConfigure(mapper);

    NotifyMotionArgs args;

    // Rotation 0.
    clearViewports();
    prepareDisplay(DISPLAY_ORIENTATION_0);
    processDown(mapper, toRawX(50), toRawY(75));
    processSync(mapper);

    ASSERT_NO_FATAL_FAILURE(mFakeListener->assertNotifyMotionWasCalled(&args));
    ASSERT_NEAR(50, args.pointerCoords[0].getAxisValue(AMOTION_EVENT_AXIS_X), 1);
    ASSERT_NEAR(75, args.pointerCoords[0].getAxisValue(AMOTION_EVENT_AXIS_Y), 1);

    processUp(mapper);
    processSync(mapper);
    ASSERT_NO_FATAL_FAILURE(mFakeListener->assertNotifyMotionWasCalled());

    // Rotation 90.
    clearViewports();
    prepareDisplay(DISPLAY_ORIENTATION_90);
    processDown(mapper, RAW_X_MAX - toRawX(75) + RAW_X_MIN, toRawY(50));
    processSync(mapper);

    ASSERT_NO_FATAL_FAILURE(mFakeListener->assertNotifyMotionWasCalled(&args));
    ASSERT_NEAR(50, args.pointerCoords[0].getAxisValue(AMOTION_EVENT_AXIS_X), 1);
    ASSERT_NEAR(75, args.pointerCoords[0].getAxisValue(AMOTION_EVENT_AXIS_Y), 1);

    processUp(mapper);
    processSync(mapper);
    ASSERT_NO_FATAL_FAILURE(mFakeListener->assertNotifyMotionWasCalled());

    // Rotation 180.
    clearViewports();
    prepareDisplay(DISPLAY_ORIENTATION_180);
    processDown(mapper, RAW_X_MAX - toRawX(50) + RAW_X_MIN, RAW_Y_MAX - toRawY(75) + RAW_Y_MIN);
    processSync(mapper);

    ASSERT_NO_FATAL_FAILURE(mFakeListener->assertNotifyMotionWasCalled(&args));
    ASSERT_NEAR(50, args.pointerCoords[0].getAxisValue(AMOTION_EVENT_AXIS_X), 1);
    ASSERT_NEAR(75, args.pointerCoords[0].getAxisValue(AMOTION_EVENT_AXIS_Y), 1);

    processUp(mapper);
    processSync(mapper);
    ASSERT_NO_FATAL_FAILURE(mFakeListener->assertNotifyMotionWasCalled());

    // Rotation 270.
    clearViewports();
    prepareDisplay(DISPLAY_ORIENTATION_270);
    processDown(mapper, toRawX(75), RAW_Y_MAX - toRawY(50) + RAW_Y_MIN);
    processSync(mapper);

    ASSERT_NO_FATAL_FAILURE(mFakeListener->assertNotifyMotionWasCalled(&args));
    ASSERT_NEAR(50, args.pointerCoords[0].getAxisValue(AMOTION_EVENT_AXIS_X), 1);
    ASSERT_NEAR(75, args.pointerCoords[0].getAxisValue(AMOTION_EVENT_AXIS_Y), 1);

    processUp(mapper);
    processSync(mapper);
    ASSERT_NO_FATAL_FAILURE(mFakeListener->assertNotifyMotionWasCalled());
}

TEST_F(SingleTouchInputMapperTest, Process_AllAxes_DefaultCalibration) {
    SingleTouchInputMapper* mapper = new SingleTouchInputMapper(mDevice);
    addConfigurationProperty("touch.deviceType", "touchScreen");
    prepareDisplay(DISPLAY_ORIENTATION_0);
    prepareButtons();
    prepareAxes(POSITION | PRESSURE | TOOL | DISTANCE | TILT);
    addMapperAndConfigure(mapper);

    // These calculations are based on the input device calibration documentation.
    int32_t rawX = 100;
    int32_t rawY = 200;
    int32_t rawPressure = 10;
    int32_t rawToolMajor = 12;
    int32_t rawDistance = 2;
    int32_t rawTiltX = 30;
    int32_t rawTiltY = 110;

    float x = toDisplayX(rawX);
    float y = toDisplayY(rawY);
    float pressure = float(rawPressure) / RAW_PRESSURE_MAX;
    float size = float(rawToolMajor) / RAW_TOOL_MAX;
    float tool = float(rawToolMajor) * GEOMETRIC_SCALE;
    float distance = float(rawDistance);

    float tiltCenter = (RAW_TILT_MAX + RAW_TILT_MIN) * 0.5f;
    float tiltScale = M_PI / 180;
    float tiltXAngle = (rawTiltX - tiltCenter) * tiltScale;
    float tiltYAngle = (rawTiltY - tiltCenter) * tiltScale;
    float orientation = atan2f(-sinf(tiltXAngle), sinf(tiltYAngle));
    float tilt = acosf(cosf(tiltXAngle) * cosf(tiltYAngle));

    processDown(mapper, rawX, rawY);
    processPressure(mapper, rawPressure);
    processToolMajor(mapper, rawToolMajor);
    processDistance(mapper, rawDistance);
    processTilt(mapper, rawTiltX, rawTiltY);
    processSync(mapper);

    NotifyMotionArgs args;
    ASSERT_NO_FATAL_FAILURE(mFakeListener->assertNotifyMotionWasCalled(&args));
    ASSERT_NO_FATAL_FAILURE(assertPointerCoords(args.pointerCoords[0],
            x, y, pressure, size, tool, tool, tool, tool, orientation, distance));
    ASSERT_EQ(tilt, args.pointerCoords[0].getAxisValue(AMOTION_EVENT_AXIS_TILT));
}

TEST_F(SingleTouchInputMapperTest, Process_XYAxes_AffineCalibration) {
    SingleTouchInputMapper* mapper = new SingleTouchInputMapper(mDevice);
    addConfigurationProperty("touch.deviceType", "touchScreen");
    prepareDisplay(DISPLAY_ORIENTATION_0);
    prepareLocationCalibration();
    prepareButtons();
    prepareAxes(POSITION);
    addMapperAndConfigure(mapper);

    int32_t rawX = 100;
    int32_t rawY = 200;

    float x = toDisplayX(toCookedX(rawX, rawY));
    float y = toDisplayY(toCookedY(rawX, rawY));

    processDown(mapper, rawX, rawY);
    processSync(mapper);

    NotifyMotionArgs args;
    ASSERT_NO_FATAL_FAILURE(mFakeListener->assertNotifyMotionWasCalled(&args));
    ASSERT_NO_FATAL_FAILURE(assertPointerCoords(args.pointerCoords[0],
            x, y, 1, 0, 0, 0, 0, 0, 0, 0));
}

TEST_F(SingleTouchInputMapperTest, Process_ShouldHandleAllButtons) {
    SingleTouchInputMapper* mapper = new SingleTouchInputMapper(mDevice);
    addConfigurationProperty("touch.deviceType", "touchScreen");
    prepareDisplay(DISPLAY_ORIENTATION_0);
    prepareButtons();
    prepareAxes(POSITION);
    addMapperAndConfigure(mapper);

    NotifyMotionArgs motionArgs;
    NotifyKeyArgs keyArgs;

    processDown(mapper, 100, 200);
    processSync(mapper);
    ASSERT_NO_FATAL_FAILURE(mFakeListener->assertNotifyMotionWasCalled(&motionArgs));
    ASSERT_EQ(AMOTION_EVENT_ACTION_DOWN, motionArgs.action);
    ASSERT_EQ(0, motionArgs.buttonState);

    // press BTN_LEFT, release BTN_LEFT
    processKey(mapper, BTN_LEFT, 1);
    processSync(mapper);
    ASSERT_NO_FATAL_FAILURE(mFakeListener->assertNotifyMotionWasCalled(&motionArgs));
    ASSERT_EQ(AMOTION_EVENT_ACTION_MOVE, motionArgs.action);
    ASSERT_EQ(AMOTION_EVENT_BUTTON_PRIMARY, motionArgs.buttonState);

    ASSERT_NO_FATAL_FAILURE(mFakeListener->assertNotifyMotionWasCalled(&motionArgs));
    ASSERT_EQ(AMOTION_EVENT_ACTION_BUTTON_PRESS, motionArgs.action);
    ASSERT_EQ(AMOTION_EVENT_BUTTON_PRIMARY, motionArgs.buttonState);

    processKey(mapper, BTN_LEFT, 0);
    processSync(mapper);
    ASSERT_NO_FATAL_FAILURE(mFakeListener->assertNotifyMotionWasCalled(&motionArgs));
    ASSERT_EQ(AMOTION_EVENT_ACTION_BUTTON_RELEASE, motionArgs.action);
    ASSERT_EQ(0, motionArgs.buttonState);

    ASSERT_NO_FATAL_FAILURE(mFakeListener->assertNotifyMotionWasCalled(&motionArgs));
    ASSERT_EQ(AMOTION_EVENT_ACTION_MOVE, motionArgs.action);
    ASSERT_EQ(0, motionArgs.buttonState);

    // press BTN_RIGHT + BTN_MIDDLE, release BTN_RIGHT, release BTN_MIDDLE
    processKey(mapper, BTN_RIGHT, 1);
    processKey(mapper, BTN_MIDDLE, 1);
    processSync(mapper);
    ASSERT_NO_FATAL_FAILURE(mFakeListener->assertNotifyMotionWasCalled(&motionArgs));
    ASSERT_EQ(AMOTION_EVENT_ACTION_MOVE, motionArgs.action);
    ASSERT_EQ(AMOTION_EVENT_BUTTON_SECONDARY | AMOTION_EVENT_BUTTON_TERTIARY,
            motionArgs.buttonState);

    ASSERT_NO_FATAL_FAILURE(mFakeListener->assertNotifyMotionWasCalled(&motionArgs));
    ASSERT_EQ(AMOTION_EVENT_ACTION_BUTTON_PRESS, motionArgs.action);
    ASSERT_EQ(AMOTION_EVENT_BUTTON_TERTIARY, motionArgs.buttonState);

    ASSERT_NO_FATAL_FAILURE(mFakeListener->assertNotifyMotionWasCalled(&motionArgs));
    ASSERT_EQ(AMOTION_EVENT_ACTION_BUTTON_PRESS, motionArgs.action);
    ASSERT_EQ(AMOTION_EVENT_BUTTON_SECONDARY | AMOTION_EVENT_BUTTON_TERTIARY,
            motionArgs.buttonState);

    processKey(mapper, BTN_RIGHT, 0);
    processSync(mapper);
    ASSERT_NO_FATAL_FAILURE(mFakeListener->assertNotifyMotionWasCalled(&motionArgs));
    ASSERT_EQ(AMOTION_EVENT_ACTION_BUTTON_RELEASE, motionArgs.action);
    ASSERT_EQ(AMOTION_EVENT_BUTTON_TERTIARY, motionArgs.buttonState);

    ASSERT_NO_FATAL_FAILURE(mFakeListener->assertNotifyMotionWasCalled(&motionArgs));
    ASSERT_EQ(AMOTION_EVENT_ACTION_MOVE, motionArgs.action);
    ASSERT_EQ(AMOTION_EVENT_BUTTON_TERTIARY, motionArgs.buttonState);

    processKey(mapper, BTN_MIDDLE, 0);
    processSync(mapper);
    ASSERT_NO_FATAL_FAILURE(mFakeListener->assertNotifyMotionWasCalled(&motionArgs));
    ASSERT_EQ(AMOTION_EVENT_ACTION_BUTTON_RELEASE, motionArgs.action);
    ASSERT_EQ(0, motionArgs.buttonState);

    ASSERT_NO_FATAL_FAILURE(mFakeListener->assertNotifyMotionWasCalled(&motionArgs));
    ASSERT_EQ(AMOTION_EVENT_ACTION_MOVE, motionArgs.action);
    ASSERT_EQ(0, motionArgs.buttonState);

    // press BTN_BACK, release BTN_BACK
    processKey(mapper, BTN_BACK, 1);
    processSync(mapper);
    ASSERT_NO_FATAL_FAILURE(mFakeListener->assertNotifyKeyWasCalled(&keyArgs));
    ASSERT_EQ(AKEY_EVENT_ACTION_DOWN, keyArgs.action);
    ASSERT_EQ(AKEYCODE_BACK, keyArgs.keyCode);

    ASSERT_NO_FATAL_FAILURE(mFakeListener->assertNotifyMotionWasCalled(&motionArgs));
    ASSERT_EQ(AMOTION_EVENT_ACTION_MOVE, motionArgs.action);
    ASSERT_EQ(AMOTION_EVENT_BUTTON_BACK, motionArgs.buttonState);

    ASSERT_NO_FATAL_FAILURE(mFakeListener->assertNotifyMotionWasCalled(&motionArgs));
    ASSERT_EQ(AMOTION_EVENT_ACTION_BUTTON_PRESS, motionArgs.action);
    ASSERT_EQ(AMOTION_EVENT_BUTTON_BACK, motionArgs.buttonState);

    processKey(mapper, BTN_BACK, 0);
    processSync(mapper);
    ASSERT_NO_FATAL_FAILURE(mFakeListener->assertNotifyMotionWasCalled(&motionArgs));
    ASSERT_EQ(AMOTION_EVENT_ACTION_BUTTON_RELEASE, motionArgs.action);
    ASSERT_EQ(0, motionArgs.buttonState);

    ASSERT_NO_FATAL_FAILURE(mFakeListener->assertNotifyMotionWasCalled(&motionArgs));
    ASSERT_EQ(AMOTION_EVENT_ACTION_MOVE, motionArgs.action);
    ASSERT_EQ(0, motionArgs.buttonState);

    ASSERT_NO_FATAL_FAILURE(mFakeListener->assertNotifyKeyWasCalled(&keyArgs));
    ASSERT_EQ(AKEY_EVENT_ACTION_UP, keyArgs.action);
    ASSERT_EQ(AKEYCODE_BACK, keyArgs.keyCode);

    // press BTN_SIDE, release BTN_SIDE
    processKey(mapper, BTN_SIDE, 1);
    processSync(mapper);
    ASSERT_NO_FATAL_FAILURE(mFakeListener->assertNotifyKeyWasCalled(&keyArgs));
    ASSERT_EQ(AKEY_EVENT_ACTION_DOWN, keyArgs.action);
    ASSERT_EQ(AKEYCODE_BACK, keyArgs.keyCode);

    ASSERT_NO_FATAL_FAILURE(mFakeListener->assertNotifyMotionWasCalled(&motionArgs));
    ASSERT_EQ(AMOTION_EVENT_ACTION_MOVE, motionArgs.action);
    ASSERT_EQ(AMOTION_EVENT_BUTTON_BACK, motionArgs.buttonState);

    ASSERT_NO_FATAL_FAILURE(mFakeListener->assertNotifyMotionWasCalled(&motionArgs));
    ASSERT_EQ(AMOTION_EVENT_ACTION_BUTTON_PRESS, motionArgs.action);
    ASSERT_EQ(AMOTION_EVENT_BUTTON_BACK, motionArgs.buttonState);

    processKey(mapper, BTN_SIDE, 0);
    processSync(mapper);
    ASSERT_NO_FATAL_FAILURE(mFakeListener->assertNotifyMotionWasCalled(&motionArgs));
    ASSERT_EQ(AMOTION_EVENT_ACTION_BUTTON_RELEASE, motionArgs.action);
    ASSERT_EQ(0, motionArgs.buttonState);

    ASSERT_NO_FATAL_FAILURE(mFakeListener->assertNotifyMotionWasCalled(&motionArgs));
    ASSERT_EQ(AMOTION_EVENT_ACTION_MOVE, motionArgs.action);
    ASSERT_EQ(0, motionArgs.buttonState);

    ASSERT_NO_FATAL_FAILURE(mFakeListener->assertNotifyKeyWasCalled(&keyArgs));
    ASSERT_EQ(AKEY_EVENT_ACTION_UP, keyArgs.action);
    ASSERT_EQ(AKEYCODE_BACK, keyArgs.keyCode);

    // press BTN_FORWARD, release BTN_FORWARD
    processKey(mapper, BTN_FORWARD, 1);
    processSync(mapper);
    ASSERT_NO_FATAL_FAILURE(mFakeListener->assertNotifyKeyWasCalled(&keyArgs));
    ASSERT_EQ(AKEY_EVENT_ACTION_DOWN, keyArgs.action);
    ASSERT_EQ(AKEYCODE_FORWARD, keyArgs.keyCode);

    ASSERT_NO_FATAL_FAILURE(mFakeListener->assertNotifyMotionWasCalled(&motionArgs));
    ASSERT_EQ(AMOTION_EVENT_ACTION_MOVE, motionArgs.action);
    ASSERT_EQ(AMOTION_EVENT_BUTTON_FORWARD, motionArgs.buttonState);

    ASSERT_NO_FATAL_FAILURE(mFakeListener->assertNotifyMotionWasCalled(&motionArgs));
    ASSERT_EQ(AMOTION_EVENT_ACTION_BUTTON_PRESS, motionArgs.action);
    ASSERT_EQ(AMOTION_EVENT_BUTTON_FORWARD, motionArgs.buttonState);

    processKey(mapper, BTN_FORWARD, 0);
    processSync(mapper);
    ASSERT_NO_FATAL_FAILURE(mFakeListener->assertNotifyMotionWasCalled(&motionArgs));
    ASSERT_EQ(AMOTION_EVENT_ACTION_BUTTON_RELEASE, motionArgs.action);
    ASSERT_EQ(0, motionArgs.buttonState);

    ASSERT_NO_FATAL_FAILURE(mFakeListener->assertNotifyMotionWasCalled(&motionArgs));
    ASSERT_EQ(AMOTION_EVENT_ACTION_MOVE, motionArgs.action);
    ASSERT_EQ(0, motionArgs.buttonState);

    ASSERT_NO_FATAL_FAILURE(mFakeListener->assertNotifyKeyWasCalled(&keyArgs));
    ASSERT_EQ(AKEY_EVENT_ACTION_UP, keyArgs.action);
    ASSERT_EQ(AKEYCODE_FORWARD, keyArgs.keyCode);

    // press BTN_EXTRA, release BTN_EXTRA
    processKey(mapper, BTN_EXTRA, 1);
    processSync(mapper);
    ASSERT_NO_FATAL_FAILURE(mFakeListener->assertNotifyKeyWasCalled(&keyArgs));
    ASSERT_EQ(AKEY_EVENT_ACTION_DOWN, keyArgs.action);
    ASSERT_EQ(AKEYCODE_FORWARD, keyArgs.keyCode);

    ASSERT_NO_FATAL_FAILURE(mFakeListener->assertNotifyMotionWasCalled(&motionArgs));
    ASSERT_EQ(AMOTION_EVENT_ACTION_MOVE, motionArgs.action);
    ASSERT_EQ(AMOTION_EVENT_BUTTON_FORWARD, motionArgs.buttonState);

    ASSERT_NO_FATAL_FAILURE(mFakeListener->assertNotifyMotionWasCalled(&motionArgs));
    ASSERT_EQ(AMOTION_EVENT_ACTION_BUTTON_PRESS, motionArgs.action);
    ASSERT_EQ(AMOTION_EVENT_BUTTON_FORWARD, motionArgs.buttonState);

    processKey(mapper, BTN_EXTRA, 0);
    processSync(mapper);
    ASSERT_NO_FATAL_FAILURE(mFakeListener->assertNotifyMotionWasCalled(&motionArgs));
    ASSERT_EQ(AMOTION_EVENT_ACTION_BUTTON_RELEASE, motionArgs.action);
    ASSERT_EQ(0, motionArgs.buttonState);

    ASSERT_NO_FATAL_FAILURE(mFakeListener->assertNotifyMotionWasCalled(&motionArgs));
    ASSERT_EQ(AMOTION_EVENT_ACTION_MOVE, motionArgs.action);
    ASSERT_EQ(0, motionArgs.buttonState);

    ASSERT_NO_FATAL_FAILURE(mFakeListener->assertNotifyKeyWasCalled(&keyArgs));
    ASSERT_EQ(AKEY_EVENT_ACTION_UP, keyArgs.action);
    ASSERT_EQ(AKEYCODE_FORWARD, keyArgs.keyCode);

    ASSERT_NO_FATAL_FAILURE(mFakeListener->assertNotifyKeyWasNotCalled());

    // press BTN_STYLUS, release BTN_STYLUS
    processKey(mapper, BTN_STYLUS, 1);
    processSync(mapper);
    ASSERT_NO_FATAL_FAILURE(mFakeListener->assertNotifyMotionWasCalled(&motionArgs));
    ASSERT_EQ(AMOTION_EVENT_ACTION_MOVE, motionArgs.action);
    ASSERT_EQ(AMOTION_EVENT_BUTTON_STYLUS_PRIMARY, motionArgs.buttonState);

    ASSERT_NO_FATAL_FAILURE(mFakeListener->assertNotifyMotionWasCalled(&motionArgs));
    ASSERT_EQ(AMOTION_EVENT_ACTION_BUTTON_PRESS, motionArgs.action);
    ASSERT_EQ(AMOTION_EVENT_BUTTON_STYLUS_PRIMARY, motionArgs.buttonState);

    processKey(mapper, BTN_STYLUS, 0);
    processSync(mapper);
    ASSERT_NO_FATAL_FAILURE(mFakeListener->assertNotifyMotionWasCalled(&motionArgs));
    ASSERT_EQ(AMOTION_EVENT_ACTION_BUTTON_RELEASE, motionArgs.action);
    ASSERT_EQ(0, motionArgs.buttonState);

    ASSERT_NO_FATAL_FAILURE(mFakeListener->assertNotifyMotionWasCalled(&motionArgs));
    ASSERT_EQ(AMOTION_EVENT_ACTION_MOVE, motionArgs.action);
    ASSERT_EQ(0, motionArgs.buttonState);

    // press BTN_STYLUS2, release BTN_STYLUS2
    processKey(mapper, BTN_STYLUS2, 1);
    processSync(mapper);
    ASSERT_NO_FATAL_FAILURE(mFakeListener->assertNotifyMotionWasCalled(&motionArgs));
    ASSERT_EQ(AMOTION_EVENT_ACTION_MOVE, motionArgs.action);
    ASSERT_EQ(AMOTION_EVENT_BUTTON_STYLUS_SECONDARY, motionArgs.buttonState);

    ASSERT_NO_FATAL_FAILURE(mFakeListener->assertNotifyMotionWasCalled(&motionArgs));
    ASSERT_EQ(AMOTION_EVENT_ACTION_BUTTON_PRESS, motionArgs.action);
    ASSERT_EQ(AMOTION_EVENT_BUTTON_STYLUS_SECONDARY, motionArgs.buttonState);

    processKey(mapper, BTN_STYLUS2, 0);
    processSync(mapper);
    ASSERT_NO_FATAL_FAILURE(mFakeListener->assertNotifyMotionWasCalled(&motionArgs));
    ASSERT_EQ(AMOTION_EVENT_ACTION_BUTTON_RELEASE, motionArgs.action);
    ASSERT_EQ(0, motionArgs.buttonState);

    ASSERT_NO_FATAL_FAILURE(mFakeListener->assertNotifyMotionWasCalled(&motionArgs));
    ASSERT_EQ(AMOTION_EVENT_ACTION_MOVE, motionArgs.action);
    ASSERT_EQ(0, motionArgs.buttonState);

    // release touch
    processUp(mapper);
    processSync(mapper);
    ASSERT_NO_FATAL_FAILURE(mFakeListener->assertNotifyMotionWasCalled(&motionArgs));
    ASSERT_EQ(AMOTION_EVENT_ACTION_UP, motionArgs.action);
    ASSERT_EQ(0, motionArgs.buttonState);
}

TEST_F(SingleTouchInputMapperTest, Process_ShouldHandleAllToolTypes) {
    SingleTouchInputMapper* mapper = new SingleTouchInputMapper(mDevice);
    addConfigurationProperty("touch.deviceType", "touchScreen");
    prepareDisplay(DISPLAY_ORIENTATION_0);
    prepareButtons();
    prepareAxes(POSITION);
    addMapperAndConfigure(mapper);

    NotifyMotionArgs motionArgs;

    // default tool type is finger
    processDown(mapper, 100, 200);
    processSync(mapper);
    ASSERT_NO_FATAL_FAILURE(mFakeListener->assertNotifyMotionWasCalled(&motionArgs));
    ASSERT_EQ(AMOTION_EVENT_ACTION_DOWN, motionArgs.action);
    ASSERT_EQ(AMOTION_EVENT_TOOL_TYPE_FINGER, motionArgs.pointerProperties[0].toolType);

    // eraser
    processKey(mapper, BTN_TOOL_RUBBER, 1);
    processSync(mapper);
    ASSERT_NO_FATAL_FAILURE(mFakeListener->assertNotifyMotionWasCalled(&motionArgs));
    ASSERT_EQ(AMOTION_EVENT_ACTION_MOVE, motionArgs.action);
    ASSERT_EQ(AMOTION_EVENT_TOOL_TYPE_ERASER, motionArgs.pointerProperties[0].toolType);

    // stylus
    processKey(mapper, BTN_TOOL_RUBBER, 0);
    processKey(mapper, BTN_TOOL_PEN, 1);
    processSync(mapper);
    ASSERT_NO_FATAL_FAILURE(mFakeListener->assertNotifyMotionWasCalled(&motionArgs));
    ASSERT_EQ(AMOTION_EVENT_ACTION_MOVE, motionArgs.action);
    ASSERT_EQ(AMOTION_EVENT_TOOL_TYPE_STYLUS, motionArgs.pointerProperties[0].toolType);

    // brush
    processKey(mapper, BTN_TOOL_PEN, 0);
    processKey(mapper, BTN_TOOL_BRUSH, 1);
    processSync(mapper);
    ASSERT_NO_FATAL_FAILURE(mFakeListener->assertNotifyMotionWasCalled(&motionArgs));
    ASSERT_EQ(AMOTION_EVENT_ACTION_MOVE, motionArgs.action);
    ASSERT_EQ(AMOTION_EVENT_TOOL_TYPE_STYLUS, motionArgs.pointerProperties[0].toolType);

    // pencil
    processKey(mapper, BTN_TOOL_BRUSH, 0);
    processKey(mapper, BTN_TOOL_PENCIL, 1);
    processSync(mapper);
    ASSERT_NO_FATAL_FAILURE(mFakeListener->assertNotifyMotionWasCalled(&motionArgs));
    ASSERT_EQ(AMOTION_EVENT_ACTION_MOVE, motionArgs.action);
    ASSERT_EQ(AMOTION_EVENT_TOOL_TYPE_STYLUS, motionArgs.pointerProperties[0].toolType);

    // air-brush
    processKey(mapper, BTN_TOOL_PENCIL, 0);
    processKey(mapper, BTN_TOOL_AIRBRUSH, 1);
    processSync(mapper);
    ASSERT_NO_FATAL_FAILURE(mFakeListener->assertNotifyMotionWasCalled(&motionArgs));
    ASSERT_EQ(AMOTION_EVENT_ACTION_MOVE, motionArgs.action);
    ASSERT_EQ(AMOTION_EVENT_TOOL_TYPE_STYLUS, motionArgs.pointerProperties[0].toolType);

    // mouse
    processKey(mapper, BTN_TOOL_AIRBRUSH, 0);
    processKey(mapper, BTN_TOOL_MOUSE, 1);
    processSync(mapper);
    ASSERT_NO_FATAL_FAILURE(mFakeListener->assertNotifyMotionWasCalled(&motionArgs));
    ASSERT_EQ(AMOTION_EVENT_ACTION_MOVE, motionArgs.action);
    ASSERT_EQ(AMOTION_EVENT_TOOL_TYPE_MOUSE, motionArgs.pointerProperties[0].toolType);

    // lens
    processKey(mapper, BTN_TOOL_MOUSE, 0);
    processKey(mapper, BTN_TOOL_LENS, 1);
    processSync(mapper);
    ASSERT_NO_FATAL_FAILURE(mFakeListener->assertNotifyMotionWasCalled(&motionArgs));
    ASSERT_EQ(AMOTION_EVENT_ACTION_MOVE, motionArgs.action);
    ASSERT_EQ(AMOTION_EVENT_TOOL_TYPE_MOUSE, motionArgs.pointerProperties[0].toolType);

    // double-tap
    processKey(mapper, BTN_TOOL_LENS, 0);
    processKey(mapper, BTN_TOOL_DOUBLETAP, 1);
    processSync(mapper);
    ASSERT_NO_FATAL_FAILURE(mFakeListener->assertNotifyMotionWasCalled(&motionArgs));
    ASSERT_EQ(AMOTION_EVENT_ACTION_MOVE, motionArgs.action);
    ASSERT_EQ(AMOTION_EVENT_TOOL_TYPE_FINGER, motionArgs.pointerProperties[0].toolType);

    // triple-tap
    processKey(mapper, BTN_TOOL_DOUBLETAP, 0);
    processKey(mapper, BTN_TOOL_TRIPLETAP, 1);
    processSync(mapper);
    ASSERT_NO_FATAL_FAILURE(mFakeListener->assertNotifyMotionWasCalled(&motionArgs));
    ASSERT_EQ(AMOTION_EVENT_ACTION_MOVE, motionArgs.action);
    ASSERT_EQ(AMOTION_EVENT_TOOL_TYPE_FINGER, motionArgs.pointerProperties[0].toolType);

    // quad-tap
    processKey(mapper, BTN_TOOL_TRIPLETAP, 0);
    processKey(mapper, BTN_TOOL_QUADTAP, 1);
    processSync(mapper);
    ASSERT_NO_FATAL_FAILURE(mFakeListener->assertNotifyMotionWasCalled(&motionArgs));
    ASSERT_EQ(AMOTION_EVENT_ACTION_MOVE, motionArgs.action);
    ASSERT_EQ(AMOTION_EVENT_TOOL_TYPE_FINGER, motionArgs.pointerProperties[0].toolType);

    // finger
    processKey(mapper, BTN_TOOL_QUADTAP, 0);
    processKey(mapper, BTN_TOOL_FINGER, 1);
    processSync(mapper);
    ASSERT_NO_FATAL_FAILURE(mFakeListener->assertNotifyMotionWasCalled(&motionArgs));
    ASSERT_EQ(AMOTION_EVENT_ACTION_MOVE, motionArgs.action);
    ASSERT_EQ(AMOTION_EVENT_TOOL_TYPE_FINGER, motionArgs.pointerProperties[0].toolType);

    // stylus trumps finger
    processKey(mapper, BTN_TOOL_PEN, 1);
    processSync(mapper);
    ASSERT_NO_FATAL_FAILURE(mFakeListener->assertNotifyMotionWasCalled(&motionArgs));
    ASSERT_EQ(AMOTION_EVENT_ACTION_MOVE, motionArgs.action);
    ASSERT_EQ(AMOTION_EVENT_TOOL_TYPE_STYLUS, motionArgs.pointerProperties[0].toolType);

    // eraser trumps stylus
    processKey(mapper, BTN_TOOL_RUBBER, 1);
    processSync(mapper);
    ASSERT_NO_FATAL_FAILURE(mFakeListener->assertNotifyMotionWasCalled(&motionArgs));
    ASSERT_EQ(AMOTION_EVENT_ACTION_MOVE, motionArgs.action);
    ASSERT_EQ(AMOTION_EVENT_TOOL_TYPE_ERASER, motionArgs.pointerProperties[0].toolType);

    // mouse trumps eraser
    processKey(mapper, BTN_TOOL_MOUSE, 1);
    processSync(mapper);
    ASSERT_NO_FATAL_FAILURE(mFakeListener->assertNotifyMotionWasCalled(&motionArgs));
    ASSERT_EQ(AMOTION_EVENT_ACTION_MOVE, motionArgs.action);
    ASSERT_EQ(AMOTION_EVENT_TOOL_TYPE_MOUSE, motionArgs.pointerProperties[0].toolType);

    // back to default tool type
    processKey(mapper, BTN_TOOL_MOUSE, 0);
    processKey(mapper, BTN_TOOL_RUBBER, 0);
    processKey(mapper, BTN_TOOL_PEN, 0);
    processKey(mapper, BTN_TOOL_FINGER, 0);
    processSync(mapper);
    ASSERT_NO_FATAL_FAILURE(mFakeListener->assertNotifyMotionWasCalled(&motionArgs));
    ASSERT_EQ(AMOTION_EVENT_ACTION_MOVE, motionArgs.action);
    ASSERT_EQ(AMOTION_EVENT_TOOL_TYPE_FINGER, motionArgs.pointerProperties[0].toolType);
}

TEST_F(SingleTouchInputMapperTest, Process_WhenBtnTouchPresent_HoversIfItsValueIsZero) {
    SingleTouchInputMapper* mapper = new SingleTouchInputMapper(mDevice);
    addConfigurationProperty("touch.deviceType", "touchScreen");
    prepareDisplay(DISPLAY_ORIENTATION_0);
    prepareButtons();
    prepareAxes(POSITION);
    mFakeEventHub->addKey(DEVICE_ID, BTN_TOOL_FINGER, 0, AKEYCODE_UNKNOWN, 0);
    addMapperAndConfigure(mapper);

    NotifyMotionArgs motionArgs;

    // initially hovering because BTN_TOUCH not sent yet, pressure defaults to 0
    processKey(mapper, BTN_TOOL_FINGER, 1);
    processMove(mapper, 100, 200);
    processSync(mapper);
    ASSERT_NO_FATAL_FAILURE(mFakeListener->assertNotifyMotionWasCalled(&motionArgs));
    ASSERT_EQ(AMOTION_EVENT_ACTION_HOVER_ENTER, motionArgs.action);
    ASSERT_NO_FATAL_FAILURE(assertPointerCoords(motionArgs.pointerCoords[0],
            toDisplayX(100), toDisplayY(200), 0, 0, 0, 0, 0, 0, 0, 0));

    ASSERT_NO_FATAL_FAILURE(mFakeListener->assertNotifyMotionWasCalled(&motionArgs));
    ASSERT_EQ(AMOTION_EVENT_ACTION_HOVER_MOVE, motionArgs.action);
    ASSERT_NO_FATAL_FAILURE(assertPointerCoords(motionArgs.pointerCoords[0],
            toDisplayX(100), toDisplayY(200), 0, 0, 0, 0, 0, 0, 0, 0));

    // move a little
    processMove(mapper, 150, 250);
    processSync(mapper);
    ASSERT_NO_FATAL_FAILURE(mFakeListener->assertNotifyMotionWasCalled(&motionArgs));
    ASSERT_EQ(AMOTION_EVENT_ACTION_HOVER_MOVE, motionArgs.action);
    ASSERT_NO_FATAL_FAILURE(assertPointerCoords(motionArgs.pointerCoords[0],
            toDisplayX(150), toDisplayY(250), 0, 0, 0, 0, 0, 0, 0, 0));

    // down when BTN_TOUCH is pressed, pressure defaults to 1
    processKey(mapper, BTN_TOUCH, 1);
    processSync(mapper);
    ASSERT_NO_FATAL_FAILURE(mFakeListener->assertNotifyMotionWasCalled(&motionArgs));
    ASSERT_EQ(AMOTION_EVENT_ACTION_HOVER_EXIT, motionArgs.action);
    ASSERT_NO_FATAL_FAILURE(assertPointerCoords(motionArgs.pointerCoords[0],
            toDisplayX(150), toDisplayY(250), 0, 0, 0, 0, 0, 0, 0, 0));

    ASSERT_NO_FATAL_FAILURE(mFakeListener->assertNotifyMotionWasCalled(&motionArgs));
    ASSERT_EQ(AMOTION_EVENT_ACTION_DOWN, motionArgs.action);
    ASSERT_NO_FATAL_FAILURE(assertPointerCoords(motionArgs.pointerCoords[0],
            toDisplayX(150), toDisplayY(250), 1, 0, 0, 0, 0, 0, 0, 0));

    // up when BTN_TOUCH is released, hover restored
    processKey(mapper, BTN_TOUCH, 0);
    processSync(mapper);
    ASSERT_NO_FATAL_FAILURE(mFakeListener->assertNotifyMotionWasCalled(&motionArgs));
    ASSERT_EQ(AMOTION_EVENT_ACTION_UP, motionArgs.action);
    ASSERT_NO_FATAL_FAILURE(assertPointerCoords(motionArgs.pointerCoords[0],
            toDisplayX(150), toDisplayY(250), 1, 0, 0, 0, 0, 0, 0, 0));

    ASSERT_NO_FATAL_FAILURE(mFakeListener->assertNotifyMotionWasCalled(&motionArgs));
    ASSERT_EQ(AMOTION_EVENT_ACTION_HOVER_ENTER, motionArgs.action);
    ASSERT_NO_FATAL_FAILURE(assertPointerCoords(motionArgs.pointerCoords[0],
            toDisplayX(150), toDisplayY(250), 0, 0, 0, 0, 0, 0, 0, 0));

    ASSERT_NO_FATAL_FAILURE(mFakeListener->assertNotifyMotionWasCalled(&motionArgs));
    ASSERT_EQ(AMOTION_EVENT_ACTION_HOVER_MOVE, motionArgs.action);
    ASSERT_NO_FATAL_FAILURE(assertPointerCoords(motionArgs.pointerCoords[0],
            toDisplayX(150), toDisplayY(250), 0, 0, 0, 0, 0, 0, 0, 0));

    // exit hover when pointer goes away
    processKey(mapper, BTN_TOOL_FINGER, 0);
    processSync(mapper);
    ASSERT_NO_FATAL_FAILURE(mFakeListener->assertNotifyMotionWasCalled(&motionArgs));
    ASSERT_EQ(AMOTION_EVENT_ACTION_HOVER_EXIT, motionArgs.action);
    ASSERT_NO_FATAL_FAILURE(assertPointerCoords(motionArgs.pointerCoords[0],
            toDisplayX(150), toDisplayY(250), 0, 0, 0, 0, 0, 0, 0, 0));
}

TEST_F(SingleTouchInputMapperTest, Process_WhenAbsPressureIsPresent_HoversIfItsValueIsZero) {
    SingleTouchInputMapper* mapper = new SingleTouchInputMapper(mDevice);
    addConfigurationProperty("touch.deviceType", "touchScreen");
    prepareDisplay(DISPLAY_ORIENTATION_0);
    prepareButtons();
    prepareAxes(POSITION | PRESSURE);
    addMapperAndConfigure(mapper);

    NotifyMotionArgs motionArgs;

    // initially hovering because pressure is 0
    processDown(mapper, 100, 200);
    processPressure(mapper, 0);
    processSync(mapper);
    ASSERT_NO_FATAL_FAILURE(mFakeListener->assertNotifyMotionWasCalled(&motionArgs));
    ASSERT_EQ(AMOTION_EVENT_ACTION_HOVER_ENTER, motionArgs.action);
    ASSERT_NO_FATAL_FAILURE(assertPointerCoords(motionArgs.pointerCoords[0],
            toDisplayX(100), toDisplayY(200), 0, 0, 0, 0, 0, 0, 0, 0));

    ASSERT_NO_FATAL_FAILURE(mFakeListener->assertNotifyMotionWasCalled(&motionArgs));
    ASSERT_EQ(AMOTION_EVENT_ACTION_HOVER_MOVE, motionArgs.action);
    ASSERT_NO_FATAL_FAILURE(assertPointerCoords(motionArgs.pointerCoords[0],
            toDisplayX(100), toDisplayY(200), 0, 0, 0, 0, 0, 0, 0, 0));

    // move a little
    processMove(mapper, 150, 250);
    processSync(mapper);
    ASSERT_NO_FATAL_FAILURE(mFakeListener->assertNotifyMotionWasCalled(&motionArgs));
    ASSERT_EQ(AMOTION_EVENT_ACTION_HOVER_MOVE, motionArgs.action);
    ASSERT_NO_FATAL_FAILURE(assertPointerCoords(motionArgs.pointerCoords[0],
            toDisplayX(150), toDisplayY(250), 0, 0, 0, 0, 0, 0, 0, 0));

    // down when pressure is non-zero
    processPressure(mapper, RAW_PRESSURE_MAX);
    processSync(mapper);
    ASSERT_NO_FATAL_FAILURE(mFakeListener->assertNotifyMotionWasCalled(&motionArgs));
    ASSERT_EQ(AMOTION_EVENT_ACTION_HOVER_EXIT, motionArgs.action);
    ASSERT_NO_FATAL_FAILURE(assertPointerCoords(motionArgs.pointerCoords[0],
            toDisplayX(150), toDisplayY(250), 0, 0, 0, 0, 0, 0, 0, 0));

    ASSERT_NO_FATAL_FAILURE(mFakeListener->assertNotifyMotionWasCalled(&motionArgs));
    ASSERT_EQ(AMOTION_EVENT_ACTION_DOWN, motionArgs.action);
    ASSERT_NO_FATAL_FAILURE(assertPointerCoords(motionArgs.pointerCoords[0],
            toDisplayX(150), toDisplayY(250), 1, 0, 0, 0, 0, 0, 0, 0));

    // up when pressure becomes 0, hover restored
    processPressure(mapper, 0);
    processSync(mapper);
    ASSERT_NO_FATAL_FAILURE(mFakeListener->assertNotifyMotionWasCalled(&motionArgs));
    ASSERT_EQ(AMOTION_EVENT_ACTION_UP, motionArgs.action);
    ASSERT_NO_FATAL_FAILURE(assertPointerCoords(motionArgs.pointerCoords[0],
            toDisplayX(150), toDisplayY(250), 1, 0, 0, 0, 0, 0, 0, 0));

    ASSERT_NO_FATAL_FAILURE(mFakeListener->assertNotifyMotionWasCalled(&motionArgs));
    ASSERT_EQ(AMOTION_EVENT_ACTION_HOVER_ENTER, motionArgs.action);
    ASSERT_NO_FATAL_FAILURE(assertPointerCoords(motionArgs.pointerCoords[0],
            toDisplayX(150), toDisplayY(250), 0, 0, 0, 0, 0, 0, 0, 0));

    ASSERT_NO_FATAL_FAILURE(mFakeListener->assertNotifyMotionWasCalled(&motionArgs));
    ASSERT_EQ(AMOTION_EVENT_ACTION_HOVER_MOVE, motionArgs.action);
    ASSERT_NO_FATAL_FAILURE(assertPointerCoords(motionArgs.pointerCoords[0],
            toDisplayX(150), toDisplayY(250), 0, 0, 0, 0, 0, 0, 0, 0));

    // exit hover when pointer goes away
    processUp(mapper);
    processSync(mapper);
    ASSERT_NO_FATAL_FAILURE(mFakeListener->assertNotifyMotionWasCalled(&motionArgs));
    ASSERT_EQ(AMOTION_EVENT_ACTION_HOVER_EXIT, motionArgs.action);
    ASSERT_NO_FATAL_FAILURE(assertPointerCoords(motionArgs.pointerCoords[0],
            toDisplayX(150), toDisplayY(250), 0, 0, 0, 0, 0, 0, 0, 0));
}


// --- MultiTouchInputMapperTest ---

class MultiTouchInputMapperTest : public TouchInputMapperTest {
protected:
    void prepareAxes(int axes);

    void processPosition(MultiTouchInputMapper* mapper, int32_t x, int32_t y);
    void processTouchMajor(MultiTouchInputMapper* mapper, int32_t touchMajor);
    void processTouchMinor(MultiTouchInputMapper* mapper, int32_t touchMinor);
    void processToolMajor(MultiTouchInputMapper* mapper, int32_t toolMajor);
    void processToolMinor(MultiTouchInputMapper* mapper, int32_t toolMinor);
    void processOrientation(MultiTouchInputMapper* mapper, int32_t orientation);
    void processPressure(MultiTouchInputMapper* mapper, int32_t pressure);
    void processDistance(MultiTouchInputMapper* mapper, int32_t distance);
    void processId(MultiTouchInputMapper* mapper, int32_t id);
    void processSlot(MultiTouchInputMapper* mapper, int32_t slot);
    void processToolType(MultiTouchInputMapper* mapper, int32_t toolType);
    void processKey(MultiTouchInputMapper* mapper, int32_t code, int32_t value);
    void processMTSync(MultiTouchInputMapper* mapper);
    void processSync(MultiTouchInputMapper* mapper);
};

void MultiTouchInputMapperTest::prepareAxes(int axes) {
    if (axes & POSITION) {
        mFakeEventHub->addAbsoluteAxis(DEVICE_ID, ABS_MT_POSITION_X,
                RAW_X_MIN, RAW_X_MAX, 0, 0);
        mFakeEventHub->addAbsoluteAxis(DEVICE_ID, ABS_MT_POSITION_Y,
                RAW_Y_MIN, RAW_Y_MAX, 0, 0);
    }
    if (axes & TOUCH) {
        mFakeEventHub->addAbsoluteAxis(DEVICE_ID, ABS_MT_TOUCH_MAJOR,
                RAW_TOUCH_MIN, RAW_TOUCH_MAX, 0, 0);
        if (axes & MINOR) {
            mFakeEventHub->addAbsoluteAxis(DEVICE_ID, ABS_MT_TOUCH_MINOR,
                    RAW_TOUCH_MIN, RAW_TOUCH_MAX, 0, 0);
        }
    }
    if (axes & TOOL) {
        mFakeEventHub->addAbsoluteAxis(DEVICE_ID, ABS_MT_WIDTH_MAJOR,
                RAW_TOOL_MIN, RAW_TOOL_MAX, 0, 0);
        if (axes & MINOR) {
            mFakeEventHub->addAbsoluteAxis(DEVICE_ID, ABS_MT_WIDTH_MINOR,
                    RAW_TOOL_MAX, RAW_TOOL_MAX, 0, 0);
        }
    }
    if (axes & ORIENTATION) {
        mFakeEventHub->addAbsoluteAxis(DEVICE_ID, ABS_MT_ORIENTATION,
                RAW_ORIENTATION_MIN, RAW_ORIENTATION_MAX, 0, 0);
    }
    if (axes & PRESSURE) {
        mFakeEventHub->addAbsoluteAxis(DEVICE_ID, ABS_MT_PRESSURE,
                RAW_PRESSURE_MIN, RAW_PRESSURE_MAX, 0, 0);
    }
    if (axes & DISTANCE) {
        mFakeEventHub->addAbsoluteAxis(DEVICE_ID, ABS_MT_DISTANCE,
                RAW_DISTANCE_MIN, RAW_DISTANCE_MAX, 0, 0);
    }
    if (axes & ID) {
        mFakeEventHub->addAbsoluteAxis(DEVICE_ID, ABS_MT_TRACKING_ID,
                RAW_ID_MIN, RAW_ID_MAX, 0, 0);
    }
    if (axes & SLOT) {
        mFakeEventHub->addAbsoluteAxis(DEVICE_ID, ABS_MT_SLOT,
                RAW_SLOT_MIN, RAW_SLOT_MAX, 0, 0);
        mFakeEventHub->setAbsoluteAxisValue(DEVICE_ID, ABS_MT_SLOT, 0);
    }
    if (axes & TOOL_TYPE) {
        mFakeEventHub->addAbsoluteAxis(DEVICE_ID, ABS_MT_TOOL_TYPE,
                0, MT_TOOL_MAX, 0, 0);
    }
}

void MultiTouchInputMapperTest::processPosition(
        MultiTouchInputMapper* mapper, int32_t x, int32_t y) {
    process(mapper, ARBITRARY_TIME, EV_ABS, ABS_MT_POSITION_X, x);
    process(mapper, ARBITRARY_TIME, EV_ABS, ABS_MT_POSITION_Y, y);
}

void MultiTouchInputMapperTest::processTouchMajor(
        MultiTouchInputMapper* mapper, int32_t touchMajor) {
    process(mapper, ARBITRARY_TIME, EV_ABS, ABS_MT_TOUCH_MAJOR, touchMajor);
}

void MultiTouchInputMapperTest::processTouchMinor(
        MultiTouchInputMapper* mapper, int32_t touchMinor) {
    process(mapper, ARBITRARY_TIME, EV_ABS, ABS_MT_TOUCH_MINOR, touchMinor);
}

void MultiTouchInputMapperTest::processToolMajor(
        MultiTouchInputMapper* mapper, int32_t toolMajor) {
    process(mapper, ARBITRARY_TIME, EV_ABS, ABS_MT_WIDTH_MAJOR, toolMajor);
}

void MultiTouchInputMapperTest::processToolMinor(
        MultiTouchInputMapper* mapper, int32_t toolMinor) {
    process(mapper, ARBITRARY_TIME, EV_ABS, ABS_MT_WIDTH_MINOR, toolMinor);
}

void MultiTouchInputMapperTest::processOrientation(
        MultiTouchInputMapper* mapper, int32_t orientation) {
    process(mapper, ARBITRARY_TIME, EV_ABS, ABS_MT_ORIENTATION, orientation);
}

void MultiTouchInputMapperTest::processPressure(
        MultiTouchInputMapper* mapper, int32_t pressure) {
    process(mapper, ARBITRARY_TIME, EV_ABS, ABS_MT_PRESSURE, pressure);
}

void MultiTouchInputMapperTest::processDistance(
        MultiTouchInputMapper* mapper, int32_t distance) {
    process(mapper, ARBITRARY_TIME, EV_ABS, ABS_MT_DISTANCE, distance);
}

void MultiTouchInputMapperTest::processId(
        MultiTouchInputMapper* mapper, int32_t id) {
    process(mapper, ARBITRARY_TIME, EV_ABS, ABS_MT_TRACKING_ID, id);
}

void MultiTouchInputMapperTest::processSlot(
        MultiTouchInputMapper* mapper, int32_t slot) {
    process(mapper, ARBITRARY_TIME, EV_ABS, ABS_MT_SLOT, slot);
}

void MultiTouchInputMapperTest::processToolType(
        MultiTouchInputMapper* mapper, int32_t toolType) {
    process(mapper, ARBITRARY_TIME, EV_ABS, ABS_MT_TOOL_TYPE, toolType);
}

void MultiTouchInputMapperTest::processKey(
        MultiTouchInputMapper* mapper, int32_t code, int32_t value) {
    process(mapper, ARBITRARY_TIME, EV_KEY, code, value);
<<<<<<< HEAD
}

void MultiTouchInputMapperTest::processTimestamp(MultiTouchInputMapper* mapper, uint32_t value) {
    process(mapper, ARBITRARY_TIME, EV_MSC, MSC_TIMESTAMP, value);
=======
>>>>>>> 6fbb7b84
}

void MultiTouchInputMapperTest::processMTSync(MultiTouchInputMapper* mapper) {
    process(mapper, ARBITRARY_TIME, EV_SYN, SYN_MT_REPORT, 0);
}

void MultiTouchInputMapperTest::processSync(MultiTouchInputMapper* mapper) {
    process(mapper, ARBITRARY_TIME, EV_SYN, SYN_REPORT, 0);
}


TEST_F(MultiTouchInputMapperTest, Process_NormalMultiTouchGesture_WithoutTrackingIds) {
    MultiTouchInputMapper* mapper = new MultiTouchInputMapper(mDevice);
    addConfigurationProperty("touch.deviceType", "touchScreen");
    prepareDisplay(DISPLAY_ORIENTATION_0);
    prepareAxes(POSITION);
    prepareVirtualKeys();
    addMapperAndConfigure(mapper);

    mFakeContext->setGlobalMetaState(AMETA_SHIFT_LEFT_ON | AMETA_SHIFT_ON);

    NotifyMotionArgs motionArgs;

    // Two fingers down at once.
    int32_t x1 = 100, y1 = 125, x2 = 300, y2 = 500;
    processPosition(mapper, x1, y1);
    processMTSync(mapper);
    processPosition(mapper, x2, y2);
    processMTSync(mapper);
    processSync(mapper);

    ASSERT_NO_FATAL_FAILURE(mFakeListener->assertNotifyMotionWasCalled(&motionArgs));
    ASSERT_EQ(ARBITRARY_TIME, motionArgs.eventTime);
    ASSERT_EQ(DEVICE_ID, motionArgs.deviceId);
    ASSERT_EQ(AINPUT_SOURCE_TOUCHSCREEN, motionArgs.source);
    ASSERT_EQ(uint32_t(0), motionArgs.policyFlags);
    ASSERT_EQ(AMOTION_EVENT_ACTION_DOWN, motionArgs.action);
    ASSERT_EQ(0, motionArgs.flags);
    ASSERT_EQ(AMETA_SHIFT_LEFT_ON | AMETA_SHIFT_ON, motionArgs.metaState);
    ASSERT_EQ(0, motionArgs.buttonState);
    ASSERT_EQ(0, motionArgs.edgeFlags);
    ASSERT_EQ(size_t(1), motionArgs.pointerCount);
    ASSERT_EQ(0, motionArgs.pointerProperties[0].id);
    ASSERT_EQ(AMOTION_EVENT_TOOL_TYPE_FINGER, motionArgs.pointerProperties[0].toolType);
    ASSERT_NO_FATAL_FAILURE(assertPointerCoords(motionArgs.pointerCoords[0],
            toDisplayX(x1), toDisplayY(y1), 1, 0, 0, 0, 0, 0, 0, 0));
    ASSERT_NEAR(X_PRECISION, motionArgs.xPrecision, EPSILON);
    ASSERT_NEAR(Y_PRECISION, motionArgs.yPrecision, EPSILON);
    ASSERT_EQ(ARBITRARY_TIME, motionArgs.downTime);

    ASSERT_NO_FATAL_FAILURE(mFakeListener->assertNotifyMotionWasCalled(&motionArgs));
    ASSERT_EQ(ARBITRARY_TIME, motionArgs.eventTime);
    ASSERT_EQ(DEVICE_ID, motionArgs.deviceId);
    ASSERT_EQ(AINPUT_SOURCE_TOUCHSCREEN, motionArgs.source);
    ASSERT_EQ(uint32_t(0), motionArgs.policyFlags);
    ASSERT_EQ(AMOTION_EVENT_ACTION_POINTER_DOWN | (1 << AMOTION_EVENT_ACTION_POINTER_INDEX_SHIFT),
            motionArgs.action);
    ASSERT_EQ(0, motionArgs.flags);
    ASSERT_EQ(AMETA_SHIFT_LEFT_ON | AMETA_SHIFT_ON, motionArgs.metaState);
    ASSERT_EQ(0, motionArgs.buttonState);
    ASSERT_EQ(0, motionArgs.edgeFlags);
    ASSERT_EQ(size_t(2), motionArgs.pointerCount);
    ASSERT_EQ(0, motionArgs.pointerProperties[0].id);
    ASSERT_EQ(AMOTION_EVENT_TOOL_TYPE_FINGER, motionArgs.pointerProperties[0].toolType);
    ASSERT_EQ(1, motionArgs.pointerProperties[1].id);
    ASSERT_EQ(AMOTION_EVENT_TOOL_TYPE_FINGER, motionArgs.pointerProperties[1].toolType);
    ASSERT_NO_FATAL_FAILURE(assertPointerCoords(motionArgs.pointerCoords[0],
            toDisplayX(x1), toDisplayY(y1), 1, 0, 0, 0, 0, 0, 0, 0));
    ASSERT_NO_FATAL_FAILURE(assertPointerCoords(motionArgs.pointerCoords[1],
            toDisplayX(x2), toDisplayY(y2), 1, 0, 0, 0, 0, 0, 0, 0));
    ASSERT_NEAR(X_PRECISION, motionArgs.xPrecision, EPSILON);
    ASSERT_NEAR(Y_PRECISION, motionArgs.yPrecision, EPSILON);
    ASSERT_EQ(ARBITRARY_TIME, motionArgs.downTime);

    // Move.
    x1 += 10; y1 += 15; x2 += 5; y2 -= 10;
    processPosition(mapper, x1, y1);
    processMTSync(mapper);
    processPosition(mapper, x2, y2);
    processMTSync(mapper);
    processSync(mapper);

    ASSERT_NO_FATAL_FAILURE(mFakeListener->assertNotifyMotionWasCalled(&motionArgs));
    ASSERT_EQ(ARBITRARY_TIME, motionArgs.eventTime);
    ASSERT_EQ(DEVICE_ID, motionArgs.deviceId);
    ASSERT_EQ(AINPUT_SOURCE_TOUCHSCREEN, motionArgs.source);
    ASSERT_EQ(uint32_t(0), motionArgs.policyFlags);
    ASSERT_EQ(AMOTION_EVENT_ACTION_MOVE, motionArgs.action);
    ASSERT_EQ(0, motionArgs.flags);
    ASSERT_EQ(AMETA_SHIFT_LEFT_ON | AMETA_SHIFT_ON, motionArgs.metaState);
    ASSERT_EQ(0, motionArgs.buttonState);
    ASSERT_EQ(0, motionArgs.edgeFlags);
    ASSERT_EQ(size_t(2), motionArgs.pointerCount);
    ASSERT_EQ(0, motionArgs.pointerProperties[0].id);
    ASSERT_EQ(AMOTION_EVENT_TOOL_TYPE_FINGER, motionArgs.pointerProperties[0].toolType);
    ASSERT_EQ(1, motionArgs.pointerProperties[1].id);
    ASSERT_EQ(AMOTION_EVENT_TOOL_TYPE_FINGER, motionArgs.pointerProperties[1].toolType);
    ASSERT_NO_FATAL_FAILURE(assertPointerCoords(motionArgs.pointerCoords[0],
            toDisplayX(x1), toDisplayY(y1), 1, 0, 0, 0, 0, 0, 0, 0));
    ASSERT_NO_FATAL_FAILURE(assertPointerCoords(motionArgs.pointerCoords[1],
            toDisplayX(x2), toDisplayY(y2), 1, 0, 0, 0, 0, 0, 0, 0));
    ASSERT_NEAR(X_PRECISION, motionArgs.xPrecision, EPSILON);
    ASSERT_NEAR(Y_PRECISION, motionArgs.yPrecision, EPSILON);
    ASSERT_EQ(ARBITRARY_TIME, motionArgs.downTime);

    // First finger up.
    x2 += 15; y2 -= 20;
    processPosition(mapper, x2, y2);
    processMTSync(mapper);
    processSync(mapper);

    ASSERT_NO_FATAL_FAILURE(mFakeListener->assertNotifyMotionWasCalled(&motionArgs));
    ASSERT_EQ(ARBITRARY_TIME, motionArgs.eventTime);
    ASSERT_EQ(DEVICE_ID, motionArgs.deviceId);
    ASSERT_EQ(AINPUT_SOURCE_TOUCHSCREEN, motionArgs.source);
    ASSERT_EQ(uint32_t(0), motionArgs.policyFlags);
    ASSERT_EQ(AMOTION_EVENT_ACTION_POINTER_UP | (0 << AMOTION_EVENT_ACTION_POINTER_INDEX_SHIFT),
            motionArgs.action);
    ASSERT_EQ(0, motionArgs.flags);
    ASSERT_EQ(AMETA_SHIFT_LEFT_ON | AMETA_SHIFT_ON, motionArgs.metaState);
    ASSERT_EQ(0, motionArgs.buttonState);
    ASSERT_EQ(0, motionArgs.edgeFlags);
    ASSERT_EQ(size_t(2), motionArgs.pointerCount);
    ASSERT_EQ(0, motionArgs.pointerProperties[0].id);
    ASSERT_EQ(AMOTION_EVENT_TOOL_TYPE_FINGER, motionArgs.pointerProperties[0].toolType);
    ASSERT_EQ(1, motionArgs.pointerProperties[1].id);
    ASSERT_EQ(AMOTION_EVENT_TOOL_TYPE_FINGER, motionArgs.pointerProperties[1].toolType);
    ASSERT_NO_FATAL_FAILURE(assertPointerCoords(motionArgs.pointerCoords[0],
            toDisplayX(x1), toDisplayY(y1), 1, 0, 0, 0, 0, 0, 0, 0));
    ASSERT_NO_FATAL_FAILURE(assertPointerCoords(motionArgs.pointerCoords[1],
            toDisplayX(x2), toDisplayY(y2), 1, 0, 0, 0, 0, 0, 0, 0));
    ASSERT_NEAR(X_PRECISION, motionArgs.xPrecision, EPSILON);
    ASSERT_NEAR(Y_PRECISION, motionArgs.yPrecision, EPSILON);
    ASSERT_EQ(ARBITRARY_TIME, motionArgs.downTime);

    ASSERT_NO_FATAL_FAILURE(mFakeListener->assertNotifyMotionWasCalled(&motionArgs));
    ASSERT_EQ(ARBITRARY_TIME, motionArgs.eventTime);
    ASSERT_EQ(DEVICE_ID, motionArgs.deviceId);
    ASSERT_EQ(AINPUT_SOURCE_TOUCHSCREEN, motionArgs.source);
    ASSERT_EQ(uint32_t(0), motionArgs.policyFlags);
    ASSERT_EQ(AMOTION_EVENT_ACTION_MOVE, motionArgs.action);
    ASSERT_EQ(0, motionArgs.flags);
    ASSERT_EQ(AMETA_SHIFT_LEFT_ON | AMETA_SHIFT_ON, motionArgs.metaState);
    ASSERT_EQ(0, motionArgs.buttonState);
    ASSERT_EQ(0, motionArgs.edgeFlags);
    ASSERT_EQ(size_t(1), motionArgs.pointerCount);
    ASSERT_EQ(1, motionArgs.pointerProperties[0].id);
    ASSERT_EQ(AMOTION_EVENT_TOOL_TYPE_FINGER, motionArgs.pointerProperties[0].toolType);
    ASSERT_NO_FATAL_FAILURE(assertPointerCoords(motionArgs.pointerCoords[0],
            toDisplayX(x2), toDisplayY(y2), 1, 0, 0, 0, 0, 0, 0, 0));
    ASSERT_NEAR(X_PRECISION, motionArgs.xPrecision, EPSILON);
    ASSERT_NEAR(Y_PRECISION, motionArgs.yPrecision, EPSILON);
    ASSERT_EQ(ARBITRARY_TIME, motionArgs.downTime);

    // Move.
    x2 += 20; y2 -= 25;
    processPosition(mapper, x2, y2);
    processMTSync(mapper);
    processSync(mapper);

    ASSERT_NO_FATAL_FAILURE(mFakeListener->assertNotifyMotionWasCalled(&motionArgs));
    ASSERT_EQ(ARBITRARY_TIME, motionArgs.eventTime);
    ASSERT_EQ(DEVICE_ID, motionArgs.deviceId);
    ASSERT_EQ(AINPUT_SOURCE_TOUCHSCREEN, motionArgs.source);
    ASSERT_EQ(uint32_t(0), motionArgs.policyFlags);
    ASSERT_EQ(AMOTION_EVENT_ACTION_MOVE, motionArgs.action);
    ASSERT_EQ(0, motionArgs.flags);
    ASSERT_EQ(AMETA_SHIFT_LEFT_ON | AMETA_SHIFT_ON, motionArgs.metaState);
    ASSERT_EQ(0, motionArgs.buttonState);
    ASSERT_EQ(0, motionArgs.edgeFlags);
    ASSERT_EQ(size_t(1), motionArgs.pointerCount);
    ASSERT_EQ(1, motionArgs.pointerProperties[0].id);
    ASSERT_EQ(AMOTION_EVENT_TOOL_TYPE_FINGER, motionArgs.pointerProperties[0].toolType);
    ASSERT_NO_FATAL_FAILURE(assertPointerCoords(motionArgs.pointerCoords[0],
            toDisplayX(x2), toDisplayY(y2), 1, 0, 0, 0, 0, 0, 0, 0));
    ASSERT_NEAR(X_PRECISION, motionArgs.xPrecision, EPSILON);
    ASSERT_NEAR(Y_PRECISION, motionArgs.yPrecision, EPSILON);
    ASSERT_EQ(ARBITRARY_TIME, motionArgs.downTime);

    // New finger down.
    int32_t x3 = 700, y3 = 300;
    processPosition(mapper, x2, y2);
    processMTSync(mapper);
    processPosition(mapper, x3, y3);
    processMTSync(mapper);
    processSync(mapper);

    ASSERT_NO_FATAL_FAILURE(mFakeListener->assertNotifyMotionWasCalled(&motionArgs));
    ASSERT_EQ(ARBITRARY_TIME, motionArgs.eventTime);
    ASSERT_EQ(DEVICE_ID, motionArgs.deviceId);
    ASSERT_EQ(AINPUT_SOURCE_TOUCHSCREEN, motionArgs.source);
    ASSERT_EQ(uint32_t(0), motionArgs.policyFlags);
    ASSERT_EQ(AMOTION_EVENT_ACTION_POINTER_DOWN | (0 << AMOTION_EVENT_ACTION_POINTER_INDEX_SHIFT),
            motionArgs.action);
    ASSERT_EQ(0, motionArgs.flags);
    ASSERT_EQ(AMETA_SHIFT_LEFT_ON | AMETA_SHIFT_ON, motionArgs.metaState);
    ASSERT_EQ(0, motionArgs.buttonState);
    ASSERT_EQ(0, motionArgs.edgeFlags);
    ASSERT_EQ(size_t(2), motionArgs.pointerCount);
    ASSERT_EQ(0, motionArgs.pointerProperties[0].id);
    ASSERT_EQ(AMOTION_EVENT_TOOL_TYPE_FINGER, motionArgs.pointerProperties[0].toolType);
    ASSERT_EQ(1, motionArgs.pointerProperties[1].id);
    ASSERT_EQ(AMOTION_EVENT_TOOL_TYPE_FINGER, motionArgs.pointerProperties[1].toolType);
    ASSERT_NO_FATAL_FAILURE(assertPointerCoords(motionArgs.pointerCoords[0],
            toDisplayX(x3), toDisplayY(y3), 1, 0, 0, 0, 0, 0, 0, 0));
    ASSERT_NO_FATAL_FAILURE(assertPointerCoords(motionArgs.pointerCoords[1],
            toDisplayX(x2), toDisplayY(y2), 1, 0, 0, 0, 0, 0, 0, 0));
    ASSERT_NEAR(X_PRECISION, motionArgs.xPrecision, EPSILON);
    ASSERT_NEAR(Y_PRECISION, motionArgs.yPrecision, EPSILON);
    ASSERT_EQ(ARBITRARY_TIME, motionArgs.downTime);

    // Second finger up.
    x3 += 30; y3 -= 20;
    processPosition(mapper, x3, y3);
    processMTSync(mapper);
    processSync(mapper);

    ASSERT_NO_FATAL_FAILURE(mFakeListener->assertNotifyMotionWasCalled(&motionArgs));
    ASSERT_EQ(ARBITRARY_TIME, motionArgs.eventTime);
    ASSERT_EQ(DEVICE_ID, motionArgs.deviceId);
    ASSERT_EQ(AINPUT_SOURCE_TOUCHSCREEN, motionArgs.source);
    ASSERT_EQ(uint32_t(0), motionArgs.policyFlags);
    ASSERT_EQ(AMOTION_EVENT_ACTION_POINTER_UP | (1 << AMOTION_EVENT_ACTION_POINTER_INDEX_SHIFT),
            motionArgs.action);
    ASSERT_EQ(0, motionArgs.flags);
    ASSERT_EQ(AMETA_SHIFT_LEFT_ON | AMETA_SHIFT_ON, motionArgs.metaState);
    ASSERT_EQ(0, motionArgs.buttonState);
    ASSERT_EQ(0, motionArgs.edgeFlags);
    ASSERT_EQ(size_t(2), motionArgs.pointerCount);
    ASSERT_EQ(0, motionArgs.pointerProperties[0].id);
    ASSERT_EQ(AMOTION_EVENT_TOOL_TYPE_FINGER, motionArgs.pointerProperties[0].toolType);
    ASSERT_EQ(1, motionArgs.pointerProperties[1].id);
    ASSERT_EQ(AMOTION_EVENT_TOOL_TYPE_FINGER, motionArgs.pointerProperties[1].toolType);
    ASSERT_NO_FATAL_FAILURE(assertPointerCoords(motionArgs.pointerCoords[0],
            toDisplayX(x3), toDisplayY(y3), 1, 0, 0, 0, 0, 0, 0, 0));
    ASSERT_NO_FATAL_FAILURE(assertPointerCoords(motionArgs.pointerCoords[1],
            toDisplayX(x2), toDisplayY(y2), 1, 0, 0, 0, 0, 0, 0, 0));
    ASSERT_NEAR(X_PRECISION, motionArgs.xPrecision, EPSILON);
    ASSERT_NEAR(Y_PRECISION, motionArgs.yPrecision, EPSILON);
    ASSERT_EQ(ARBITRARY_TIME, motionArgs.downTime);

    ASSERT_NO_FATAL_FAILURE(mFakeListener->assertNotifyMotionWasCalled(&motionArgs));
    ASSERT_EQ(ARBITRARY_TIME, motionArgs.eventTime);
    ASSERT_EQ(DEVICE_ID, motionArgs.deviceId);
    ASSERT_EQ(AINPUT_SOURCE_TOUCHSCREEN, motionArgs.source);
    ASSERT_EQ(uint32_t(0), motionArgs.policyFlags);
    ASSERT_EQ(AMOTION_EVENT_ACTION_MOVE, motionArgs.action);
    ASSERT_EQ(0, motionArgs.flags);
    ASSERT_EQ(AMETA_SHIFT_LEFT_ON | AMETA_SHIFT_ON, motionArgs.metaState);
    ASSERT_EQ(0, motionArgs.buttonState);
    ASSERT_EQ(0, motionArgs.edgeFlags);
    ASSERT_EQ(size_t(1), motionArgs.pointerCount);
    ASSERT_EQ(0, motionArgs.pointerProperties[0].id);
    ASSERT_EQ(AMOTION_EVENT_TOOL_TYPE_FINGER, motionArgs.pointerProperties[0].toolType);
    ASSERT_NO_FATAL_FAILURE(assertPointerCoords(motionArgs.pointerCoords[0],
            toDisplayX(x3), toDisplayY(y3), 1, 0, 0, 0, 0, 0, 0, 0));
    ASSERT_NEAR(X_PRECISION, motionArgs.xPrecision, EPSILON);
    ASSERT_NEAR(Y_PRECISION, motionArgs.yPrecision, EPSILON);
    ASSERT_EQ(ARBITRARY_TIME, motionArgs.downTime);

    // Last finger up.
    processMTSync(mapper);
    processSync(mapper);

    ASSERT_NO_FATAL_FAILURE(mFakeListener->assertNotifyMotionWasCalled(&motionArgs));
    ASSERT_EQ(ARBITRARY_TIME, motionArgs.eventTime);
    ASSERT_EQ(DEVICE_ID, motionArgs.deviceId);
    ASSERT_EQ(AINPUT_SOURCE_TOUCHSCREEN, motionArgs.source);
    ASSERT_EQ(uint32_t(0), motionArgs.policyFlags);
    ASSERT_EQ(AMOTION_EVENT_ACTION_UP, motionArgs.action);
    ASSERT_EQ(0, motionArgs.flags);
    ASSERT_EQ(AMETA_SHIFT_LEFT_ON | AMETA_SHIFT_ON, motionArgs.metaState);
    ASSERT_EQ(0, motionArgs.buttonState);
    ASSERT_EQ(0, motionArgs.edgeFlags);
    ASSERT_EQ(size_t(1), motionArgs.pointerCount);
    ASSERT_EQ(0, motionArgs.pointerProperties[0].id);
    ASSERT_EQ(AMOTION_EVENT_TOOL_TYPE_FINGER, motionArgs.pointerProperties[0].toolType);
    ASSERT_NO_FATAL_FAILURE(assertPointerCoords(motionArgs.pointerCoords[0],
            toDisplayX(x3), toDisplayY(y3), 1, 0, 0, 0, 0, 0, 0, 0));
    ASSERT_NEAR(X_PRECISION, motionArgs.xPrecision, EPSILON);
    ASSERT_NEAR(Y_PRECISION, motionArgs.yPrecision, EPSILON);
    ASSERT_EQ(ARBITRARY_TIME, motionArgs.downTime);

    // Should not have sent any more keys or motions.
    ASSERT_NO_FATAL_FAILURE(mFakeListener->assertNotifyKeyWasNotCalled());
    ASSERT_NO_FATAL_FAILURE(mFakeListener->assertNotifyMotionWasNotCalled());
}

TEST_F(MultiTouchInputMapperTest, Process_NormalMultiTouchGesture_WithTrackingIds) {
    MultiTouchInputMapper* mapper = new MultiTouchInputMapper(mDevice);
    addConfigurationProperty("touch.deviceType", "touchScreen");
    prepareDisplay(DISPLAY_ORIENTATION_0);
    prepareAxes(POSITION | ID);
    prepareVirtualKeys();
    addMapperAndConfigure(mapper);

    mFakeContext->setGlobalMetaState(AMETA_SHIFT_LEFT_ON | AMETA_SHIFT_ON);

    NotifyMotionArgs motionArgs;

    // Two fingers down at once.
    int32_t x1 = 100, y1 = 125, x2 = 300, y2 = 500;
    processPosition(mapper, x1, y1);
    processId(mapper, 1);
    processMTSync(mapper);
    processPosition(mapper, x2, y2);
    processId(mapper, 2);
    processMTSync(mapper);
    processSync(mapper);

    ASSERT_NO_FATAL_FAILURE(mFakeListener->assertNotifyMotionWasCalled(&motionArgs));
    ASSERT_EQ(AMOTION_EVENT_ACTION_DOWN, motionArgs.action);
    ASSERT_EQ(size_t(1), motionArgs.pointerCount);
    ASSERT_EQ(0, motionArgs.pointerProperties[0].id);
    ASSERT_EQ(AMOTION_EVENT_TOOL_TYPE_FINGER, motionArgs.pointerProperties[0].toolType);
    ASSERT_NO_FATAL_FAILURE(assertPointerCoords(motionArgs.pointerCoords[0],
            toDisplayX(x1), toDisplayY(y1), 1, 0, 0, 0, 0, 0, 0, 0));

    ASSERT_NO_FATAL_FAILURE(mFakeListener->assertNotifyMotionWasCalled(&motionArgs));
    ASSERT_EQ(AMOTION_EVENT_ACTION_POINTER_DOWN | (1 << AMOTION_EVENT_ACTION_POINTER_INDEX_SHIFT),
            motionArgs.action);
    ASSERT_EQ(size_t(2), motionArgs.pointerCount);
    ASSERT_EQ(0, motionArgs.pointerProperties[0].id);
    ASSERT_EQ(AMOTION_EVENT_TOOL_TYPE_FINGER, motionArgs.pointerProperties[0].toolType);
    ASSERT_EQ(1, motionArgs.pointerProperties[1].id);
    ASSERT_EQ(AMOTION_EVENT_TOOL_TYPE_FINGER, motionArgs.pointerProperties[1].toolType);
    ASSERT_NO_FATAL_FAILURE(assertPointerCoords(motionArgs.pointerCoords[0],
            toDisplayX(x1), toDisplayY(y1), 1, 0, 0, 0, 0, 0, 0, 0));
    ASSERT_NO_FATAL_FAILURE(assertPointerCoords(motionArgs.pointerCoords[1],
            toDisplayX(x2), toDisplayY(y2), 1, 0, 0, 0, 0, 0, 0, 0));

    // Move.
    x1 += 10; y1 += 15; x2 += 5; y2 -= 10;
    processPosition(mapper, x1, y1);
    processId(mapper, 1);
    processMTSync(mapper);
    processPosition(mapper, x2, y2);
    processId(mapper, 2);
    processMTSync(mapper);
    processSync(mapper);

    ASSERT_NO_FATAL_FAILURE(mFakeListener->assertNotifyMotionWasCalled(&motionArgs));
    ASSERT_EQ(AMOTION_EVENT_ACTION_MOVE, motionArgs.action);
    ASSERT_EQ(size_t(2), motionArgs.pointerCount);
    ASSERT_EQ(0, motionArgs.pointerProperties[0].id);
    ASSERT_EQ(AMOTION_EVENT_TOOL_TYPE_FINGER, motionArgs.pointerProperties[0].toolType);
    ASSERT_EQ(1, motionArgs.pointerProperties[1].id);
    ASSERT_EQ(AMOTION_EVENT_TOOL_TYPE_FINGER, motionArgs.pointerProperties[1].toolType);
    ASSERT_NO_FATAL_FAILURE(assertPointerCoords(motionArgs.pointerCoords[0],
            toDisplayX(x1), toDisplayY(y1), 1, 0, 0, 0, 0, 0, 0, 0));
    ASSERT_NO_FATAL_FAILURE(assertPointerCoords(motionArgs.pointerCoords[1],
            toDisplayX(x2), toDisplayY(y2), 1, 0, 0, 0, 0, 0, 0, 0));

    // First finger up.
    x2 += 15; y2 -= 20;
    processPosition(mapper, x2, y2);
    processId(mapper, 2);
    processMTSync(mapper);
    processSync(mapper);

    ASSERT_NO_FATAL_FAILURE(mFakeListener->assertNotifyMotionWasCalled(&motionArgs));
    ASSERT_EQ(AMOTION_EVENT_ACTION_POINTER_UP | (0 << AMOTION_EVENT_ACTION_POINTER_INDEX_SHIFT),
            motionArgs.action);
    ASSERT_EQ(size_t(2), motionArgs.pointerCount);
    ASSERT_EQ(0, motionArgs.pointerProperties[0].id);
    ASSERT_EQ(AMOTION_EVENT_TOOL_TYPE_FINGER, motionArgs.pointerProperties[0].toolType);
    ASSERT_EQ(1, motionArgs.pointerProperties[1].id);
    ASSERT_EQ(AMOTION_EVENT_TOOL_TYPE_FINGER, motionArgs.pointerProperties[1].toolType);
    ASSERT_NO_FATAL_FAILURE(assertPointerCoords(motionArgs.pointerCoords[0],
            toDisplayX(x1), toDisplayY(y1), 1, 0, 0, 0, 0, 0, 0, 0));
    ASSERT_NO_FATAL_FAILURE(assertPointerCoords(motionArgs.pointerCoords[1],
            toDisplayX(x2), toDisplayY(y2), 1, 0, 0, 0, 0, 0, 0, 0));

    ASSERT_NO_FATAL_FAILURE(mFakeListener->assertNotifyMotionWasCalled(&motionArgs));
    ASSERT_EQ(AMOTION_EVENT_ACTION_MOVE, motionArgs.action);
    ASSERT_EQ(size_t(1), motionArgs.pointerCount);
    ASSERT_EQ(1, motionArgs.pointerProperties[0].id);
    ASSERT_EQ(AMOTION_EVENT_TOOL_TYPE_FINGER, motionArgs.pointerProperties[0].toolType);
    ASSERT_NO_FATAL_FAILURE(assertPointerCoords(motionArgs.pointerCoords[0],
            toDisplayX(x2), toDisplayY(y2), 1, 0, 0, 0, 0, 0, 0, 0));

    // Move.
    x2 += 20; y2 -= 25;
    processPosition(mapper, x2, y2);
    processId(mapper, 2);
    processMTSync(mapper);
    processSync(mapper);

    ASSERT_NO_FATAL_FAILURE(mFakeListener->assertNotifyMotionWasCalled(&motionArgs));
    ASSERT_EQ(AMOTION_EVENT_ACTION_MOVE, motionArgs.action);
    ASSERT_EQ(size_t(1), motionArgs.pointerCount);
    ASSERT_EQ(1, motionArgs.pointerProperties[0].id);
    ASSERT_EQ(AMOTION_EVENT_TOOL_TYPE_FINGER, motionArgs.pointerProperties[0].toolType);
    ASSERT_NO_FATAL_FAILURE(assertPointerCoords(motionArgs.pointerCoords[0],
            toDisplayX(x2), toDisplayY(y2), 1, 0, 0, 0, 0, 0, 0, 0));

    // New finger down.
    int32_t x3 = 700, y3 = 300;
    processPosition(mapper, x2, y2);
    processId(mapper, 2);
    processMTSync(mapper);
    processPosition(mapper, x3, y3);
    processId(mapper, 3);
    processMTSync(mapper);
    processSync(mapper);

    ASSERT_NO_FATAL_FAILURE(mFakeListener->assertNotifyMotionWasCalled(&motionArgs));
    ASSERT_EQ(AMOTION_EVENT_ACTION_POINTER_DOWN | (0 << AMOTION_EVENT_ACTION_POINTER_INDEX_SHIFT),
            motionArgs.action);
    ASSERT_EQ(size_t(2), motionArgs.pointerCount);
    ASSERT_EQ(0, motionArgs.pointerProperties[0].id);
    ASSERT_EQ(AMOTION_EVENT_TOOL_TYPE_FINGER, motionArgs.pointerProperties[0].toolType);
    ASSERT_EQ(1, motionArgs.pointerProperties[1].id);
    ASSERT_EQ(AMOTION_EVENT_TOOL_TYPE_FINGER, motionArgs.pointerProperties[1].toolType);
    ASSERT_NO_FATAL_FAILURE(assertPointerCoords(motionArgs.pointerCoords[0],
            toDisplayX(x3), toDisplayY(y3), 1, 0, 0, 0, 0, 0, 0, 0));
    ASSERT_NO_FATAL_FAILURE(assertPointerCoords(motionArgs.pointerCoords[1],
            toDisplayX(x2), toDisplayY(y2), 1, 0, 0, 0, 0, 0, 0, 0));

    // Second finger up.
    x3 += 30; y3 -= 20;
    processPosition(mapper, x3, y3);
    processId(mapper, 3);
    processMTSync(mapper);
    processSync(mapper);

    ASSERT_NO_FATAL_FAILURE(mFakeListener->assertNotifyMotionWasCalled(&motionArgs));
    ASSERT_EQ(AMOTION_EVENT_ACTION_POINTER_UP | (1 << AMOTION_EVENT_ACTION_POINTER_INDEX_SHIFT),
            motionArgs.action);
    ASSERT_EQ(size_t(2), motionArgs.pointerCount);
    ASSERT_EQ(0, motionArgs.pointerProperties[0].id);
    ASSERT_EQ(AMOTION_EVENT_TOOL_TYPE_FINGER, motionArgs.pointerProperties[0].toolType);
    ASSERT_EQ(1, motionArgs.pointerProperties[1].id);
    ASSERT_EQ(AMOTION_EVENT_TOOL_TYPE_FINGER, motionArgs.pointerProperties[1].toolType);
    ASSERT_NO_FATAL_FAILURE(assertPointerCoords(motionArgs.pointerCoords[0],
            toDisplayX(x3), toDisplayY(y3), 1, 0, 0, 0, 0, 0, 0, 0));
    ASSERT_NO_FATAL_FAILURE(assertPointerCoords(motionArgs.pointerCoords[1],
            toDisplayX(x2), toDisplayY(y2), 1, 0, 0, 0, 0, 0, 0, 0));

    ASSERT_NO_FATAL_FAILURE(mFakeListener->assertNotifyMotionWasCalled(&motionArgs));
    ASSERT_EQ(AMOTION_EVENT_ACTION_MOVE, motionArgs.action);
    ASSERT_EQ(size_t(1), motionArgs.pointerCount);
    ASSERT_EQ(0, motionArgs.pointerProperties[0].id);
    ASSERT_EQ(AMOTION_EVENT_TOOL_TYPE_FINGER, motionArgs.pointerProperties[0].toolType);
    ASSERT_NO_FATAL_FAILURE(assertPointerCoords(motionArgs.pointerCoords[0],
            toDisplayX(x3), toDisplayY(y3), 1, 0, 0, 0, 0, 0, 0, 0));

    // Last finger up.
    processMTSync(mapper);
    processSync(mapper);

    ASSERT_NO_FATAL_FAILURE(mFakeListener->assertNotifyMotionWasCalled(&motionArgs));
    ASSERT_EQ(AMOTION_EVENT_ACTION_UP, motionArgs.action);
    ASSERT_EQ(size_t(1), motionArgs.pointerCount);
    ASSERT_EQ(0, motionArgs.pointerProperties[0].id);
    ASSERT_EQ(AMOTION_EVENT_TOOL_TYPE_FINGER, motionArgs.pointerProperties[0].toolType);
    ASSERT_NO_FATAL_FAILURE(assertPointerCoords(motionArgs.pointerCoords[0],
            toDisplayX(x3), toDisplayY(y3), 1, 0, 0, 0, 0, 0, 0, 0));

    // Should not have sent any more keys or motions.
    ASSERT_NO_FATAL_FAILURE(mFakeListener->assertNotifyKeyWasNotCalled());
    ASSERT_NO_FATAL_FAILURE(mFakeListener->assertNotifyMotionWasNotCalled());
}

TEST_F(MultiTouchInputMapperTest, Process_NormalMultiTouchGesture_WithSlots) {
    MultiTouchInputMapper* mapper = new MultiTouchInputMapper(mDevice);
    addConfigurationProperty("touch.deviceType", "touchScreen");
    prepareDisplay(DISPLAY_ORIENTATION_0);
    prepareAxes(POSITION | ID | SLOT);
    prepareVirtualKeys();
    addMapperAndConfigure(mapper);

    mFakeContext->setGlobalMetaState(AMETA_SHIFT_LEFT_ON | AMETA_SHIFT_ON);

    NotifyMotionArgs motionArgs;

    // Two fingers down at once.
    int32_t x1 = 100, y1 = 125, x2 = 300, y2 = 500;
    processPosition(mapper, x1, y1);
    processId(mapper, 1);
    processSlot(mapper, 1);
    processPosition(mapper, x2, y2);
    processId(mapper, 2);
    processSync(mapper);

    ASSERT_NO_FATAL_FAILURE(mFakeListener->assertNotifyMotionWasCalled(&motionArgs));
    ASSERT_EQ(AMOTION_EVENT_ACTION_DOWN, motionArgs.action);
    ASSERT_EQ(size_t(1), motionArgs.pointerCount);
    ASSERT_EQ(0, motionArgs.pointerProperties[0].id);
    ASSERT_EQ(AMOTION_EVENT_TOOL_TYPE_FINGER, motionArgs.pointerProperties[0].toolType);
    ASSERT_NO_FATAL_FAILURE(assertPointerCoords(motionArgs.pointerCoords[0],
            toDisplayX(x1), toDisplayY(y1), 1, 0, 0, 0, 0, 0, 0, 0));

    ASSERT_NO_FATAL_FAILURE(mFakeListener->assertNotifyMotionWasCalled(&motionArgs));
    ASSERT_EQ(AMOTION_EVENT_ACTION_POINTER_DOWN | (1 << AMOTION_EVENT_ACTION_POINTER_INDEX_SHIFT),
            motionArgs.action);
    ASSERT_EQ(size_t(2), motionArgs.pointerCount);
    ASSERT_EQ(0, motionArgs.pointerProperties[0].id);
    ASSERT_EQ(AMOTION_EVENT_TOOL_TYPE_FINGER, motionArgs.pointerProperties[0].toolType);
    ASSERT_EQ(1, motionArgs.pointerProperties[1].id);
    ASSERT_EQ(AMOTION_EVENT_TOOL_TYPE_FINGER, motionArgs.pointerProperties[1].toolType);
    ASSERT_NO_FATAL_FAILURE(assertPointerCoords(motionArgs.pointerCoords[0],
            toDisplayX(x1), toDisplayY(y1), 1, 0, 0, 0, 0, 0, 0, 0));
    ASSERT_NO_FATAL_FAILURE(assertPointerCoords(motionArgs.pointerCoords[1],
            toDisplayX(x2), toDisplayY(y2), 1, 0, 0, 0, 0, 0, 0, 0));

    // Move.
    x1 += 10; y1 += 15; x2 += 5; y2 -= 10;
    processSlot(mapper, 0);
    processPosition(mapper, x1, y1);
    processSlot(mapper, 1);
    processPosition(mapper, x2, y2);
    processSync(mapper);

    ASSERT_NO_FATAL_FAILURE(mFakeListener->assertNotifyMotionWasCalled(&motionArgs));
    ASSERT_EQ(AMOTION_EVENT_ACTION_MOVE, motionArgs.action);
    ASSERT_EQ(size_t(2), motionArgs.pointerCount);
    ASSERT_EQ(0, motionArgs.pointerProperties[0].id);
    ASSERT_EQ(AMOTION_EVENT_TOOL_TYPE_FINGER, motionArgs.pointerProperties[0].toolType);
    ASSERT_EQ(1, motionArgs.pointerProperties[1].id);
    ASSERT_EQ(AMOTION_EVENT_TOOL_TYPE_FINGER, motionArgs.pointerProperties[1].toolType);
    ASSERT_NO_FATAL_FAILURE(assertPointerCoords(motionArgs.pointerCoords[0],
            toDisplayX(x1), toDisplayY(y1), 1, 0, 0, 0, 0, 0, 0, 0));
    ASSERT_NO_FATAL_FAILURE(assertPointerCoords(motionArgs.pointerCoords[1],
            toDisplayX(x2), toDisplayY(y2), 1, 0, 0, 0, 0, 0, 0, 0));

    // First finger up.
    x2 += 15; y2 -= 20;
    processSlot(mapper, 0);
    processId(mapper, -1);
    processSlot(mapper, 1);
    processPosition(mapper, x2, y2);
    processSync(mapper);

    ASSERT_NO_FATAL_FAILURE(mFakeListener->assertNotifyMotionWasCalled(&motionArgs));
    ASSERT_EQ(AMOTION_EVENT_ACTION_POINTER_UP | (0 << AMOTION_EVENT_ACTION_POINTER_INDEX_SHIFT),
            motionArgs.action);
    ASSERT_EQ(size_t(2), motionArgs.pointerCount);
    ASSERT_EQ(0, motionArgs.pointerProperties[0].id);
    ASSERT_EQ(AMOTION_EVENT_TOOL_TYPE_FINGER, motionArgs.pointerProperties[0].toolType);
    ASSERT_EQ(1, motionArgs.pointerProperties[1].id);
    ASSERT_EQ(AMOTION_EVENT_TOOL_TYPE_FINGER, motionArgs.pointerProperties[1].toolType);
    ASSERT_NO_FATAL_FAILURE(assertPointerCoords(motionArgs.pointerCoords[0],
            toDisplayX(x1), toDisplayY(y1), 1, 0, 0, 0, 0, 0, 0, 0));
    ASSERT_NO_FATAL_FAILURE(assertPointerCoords(motionArgs.pointerCoords[1],
            toDisplayX(x2), toDisplayY(y2), 1, 0, 0, 0, 0, 0, 0, 0));

    ASSERT_NO_FATAL_FAILURE(mFakeListener->assertNotifyMotionWasCalled(&motionArgs));
    ASSERT_EQ(AMOTION_EVENT_ACTION_MOVE, motionArgs.action);
    ASSERT_EQ(size_t(1), motionArgs.pointerCount);
    ASSERT_EQ(1, motionArgs.pointerProperties[0].id);
    ASSERT_EQ(AMOTION_EVENT_TOOL_TYPE_FINGER, motionArgs.pointerProperties[0].toolType);
    ASSERT_NO_FATAL_FAILURE(assertPointerCoords(motionArgs.pointerCoords[0],
            toDisplayX(x2), toDisplayY(y2), 1, 0, 0, 0, 0, 0, 0, 0));

    // Move.
    x2 += 20; y2 -= 25;
    processPosition(mapper, x2, y2);
    processSync(mapper);

    ASSERT_NO_FATAL_FAILURE(mFakeListener->assertNotifyMotionWasCalled(&motionArgs));
    ASSERT_EQ(AMOTION_EVENT_ACTION_MOVE, motionArgs.action);
    ASSERT_EQ(size_t(1), motionArgs.pointerCount);
    ASSERT_EQ(1, motionArgs.pointerProperties[0].id);
    ASSERT_EQ(AMOTION_EVENT_TOOL_TYPE_FINGER, motionArgs.pointerProperties[0].toolType);
    ASSERT_NO_FATAL_FAILURE(assertPointerCoords(motionArgs.pointerCoords[0],
            toDisplayX(x2), toDisplayY(y2), 1, 0, 0, 0, 0, 0, 0, 0));

    // New finger down.
    int32_t x3 = 700, y3 = 300;
    processPosition(mapper, x2, y2);
    processSlot(mapper, 0);
    processId(mapper, 3);
    processPosition(mapper, x3, y3);
    processSync(mapper);

    ASSERT_NO_FATAL_FAILURE(mFakeListener->assertNotifyMotionWasCalled(&motionArgs));
    ASSERT_EQ(AMOTION_EVENT_ACTION_POINTER_DOWN | (0 << AMOTION_EVENT_ACTION_POINTER_INDEX_SHIFT),
            motionArgs.action);
    ASSERT_EQ(size_t(2), motionArgs.pointerCount);
    ASSERT_EQ(0, motionArgs.pointerProperties[0].id);
    ASSERT_EQ(AMOTION_EVENT_TOOL_TYPE_FINGER, motionArgs.pointerProperties[0].toolType);
    ASSERT_EQ(1, motionArgs.pointerProperties[1].id);
    ASSERT_EQ(AMOTION_EVENT_TOOL_TYPE_FINGER, motionArgs.pointerProperties[1].toolType);
    ASSERT_NO_FATAL_FAILURE(assertPointerCoords(motionArgs.pointerCoords[0],
            toDisplayX(x3), toDisplayY(y3), 1, 0, 0, 0, 0, 0, 0, 0));
    ASSERT_NO_FATAL_FAILURE(assertPointerCoords(motionArgs.pointerCoords[1],
            toDisplayX(x2), toDisplayY(y2), 1, 0, 0, 0, 0, 0, 0, 0));

    // Second finger up.
    x3 += 30; y3 -= 20;
    processSlot(mapper, 1);
    processId(mapper, -1);
    processSlot(mapper, 0);
    processPosition(mapper, x3, y3);
    processSync(mapper);

    ASSERT_NO_FATAL_FAILURE(mFakeListener->assertNotifyMotionWasCalled(&motionArgs));
    ASSERT_EQ(AMOTION_EVENT_ACTION_POINTER_UP | (1 << AMOTION_EVENT_ACTION_POINTER_INDEX_SHIFT),
            motionArgs.action);
    ASSERT_EQ(size_t(2), motionArgs.pointerCount);
    ASSERT_EQ(0, motionArgs.pointerProperties[0].id);
    ASSERT_EQ(AMOTION_EVENT_TOOL_TYPE_FINGER, motionArgs.pointerProperties[0].toolType);
    ASSERT_EQ(1, motionArgs.pointerProperties[1].id);
    ASSERT_EQ(AMOTION_EVENT_TOOL_TYPE_FINGER, motionArgs.pointerProperties[1].toolType);
    ASSERT_NO_FATAL_FAILURE(assertPointerCoords(motionArgs.pointerCoords[0],
            toDisplayX(x3), toDisplayY(y3), 1, 0, 0, 0, 0, 0, 0, 0));
    ASSERT_NO_FATAL_FAILURE(assertPointerCoords(motionArgs.pointerCoords[1],
            toDisplayX(x2), toDisplayY(y2), 1, 0, 0, 0, 0, 0, 0, 0));

    ASSERT_NO_FATAL_FAILURE(mFakeListener->assertNotifyMotionWasCalled(&motionArgs));
    ASSERT_EQ(AMOTION_EVENT_ACTION_MOVE, motionArgs.action);
    ASSERT_EQ(size_t(1), motionArgs.pointerCount);
    ASSERT_EQ(0, motionArgs.pointerProperties[0].id);
    ASSERT_EQ(AMOTION_EVENT_TOOL_TYPE_FINGER, motionArgs.pointerProperties[0].toolType);
    ASSERT_NO_FATAL_FAILURE(assertPointerCoords(motionArgs.pointerCoords[0],
            toDisplayX(x3), toDisplayY(y3), 1, 0, 0, 0, 0, 0, 0, 0));

    // Last finger up.
    processId(mapper, -1);
    processSync(mapper);

    ASSERT_NO_FATAL_FAILURE(mFakeListener->assertNotifyMotionWasCalled(&motionArgs));
    ASSERT_EQ(AMOTION_EVENT_ACTION_UP, motionArgs.action);
    ASSERT_EQ(size_t(1), motionArgs.pointerCount);
    ASSERT_EQ(0, motionArgs.pointerProperties[0].id);
    ASSERT_EQ(AMOTION_EVENT_TOOL_TYPE_FINGER, motionArgs.pointerProperties[0].toolType);
    ASSERT_NO_FATAL_FAILURE(assertPointerCoords(motionArgs.pointerCoords[0],
            toDisplayX(x3), toDisplayY(y3), 1, 0, 0, 0, 0, 0, 0, 0));

    // Should not have sent any more keys or motions.
    ASSERT_NO_FATAL_FAILURE(mFakeListener->assertNotifyKeyWasNotCalled());
    ASSERT_NO_FATAL_FAILURE(mFakeListener->assertNotifyMotionWasNotCalled());
}

TEST_F(MultiTouchInputMapperTest, Process_AllAxes_WithDefaultCalibration) {
    MultiTouchInputMapper* mapper = new MultiTouchInputMapper(mDevice);
    addConfigurationProperty("touch.deviceType", "touchScreen");
    prepareDisplay(DISPLAY_ORIENTATION_0);
    prepareAxes(POSITION | TOUCH | TOOL | PRESSURE | ORIENTATION | ID | MINOR | DISTANCE);
    addMapperAndConfigure(mapper);

    // These calculations are based on the input device calibration documentation.
    int32_t rawX = 100;
    int32_t rawY = 200;
    int32_t rawTouchMajor = 7;
    int32_t rawTouchMinor = 6;
    int32_t rawToolMajor = 9;
    int32_t rawToolMinor = 8;
    int32_t rawPressure = 11;
    int32_t rawDistance = 0;
    int32_t rawOrientation = 3;
    int32_t id = 5;

    float x = toDisplayX(rawX);
    float y = toDisplayY(rawY);
    float pressure = float(rawPressure) / RAW_PRESSURE_MAX;
    float size = avg(rawTouchMajor, rawTouchMinor) / RAW_TOUCH_MAX;
    float toolMajor = float(rawToolMajor) * GEOMETRIC_SCALE;
    float toolMinor = float(rawToolMinor) * GEOMETRIC_SCALE;
    float touchMajor = float(rawTouchMajor) * GEOMETRIC_SCALE;
    float touchMinor = float(rawTouchMinor) * GEOMETRIC_SCALE;
    float orientation = float(rawOrientation) / RAW_ORIENTATION_MAX * M_PI_2;
    float distance = float(rawDistance);

    processPosition(mapper, rawX, rawY);
    processTouchMajor(mapper, rawTouchMajor);
    processTouchMinor(mapper, rawTouchMinor);
    processToolMajor(mapper, rawToolMajor);
    processToolMinor(mapper, rawToolMinor);
    processPressure(mapper, rawPressure);
    processOrientation(mapper, rawOrientation);
    processDistance(mapper, rawDistance);
    processId(mapper, id);
    processMTSync(mapper);
    processSync(mapper);

    NotifyMotionArgs args;
    ASSERT_NO_FATAL_FAILURE(mFakeListener->assertNotifyMotionWasCalled(&args));
    ASSERT_EQ(0, args.pointerProperties[0].id);
    ASSERT_NO_FATAL_FAILURE(assertPointerCoords(args.pointerCoords[0],
            x, y, pressure, size, touchMajor, touchMinor, toolMajor, toolMinor,
            orientation, distance));
}

TEST_F(MultiTouchInputMapperTest, Process_TouchAndToolAxes_GeometricCalibration) {
    MultiTouchInputMapper* mapper = new MultiTouchInputMapper(mDevice);
    addConfigurationProperty("touch.deviceType", "touchScreen");
    prepareDisplay(DISPLAY_ORIENTATION_0);
    prepareAxes(POSITION | TOUCH | TOOL | MINOR);
    addConfigurationProperty("touch.size.calibration", "geometric");
    addMapperAndConfigure(mapper);

    // These calculations are based on the input device calibration documentation.
    int32_t rawX = 100;
    int32_t rawY = 200;
    int32_t rawTouchMajor = 140;
    int32_t rawTouchMinor = 120;
    int32_t rawToolMajor = 180;
    int32_t rawToolMinor = 160;

    float x = toDisplayX(rawX);
    float y = toDisplayY(rawY);
    float size = avg(rawTouchMajor, rawTouchMinor) / RAW_TOUCH_MAX;
    float toolMajor = float(rawToolMajor) * GEOMETRIC_SCALE;
    float toolMinor = float(rawToolMinor) * GEOMETRIC_SCALE;
    float touchMajor = float(rawTouchMajor) * GEOMETRIC_SCALE;
    float touchMinor = float(rawTouchMinor) * GEOMETRIC_SCALE;

    processPosition(mapper, rawX, rawY);
    processTouchMajor(mapper, rawTouchMajor);
    processTouchMinor(mapper, rawTouchMinor);
    processToolMajor(mapper, rawToolMajor);
    processToolMinor(mapper, rawToolMinor);
    processMTSync(mapper);
    processSync(mapper);

    NotifyMotionArgs args;
    ASSERT_NO_FATAL_FAILURE(mFakeListener->assertNotifyMotionWasCalled(&args));
    ASSERT_NO_FATAL_FAILURE(assertPointerCoords(args.pointerCoords[0],
            x, y, 1.0f, size, touchMajor, touchMinor, toolMajor, toolMinor, 0, 0));
}

TEST_F(MultiTouchInputMapperTest, Process_TouchAndToolAxes_SummedLinearCalibration) {
    MultiTouchInputMapper* mapper = new MultiTouchInputMapper(mDevice);
    addConfigurationProperty("touch.deviceType", "touchScreen");
    prepareDisplay(DISPLAY_ORIENTATION_0);
    prepareAxes(POSITION | TOUCH | TOOL);
    addConfigurationProperty("touch.size.calibration", "diameter");
    addConfigurationProperty("touch.size.scale", "10");
    addConfigurationProperty("touch.size.bias", "160");
    addConfigurationProperty("touch.size.isSummed", "1");
    addMapperAndConfigure(mapper);

    // These calculations are based on the input device calibration documentation.
    // Note: We only provide a single common touch/tool value because the device is assumed
    //       not to emit separate values for each pointer (isSummed = 1).
    int32_t rawX = 100;
    int32_t rawY = 200;
    int32_t rawX2 = 150;
    int32_t rawY2 = 250;
    int32_t rawTouchMajor = 5;
    int32_t rawToolMajor = 8;

    float x = toDisplayX(rawX);
    float y = toDisplayY(rawY);
    float x2 = toDisplayX(rawX2);
    float y2 = toDisplayY(rawY2);
    float size = float(rawTouchMajor) / 2 / RAW_TOUCH_MAX;
    float touch = float(rawTouchMajor) / 2 * 10.0f + 160.0f;
    float tool = float(rawToolMajor) / 2 * 10.0f + 160.0f;

    processPosition(mapper, rawX, rawY);
    processTouchMajor(mapper, rawTouchMajor);
    processToolMajor(mapper, rawToolMajor);
    processMTSync(mapper);
    processPosition(mapper, rawX2, rawY2);
    processTouchMajor(mapper, rawTouchMajor);
    processToolMajor(mapper, rawToolMajor);
    processMTSync(mapper);
    processSync(mapper);

    NotifyMotionArgs args;
    ASSERT_NO_FATAL_FAILURE(mFakeListener->assertNotifyMotionWasCalled(&args));
    ASSERT_EQ(AMOTION_EVENT_ACTION_DOWN, args.action);

    ASSERT_NO_FATAL_FAILURE(mFakeListener->assertNotifyMotionWasCalled(&args));
    ASSERT_EQ(AMOTION_EVENT_ACTION_POINTER_DOWN | (1 << AMOTION_EVENT_ACTION_POINTER_INDEX_SHIFT),
            args.action);
    ASSERT_EQ(size_t(2), args.pointerCount);
    ASSERT_NO_FATAL_FAILURE(assertPointerCoords(args.pointerCoords[0],
            x, y, 1.0f, size, touch, touch, tool, tool, 0, 0));
    ASSERT_NO_FATAL_FAILURE(assertPointerCoords(args.pointerCoords[1],
            x2, y2, 1.0f, size, touch, touch, tool, tool, 0, 0));
}

TEST_F(MultiTouchInputMapperTest, Process_TouchAndToolAxes_AreaCalibration) {
    MultiTouchInputMapper* mapper = new MultiTouchInputMapper(mDevice);
    addConfigurationProperty("touch.deviceType", "touchScreen");
    prepareDisplay(DISPLAY_ORIENTATION_0);
    prepareAxes(POSITION | TOUCH | TOOL);
    addConfigurationProperty("touch.size.calibration", "area");
    addConfigurationProperty("touch.size.scale", "43");
    addConfigurationProperty("touch.size.bias", "3");
    addMapperAndConfigure(mapper);

    // These calculations are based on the input device calibration documentation.
    int32_t rawX = 100;
    int32_t rawY = 200;
    int32_t rawTouchMajor = 5;
    int32_t rawToolMajor = 8;

    float x = toDisplayX(rawX);
    float y = toDisplayY(rawY);
    float size = float(rawTouchMajor) / RAW_TOUCH_MAX;
    float touch = sqrtf(rawTouchMajor) * 43.0f + 3.0f;
    float tool = sqrtf(rawToolMajor) * 43.0f + 3.0f;

    processPosition(mapper, rawX, rawY);
    processTouchMajor(mapper, rawTouchMajor);
    processToolMajor(mapper, rawToolMajor);
    processMTSync(mapper);
    processSync(mapper);

    NotifyMotionArgs args;
    ASSERT_NO_FATAL_FAILURE(mFakeListener->assertNotifyMotionWasCalled(&args));
    ASSERT_NO_FATAL_FAILURE(assertPointerCoords(args.pointerCoords[0],
            x, y, 1.0f, size, touch, touch, tool, tool, 0, 0));
}

TEST_F(MultiTouchInputMapperTest, Process_PressureAxis_AmplitudeCalibration) {
    MultiTouchInputMapper* mapper = new MultiTouchInputMapper(mDevice);
    addConfigurationProperty("touch.deviceType", "touchScreen");
    prepareDisplay(DISPLAY_ORIENTATION_0);
    prepareAxes(POSITION | PRESSURE);
    addConfigurationProperty("touch.pressure.calibration", "amplitude");
    addConfigurationProperty("touch.pressure.scale", "0.01");
    addMapperAndConfigure(mapper);

    InputDeviceInfo info;
    mapper->populateDeviceInfo(&info);
    ASSERT_NO_FATAL_FAILURE(assertMotionRange(info,
            AINPUT_MOTION_RANGE_PRESSURE, AINPUT_SOURCE_TOUCHSCREEN,
            0.0f, RAW_PRESSURE_MAX * 0.01, 0.0f, 0.0f));

    // These calculations are based on the input device calibration documentation.
    int32_t rawX = 100;
    int32_t rawY = 200;
    int32_t rawPressure = 60;

    float x = toDisplayX(rawX);
    float y = toDisplayY(rawY);
    float pressure = float(rawPressure) * 0.01f;

    processPosition(mapper, rawX, rawY);
    processPressure(mapper, rawPressure);
    processMTSync(mapper);
    processSync(mapper);

    NotifyMotionArgs args;
    ASSERT_NO_FATAL_FAILURE(mFakeListener->assertNotifyMotionWasCalled(&args));
    ASSERT_NO_FATAL_FAILURE(assertPointerCoords(args.pointerCoords[0],
            x, y, pressure, 0, 0, 0, 0, 0, 0, 0));
}

TEST_F(MultiTouchInputMapperTest, Process_ShouldHandleAllButtons) {
    MultiTouchInputMapper* mapper = new MultiTouchInputMapper(mDevice);
    addConfigurationProperty("touch.deviceType", "touchScreen");
    prepareDisplay(DISPLAY_ORIENTATION_0);
    prepareAxes(POSITION | ID | SLOT);
    addMapperAndConfigure(mapper);

    NotifyMotionArgs motionArgs;
    NotifyKeyArgs keyArgs;

    processId(mapper, 1);
    processPosition(mapper, 100, 200);
    processSync(mapper);
    ASSERT_NO_FATAL_FAILURE(mFakeListener->assertNotifyMotionWasCalled(&motionArgs));
    ASSERT_EQ(AMOTION_EVENT_ACTION_DOWN, motionArgs.action);
    ASSERT_EQ(0, motionArgs.buttonState);

    // press BTN_LEFT, release BTN_LEFT
    processKey(mapper, BTN_LEFT, 1);
    processSync(mapper);
    ASSERT_NO_FATAL_FAILURE(mFakeListener->assertNotifyMotionWasCalled(&motionArgs));
    ASSERT_EQ(AMOTION_EVENT_ACTION_MOVE, motionArgs.action);
    ASSERT_EQ(AMOTION_EVENT_BUTTON_PRIMARY, motionArgs.buttonState);

    ASSERT_NO_FATAL_FAILURE(mFakeListener->assertNotifyMotionWasCalled(&motionArgs));
    ASSERT_EQ(AMOTION_EVENT_ACTION_BUTTON_PRESS, motionArgs.action);
    ASSERT_EQ(AMOTION_EVENT_BUTTON_PRIMARY, motionArgs.buttonState);

    processKey(mapper, BTN_LEFT, 0);
    processSync(mapper);
    ASSERT_NO_FATAL_FAILURE(mFakeListener->assertNotifyMotionWasCalled(&motionArgs));
    ASSERT_EQ(AMOTION_EVENT_ACTION_BUTTON_RELEASE, motionArgs.action);
    ASSERT_EQ(0, motionArgs.buttonState);

    ASSERT_NO_FATAL_FAILURE(mFakeListener->assertNotifyMotionWasCalled(&motionArgs));
    ASSERT_EQ(AMOTION_EVENT_ACTION_MOVE, motionArgs.action);
    ASSERT_EQ(0, motionArgs.buttonState);

    // press BTN_RIGHT + BTN_MIDDLE, release BTN_RIGHT, release BTN_MIDDLE
    processKey(mapper, BTN_RIGHT, 1);
    processKey(mapper, BTN_MIDDLE, 1);
    processSync(mapper);
    ASSERT_NO_FATAL_FAILURE(mFakeListener->assertNotifyMotionWasCalled(&motionArgs));
    ASSERT_EQ(AMOTION_EVENT_ACTION_MOVE, motionArgs.action);
    ASSERT_EQ(AMOTION_EVENT_BUTTON_SECONDARY | AMOTION_EVENT_BUTTON_TERTIARY,
            motionArgs.buttonState);

    ASSERT_NO_FATAL_FAILURE(mFakeListener->assertNotifyMotionWasCalled(&motionArgs));
    ASSERT_EQ(AMOTION_EVENT_ACTION_BUTTON_PRESS, motionArgs.action);
    ASSERT_EQ(AMOTION_EVENT_BUTTON_TERTIARY, motionArgs.buttonState);

    ASSERT_NO_FATAL_FAILURE(mFakeListener->assertNotifyMotionWasCalled(&motionArgs));
    ASSERT_EQ(AMOTION_EVENT_ACTION_BUTTON_PRESS, motionArgs.action);
    ASSERT_EQ(AMOTION_EVENT_BUTTON_SECONDARY | AMOTION_EVENT_BUTTON_TERTIARY,
            motionArgs.buttonState);

    processKey(mapper, BTN_RIGHT, 0);
    processSync(mapper);
    ASSERT_NO_FATAL_FAILURE(mFakeListener->assertNotifyMotionWasCalled(&motionArgs));
    ASSERT_EQ(AMOTION_EVENT_ACTION_BUTTON_RELEASE, motionArgs.action);
    ASSERT_EQ(AMOTION_EVENT_BUTTON_TERTIARY, motionArgs.buttonState);

    ASSERT_NO_FATAL_FAILURE(mFakeListener->assertNotifyMotionWasCalled(&motionArgs));
    ASSERT_EQ(AMOTION_EVENT_ACTION_MOVE, motionArgs.action);
    ASSERT_EQ(AMOTION_EVENT_BUTTON_TERTIARY, motionArgs.buttonState);

    processKey(mapper, BTN_MIDDLE, 0);
    processSync(mapper);
    ASSERT_NO_FATAL_FAILURE(mFakeListener->assertNotifyMotionWasCalled(&motionArgs));
    ASSERT_EQ(AMOTION_EVENT_ACTION_BUTTON_RELEASE, motionArgs.action);
    ASSERT_EQ(0, motionArgs.buttonState);

    ASSERT_NO_FATAL_FAILURE(mFakeListener->assertNotifyMotionWasCalled(&motionArgs));
    ASSERT_EQ(AMOTION_EVENT_ACTION_MOVE, motionArgs.action);
    ASSERT_EQ(0, motionArgs.buttonState);

    // press BTN_BACK, release BTN_BACK
    processKey(mapper, BTN_BACK, 1);
    processSync(mapper);
    ASSERT_NO_FATAL_FAILURE(mFakeListener->assertNotifyKeyWasCalled(&keyArgs));
    ASSERT_EQ(AKEY_EVENT_ACTION_DOWN, keyArgs.action);
    ASSERT_EQ(AKEYCODE_BACK, keyArgs.keyCode);

    ASSERT_NO_FATAL_FAILURE(mFakeListener->assertNotifyMotionWasCalled(&motionArgs));
    ASSERT_EQ(AMOTION_EVENT_ACTION_MOVE, motionArgs.action);
    ASSERT_EQ(AMOTION_EVENT_BUTTON_BACK, motionArgs.buttonState);

    ASSERT_NO_FATAL_FAILURE(mFakeListener->assertNotifyMotionWasCalled(&motionArgs));
    ASSERT_EQ(AMOTION_EVENT_ACTION_BUTTON_PRESS, motionArgs.action);
    ASSERT_EQ(AMOTION_EVENT_BUTTON_BACK, motionArgs.buttonState);

    processKey(mapper, BTN_BACK, 0);
    processSync(mapper);
    ASSERT_NO_FATAL_FAILURE(mFakeListener->assertNotifyMotionWasCalled(&motionArgs));
    ASSERT_EQ(AMOTION_EVENT_ACTION_BUTTON_RELEASE, motionArgs.action);
    ASSERT_EQ(0, motionArgs.buttonState);

    ASSERT_NO_FATAL_FAILURE(mFakeListener->assertNotifyMotionWasCalled(&motionArgs));
    ASSERT_EQ(AMOTION_EVENT_ACTION_MOVE, motionArgs.action);
    ASSERT_EQ(0, motionArgs.buttonState);

    ASSERT_NO_FATAL_FAILURE(mFakeListener->assertNotifyKeyWasCalled(&keyArgs));
    ASSERT_EQ(AKEY_EVENT_ACTION_UP, keyArgs.action);
    ASSERT_EQ(AKEYCODE_BACK, keyArgs.keyCode);

    // press BTN_SIDE, release BTN_SIDE
    processKey(mapper, BTN_SIDE, 1);
    processSync(mapper);
    ASSERT_NO_FATAL_FAILURE(mFakeListener->assertNotifyKeyWasCalled(&keyArgs));
    ASSERT_EQ(AKEY_EVENT_ACTION_DOWN, keyArgs.action);
    ASSERT_EQ(AKEYCODE_BACK, keyArgs.keyCode);

    ASSERT_NO_FATAL_FAILURE(mFakeListener->assertNotifyMotionWasCalled(&motionArgs));
    ASSERT_EQ(AMOTION_EVENT_ACTION_MOVE, motionArgs.action);
    ASSERT_EQ(AMOTION_EVENT_BUTTON_BACK, motionArgs.buttonState);

    ASSERT_NO_FATAL_FAILURE(mFakeListener->assertNotifyMotionWasCalled(&motionArgs));
    ASSERT_EQ(AMOTION_EVENT_ACTION_BUTTON_PRESS, motionArgs.action);
    ASSERT_EQ(AMOTION_EVENT_BUTTON_BACK, motionArgs.buttonState);

    processKey(mapper, BTN_SIDE, 0);
    processSync(mapper);
    ASSERT_NO_FATAL_FAILURE(mFakeListener->assertNotifyMotionWasCalled(&motionArgs));
    ASSERT_EQ(AMOTION_EVENT_ACTION_BUTTON_RELEASE, motionArgs.action);
    ASSERT_EQ(0, motionArgs.buttonState);

    ASSERT_NO_FATAL_FAILURE(mFakeListener->assertNotifyMotionWasCalled(&motionArgs));
    ASSERT_EQ(AMOTION_EVENT_ACTION_MOVE, motionArgs.action);
    ASSERT_EQ(0, motionArgs.buttonState);

    ASSERT_NO_FATAL_FAILURE(mFakeListener->assertNotifyKeyWasCalled(&keyArgs));
    ASSERT_EQ(AKEY_EVENT_ACTION_UP, keyArgs.action);
    ASSERT_EQ(AKEYCODE_BACK, keyArgs.keyCode);

    // press BTN_FORWARD, release BTN_FORWARD
    processKey(mapper, BTN_FORWARD, 1);
    processSync(mapper);
    ASSERT_NO_FATAL_FAILURE(mFakeListener->assertNotifyKeyWasCalled(&keyArgs));
    ASSERT_EQ(AKEY_EVENT_ACTION_DOWN, keyArgs.action);
    ASSERT_EQ(AKEYCODE_FORWARD, keyArgs.keyCode);

    ASSERT_NO_FATAL_FAILURE(mFakeListener->assertNotifyMotionWasCalled(&motionArgs));
    ASSERT_EQ(AMOTION_EVENT_ACTION_MOVE, motionArgs.action);
    ASSERT_EQ(AMOTION_EVENT_BUTTON_FORWARD, motionArgs.buttonState);

    ASSERT_NO_FATAL_FAILURE(mFakeListener->assertNotifyMotionWasCalled(&motionArgs));
    ASSERT_EQ(AMOTION_EVENT_ACTION_BUTTON_PRESS, motionArgs.action);
    ASSERT_EQ(AMOTION_EVENT_BUTTON_FORWARD, motionArgs.buttonState);

    processKey(mapper, BTN_FORWARD, 0);
    processSync(mapper);
    ASSERT_NO_FATAL_FAILURE(mFakeListener->assertNotifyMotionWasCalled(&motionArgs));
    ASSERT_EQ(AMOTION_EVENT_ACTION_BUTTON_RELEASE, motionArgs.action);
    ASSERT_EQ(0, motionArgs.buttonState);

    ASSERT_NO_FATAL_FAILURE(mFakeListener->assertNotifyMotionWasCalled(&motionArgs));
    ASSERT_EQ(AMOTION_EVENT_ACTION_MOVE, motionArgs.action);
    ASSERT_EQ(0, motionArgs.buttonState);

    ASSERT_NO_FATAL_FAILURE(mFakeListener->assertNotifyKeyWasCalled(&keyArgs));
    ASSERT_EQ(AKEY_EVENT_ACTION_UP, keyArgs.action);
    ASSERT_EQ(AKEYCODE_FORWARD, keyArgs.keyCode);

    // press BTN_EXTRA, release BTN_EXTRA
    processKey(mapper, BTN_EXTRA, 1);
    processSync(mapper);
    ASSERT_NO_FATAL_FAILURE(mFakeListener->assertNotifyKeyWasCalled(&keyArgs));
    ASSERT_EQ(AKEY_EVENT_ACTION_DOWN, keyArgs.action);
    ASSERT_EQ(AKEYCODE_FORWARD, keyArgs.keyCode);

    ASSERT_NO_FATAL_FAILURE(mFakeListener->assertNotifyMotionWasCalled(&motionArgs));
    ASSERT_EQ(AMOTION_EVENT_ACTION_MOVE, motionArgs.action);
    ASSERT_EQ(AMOTION_EVENT_BUTTON_FORWARD, motionArgs.buttonState);

    ASSERT_NO_FATAL_FAILURE(mFakeListener->assertNotifyMotionWasCalled(&motionArgs));
    ASSERT_EQ(AMOTION_EVENT_ACTION_BUTTON_PRESS, motionArgs.action);
    ASSERT_EQ(AMOTION_EVENT_BUTTON_FORWARD, motionArgs.buttonState);

    processKey(mapper, BTN_EXTRA, 0);
    processSync(mapper);
    ASSERT_NO_FATAL_FAILURE(mFakeListener->assertNotifyMotionWasCalled(&motionArgs));
    ASSERT_EQ(AMOTION_EVENT_ACTION_BUTTON_RELEASE, motionArgs.action);
    ASSERT_EQ(0, motionArgs.buttonState);

    ASSERT_NO_FATAL_FAILURE(mFakeListener->assertNotifyMotionWasCalled(&motionArgs));
    ASSERT_EQ(AMOTION_EVENT_ACTION_MOVE, motionArgs.action);
    ASSERT_EQ(0, motionArgs.buttonState);

    ASSERT_NO_FATAL_FAILURE(mFakeListener->assertNotifyKeyWasCalled(&keyArgs));
    ASSERT_EQ(AKEY_EVENT_ACTION_UP, keyArgs.action);
    ASSERT_EQ(AKEYCODE_FORWARD, keyArgs.keyCode);

    ASSERT_NO_FATAL_FAILURE(mFakeListener->assertNotifyKeyWasNotCalled());

    // press BTN_STYLUS, release BTN_STYLUS
    processKey(mapper, BTN_STYLUS, 1);
    processSync(mapper);
    ASSERT_NO_FATAL_FAILURE(mFakeListener->assertNotifyMotionWasCalled(&motionArgs));
    ASSERT_EQ(AMOTION_EVENT_ACTION_MOVE, motionArgs.action);
    ASSERT_EQ(AMOTION_EVENT_BUTTON_STYLUS_PRIMARY, motionArgs.buttonState);

    ASSERT_NO_FATAL_FAILURE(mFakeListener->assertNotifyMotionWasCalled(&motionArgs));
    ASSERT_EQ(AMOTION_EVENT_ACTION_BUTTON_PRESS, motionArgs.action);
    ASSERT_EQ(AMOTION_EVENT_BUTTON_STYLUS_PRIMARY, motionArgs.buttonState);

    processKey(mapper, BTN_STYLUS, 0);
    processSync(mapper);
    ASSERT_NO_FATAL_FAILURE(mFakeListener->assertNotifyMotionWasCalled(&motionArgs));
    ASSERT_EQ(AMOTION_EVENT_ACTION_BUTTON_RELEASE, motionArgs.action);
    ASSERT_EQ(0, motionArgs.buttonState);

    ASSERT_NO_FATAL_FAILURE(mFakeListener->assertNotifyMotionWasCalled(&motionArgs));
    ASSERT_EQ(AMOTION_EVENT_ACTION_MOVE, motionArgs.action);
    ASSERT_EQ(0, motionArgs.buttonState);

    // press BTN_STYLUS2, release BTN_STYLUS2
    processKey(mapper, BTN_STYLUS2, 1);
    processSync(mapper);
    ASSERT_NO_FATAL_FAILURE(mFakeListener->assertNotifyMotionWasCalled(&motionArgs));
    ASSERT_EQ(AMOTION_EVENT_ACTION_MOVE, motionArgs.action);
    ASSERT_EQ(AMOTION_EVENT_BUTTON_STYLUS_SECONDARY, motionArgs.buttonState);

    ASSERT_NO_FATAL_FAILURE(mFakeListener->assertNotifyMotionWasCalled(&motionArgs));
    ASSERT_EQ(AMOTION_EVENT_ACTION_BUTTON_PRESS, motionArgs.action);
    ASSERT_EQ(AMOTION_EVENT_BUTTON_STYLUS_SECONDARY, motionArgs.buttonState);

    processKey(mapper, BTN_STYLUS2, 0);
    processSync(mapper);
    ASSERT_NO_FATAL_FAILURE(mFakeListener->assertNotifyMotionWasCalled(&motionArgs));
    ASSERT_EQ(AMOTION_EVENT_ACTION_BUTTON_RELEASE, motionArgs.action);
    ASSERT_EQ(0, motionArgs.buttonState);

    ASSERT_NO_FATAL_FAILURE(mFakeListener->assertNotifyMotionWasCalled(&motionArgs));
    ASSERT_EQ(AMOTION_EVENT_ACTION_MOVE, motionArgs.action);
    ASSERT_EQ(0, motionArgs.buttonState);

    // release touch
    processId(mapper, -1);
    processSync(mapper);
    ASSERT_NO_FATAL_FAILURE(mFakeListener->assertNotifyMotionWasCalled(&motionArgs));
    ASSERT_EQ(AMOTION_EVENT_ACTION_UP, motionArgs.action);
    ASSERT_EQ(0, motionArgs.buttonState);
}

TEST_F(MultiTouchInputMapperTest, Process_ShouldHandleAllToolTypes) {
    MultiTouchInputMapper* mapper = new MultiTouchInputMapper(mDevice);
    addConfigurationProperty("touch.deviceType", "touchScreen");
    prepareDisplay(DISPLAY_ORIENTATION_0);
    prepareAxes(POSITION | ID | SLOT | TOOL_TYPE);
    addMapperAndConfigure(mapper);

    NotifyMotionArgs motionArgs;

    // default tool type is finger
    processId(mapper, 1);
    processPosition(mapper, 100, 200);
    processSync(mapper);
    ASSERT_NO_FATAL_FAILURE(mFakeListener->assertNotifyMotionWasCalled(&motionArgs));
    ASSERT_EQ(AMOTION_EVENT_ACTION_DOWN, motionArgs.action);
    ASSERT_EQ(AMOTION_EVENT_TOOL_TYPE_FINGER, motionArgs.pointerProperties[0].toolType);

    // eraser
    processKey(mapper, BTN_TOOL_RUBBER, 1);
    processSync(mapper);
    ASSERT_NO_FATAL_FAILURE(mFakeListener->assertNotifyMotionWasCalled(&motionArgs));
    ASSERT_EQ(AMOTION_EVENT_ACTION_MOVE, motionArgs.action);
    ASSERT_EQ(AMOTION_EVENT_TOOL_TYPE_ERASER, motionArgs.pointerProperties[0].toolType);

    // stylus
    processKey(mapper, BTN_TOOL_RUBBER, 0);
    processKey(mapper, BTN_TOOL_PEN, 1);
    processSync(mapper);
    ASSERT_NO_FATAL_FAILURE(mFakeListener->assertNotifyMotionWasCalled(&motionArgs));
    ASSERT_EQ(AMOTION_EVENT_ACTION_MOVE, motionArgs.action);
    ASSERT_EQ(AMOTION_EVENT_TOOL_TYPE_STYLUS, motionArgs.pointerProperties[0].toolType);

    // brush
    processKey(mapper, BTN_TOOL_PEN, 0);
    processKey(mapper, BTN_TOOL_BRUSH, 1);
    processSync(mapper);
    ASSERT_NO_FATAL_FAILURE(mFakeListener->assertNotifyMotionWasCalled(&motionArgs));
    ASSERT_EQ(AMOTION_EVENT_ACTION_MOVE, motionArgs.action);
    ASSERT_EQ(AMOTION_EVENT_TOOL_TYPE_STYLUS, motionArgs.pointerProperties[0].toolType);

    // pencil
    processKey(mapper, BTN_TOOL_BRUSH, 0);
    processKey(mapper, BTN_TOOL_PENCIL, 1);
    processSync(mapper);
    ASSERT_NO_FATAL_FAILURE(mFakeListener->assertNotifyMotionWasCalled(&motionArgs));
    ASSERT_EQ(AMOTION_EVENT_ACTION_MOVE, motionArgs.action);
    ASSERT_EQ(AMOTION_EVENT_TOOL_TYPE_STYLUS, motionArgs.pointerProperties[0].toolType);

    // air-brush
    processKey(mapper, BTN_TOOL_PENCIL, 0);
    processKey(mapper, BTN_TOOL_AIRBRUSH, 1);
    processSync(mapper);
    ASSERT_NO_FATAL_FAILURE(mFakeListener->assertNotifyMotionWasCalled(&motionArgs));
    ASSERT_EQ(AMOTION_EVENT_ACTION_MOVE, motionArgs.action);
    ASSERT_EQ(AMOTION_EVENT_TOOL_TYPE_STYLUS, motionArgs.pointerProperties[0].toolType);

    // mouse
    processKey(mapper, BTN_TOOL_AIRBRUSH, 0);
    processKey(mapper, BTN_TOOL_MOUSE, 1);
    processSync(mapper);
    ASSERT_NO_FATAL_FAILURE(mFakeListener->assertNotifyMotionWasCalled(&motionArgs));
    ASSERT_EQ(AMOTION_EVENT_ACTION_MOVE, motionArgs.action);
    ASSERT_EQ(AMOTION_EVENT_TOOL_TYPE_MOUSE, motionArgs.pointerProperties[0].toolType);

    // lens
    processKey(mapper, BTN_TOOL_MOUSE, 0);
    processKey(mapper, BTN_TOOL_LENS, 1);
    processSync(mapper);
    ASSERT_NO_FATAL_FAILURE(mFakeListener->assertNotifyMotionWasCalled(&motionArgs));
    ASSERT_EQ(AMOTION_EVENT_ACTION_MOVE, motionArgs.action);
    ASSERT_EQ(AMOTION_EVENT_TOOL_TYPE_MOUSE, motionArgs.pointerProperties[0].toolType);

    // double-tap
    processKey(mapper, BTN_TOOL_LENS, 0);
    processKey(mapper, BTN_TOOL_DOUBLETAP, 1);
    processSync(mapper);
    ASSERT_NO_FATAL_FAILURE(mFakeListener->assertNotifyMotionWasCalled(&motionArgs));
    ASSERT_EQ(AMOTION_EVENT_ACTION_MOVE, motionArgs.action);
    ASSERT_EQ(AMOTION_EVENT_TOOL_TYPE_FINGER, motionArgs.pointerProperties[0].toolType);

    // triple-tap
    processKey(mapper, BTN_TOOL_DOUBLETAP, 0);
    processKey(mapper, BTN_TOOL_TRIPLETAP, 1);
    processSync(mapper);
    ASSERT_NO_FATAL_FAILURE(mFakeListener->assertNotifyMotionWasCalled(&motionArgs));
    ASSERT_EQ(AMOTION_EVENT_ACTION_MOVE, motionArgs.action);
    ASSERT_EQ(AMOTION_EVENT_TOOL_TYPE_FINGER, motionArgs.pointerProperties[0].toolType);

    // quad-tap
    processKey(mapper, BTN_TOOL_TRIPLETAP, 0);
    processKey(mapper, BTN_TOOL_QUADTAP, 1);
    processSync(mapper);
    ASSERT_NO_FATAL_FAILURE(mFakeListener->assertNotifyMotionWasCalled(&motionArgs));
    ASSERT_EQ(AMOTION_EVENT_ACTION_MOVE, motionArgs.action);
    ASSERT_EQ(AMOTION_EVENT_TOOL_TYPE_FINGER, motionArgs.pointerProperties[0].toolType);

    // finger
    processKey(mapper, BTN_TOOL_QUADTAP, 0);
    processKey(mapper, BTN_TOOL_FINGER, 1);
    processSync(mapper);
    ASSERT_NO_FATAL_FAILURE(mFakeListener->assertNotifyMotionWasCalled(&motionArgs));
    ASSERT_EQ(AMOTION_EVENT_ACTION_MOVE, motionArgs.action);
    ASSERT_EQ(AMOTION_EVENT_TOOL_TYPE_FINGER, motionArgs.pointerProperties[0].toolType);

    // stylus trumps finger
    processKey(mapper, BTN_TOOL_PEN, 1);
    processSync(mapper);
    ASSERT_NO_FATAL_FAILURE(mFakeListener->assertNotifyMotionWasCalled(&motionArgs));
    ASSERT_EQ(AMOTION_EVENT_ACTION_MOVE, motionArgs.action);
    ASSERT_EQ(AMOTION_EVENT_TOOL_TYPE_STYLUS, motionArgs.pointerProperties[0].toolType);

    // eraser trumps stylus
    processKey(mapper, BTN_TOOL_RUBBER, 1);
    processSync(mapper);
    ASSERT_NO_FATAL_FAILURE(mFakeListener->assertNotifyMotionWasCalled(&motionArgs));
    ASSERT_EQ(AMOTION_EVENT_ACTION_MOVE, motionArgs.action);
    ASSERT_EQ(AMOTION_EVENT_TOOL_TYPE_ERASER, motionArgs.pointerProperties[0].toolType);

    // mouse trumps eraser
    processKey(mapper, BTN_TOOL_MOUSE, 1);
    processSync(mapper);
    ASSERT_NO_FATAL_FAILURE(mFakeListener->assertNotifyMotionWasCalled(&motionArgs));
    ASSERT_EQ(AMOTION_EVENT_ACTION_MOVE, motionArgs.action);
    ASSERT_EQ(AMOTION_EVENT_TOOL_TYPE_MOUSE, motionArgs.pointerProperties[0].toolType);

    // MT tool type trumps BTN tool types: MT_TOOL_FINGER
    processToolType(mapper, MT_TOOL_FINGER); // this is the first time we send MT_TOOL_TYPE
    processSync(mapper);
    ASSERT_NO_FATAL_FAILURE(mFakeListener->assertNotifyMotionWasCalled(&motionArgs));
    ASSERT_EQ(AMOTION_EVENT_ACTION_MOVE, motionArgs.action);
    ASSERT_EQ(AMOTION_EVENT_TOOL_TYPE_FINGER, motionArgs.pointerProperties[0].toolType);

    // MT tool type trumps BTN tool types: MT_TOOL_PEN
    processToolType(mapper, MT_TOOL_PEN);
    processSync(mapper);
    ASSERT_NO_FATAL_FAILURE(mFakeListener->assertNotifyMotionWasCalled(&motionArgs));
    ASSERT_EQ(AMOTION_EVENT_ACTION_MOVE, motionArgs.action);
    ASSERT_EQ(AMOTION_EVENT_TOOL_TYPE_STYLUS, motionArgs.pointerProperties[0].toolType);

    // back to default tool type
    processToolType(mapper, -1); // use a deliberately undefined tool type, for testing
    processKey(mapper, BTN_TOOL_MOUSE, 0);
    processKey(mapper, BTN_TOOL_RUBBER, 0);
    processKey(mapper, BTN_TOOL_PEN, 0);
    processKey(mapper, BTN_TOOL_FINGER, 0);
    processSync(mapper);
    ASSERT_NO_FATAL_FAILURE(mFakeListener->assertNotifyMotionWasCalled(&motionArgs));
    ASSERT_EQ(AMOTION_EVENT_ACTION_MOVE, motionArgs.action);
    ASSERT_EQ(AMOTION_EVENT_TOOL_TYPE_FINGER, motionArgs.pointerProperties[0].toolType);
}

TEST_F(MultiTouchInputMapperTest, Process_WhenBtnTouchPresent_HoversIfItsValueIsZero) {
    MultiTouchInputMapper* mapper = new MultiTouchInputMapper(mDevice);
    addConfigurationProperty("touch.deviceType", "touchScreen");
    prepareDisplay(DISPLAY_ORIENTATION_0);
    prepareAxes(POSITION | ID | SLOT);
    mFakeEventHub->addKey(DEVICE_ID, BTN_TOUCH, 0, AKEYCODE_UNKNOWN, 0);
    addMapperAndConfigure(mapper);

    NotifyMotionArgs motionArgs;

    // initially hovering because BTN_TOUCH not sent yet, pressure defaults to 0
    processId(mapper, 1);
    processPosition(mapper, 100, 200);
    processSync(mapper);
    ASSERT_NO_FATAL_FAILURE(mFakeListener->assertNotifyMotionWasCalled(&motionArgs));
    ASSERT_EQ(AMOTION_EVENT_ACTION_HOVER_ENTER, motionArgs.action);
    ASSERT_NO_FATAL_FAILURE(assertPointerCoords(motionArgs.pointerCoords[0],
            toDisplayX(100), toDisplayY(200), 0, 0, 0, 0, 0, 0, 0, 0));

    ASSERT_NO_FATAL_FAILURE(mFakeListener->assertNotifyMotionWasCalled(&motionArgs));
    ASSERT_EQ(AMOTION_EVENT_ACTION_HOVER_MOVE, motionArgs.action);
    ASSERT_NO_FATAL_FAILURE(assertPointerCoords(motionArgs.pointerCoords[0],
            toDisplayX(100), toDisplayY(200), 0, 0, 0, 0, 0, 0, 0, 0));

    // move a little
    processPosition(mapper, 150, 250);
    processSync(mapper);
    ASSERT_NO_FATAL_FAILURE(mFakeListener->assertNotifyMotionWasCalled(&motionArgs));
    ASSERT_EQ(AMOTION_EVENT_ACTION_HOVER_MOVE, motionArgs.action);
    ASSERT_NO_FATAL_FAILURE(assertPointerCoords(motionArgs.pointerCoords[0],
            toDisplayX(150), toDisplayY(250), 0, 0, 0, 0, 0, 0, 0, 0));

    // down when BTN_TOUCH is pressed, pressure defaults to 1
    processKey(mapper, BTN_TOUCH, 1);
    processSync(mapper);
    ASSERT_NO_FATAL_FAILURE(mFakeListener->assertNotifyMotionWasCalled(&motionArgs));
    ASSERT_EQ(AMOTION_EVENT_ACTION_HOVER_EXIT, motionArgs.action);
    ASSERT_NO_FATAL_FAILURE(assertPointerCoords(motionArgs.pointerCoords[0],
            toDisplayX(150), toDisplayY(250), 0, 0, 0, 0, 0, 0, 0, 0));

    ASSERT_NO_FATAL_FAILURE(mFakeListener->assertNotifyMotionWasCalled(&motionArgs));
    ASSERT_EQ(AMOTION_EVENT_ACTION_DOWN, motionArgs.action);
    ASSERT_NO_FATAL_FAILURE(assertPointerCoords(motionArgs.pointerCoords[0],
            toDisplayX(150), toDisplayY(250), 1, 0, 0, 0, 0, 0, 0, 0));

    // up when BTN_TOUCH is released, hover restored
    processKey(mapper, BTN_TOUCH, 0);
    processSync(mapper);
    ASSERT_NO_FATAL_FAILURE(mFakeListener->assertNotifyMotionWasCalled(&motionArgs));
    ASSERT_EQ(AMOTION_EVENT_ACTION_UP, motionArgs.action);
    ASSERT_NO_FATAL_FAILURE(assertPointerCoords(motionArgs.pointerCoords[0],
            toDisplayX(150), toDisplayY(250), 1, 0, 0, 0, 0, 0, 0, 0));

    ASSERT_NO_FATAL_FAILURE(mFakeListener->assertNotifyMotionWasCalled(&motionArgs));
    ASSERT_EQ(AMOTION_EVENT_ACTION_HOVER_ENTER, motionArgs.action);
    ASSERT_NO_FATAL_FAILURE(assertPointerCoords(motionArgs.pointerCoords[0],
            toDisplayX(150), toDisplayY(250), 0, 0, 0, 0, 0, 0, 0, 0));

    ASSERT_NO_FATAL_FAILURE(mFakeListener->assertNotifyMotionWasCalled(&motionArgs));
    ASSERT_EQ(AMOTION_EVENT_ACTION_HOVER_MOVE, motionArgs.action);
    ASSERT_NO_FATAL_FAILURE(assertPointerCoords(motionArgs.pointerCoords[0],
            toDisplayX(150), toDisplayY(250), 0, 0, 0, 0, 0, 0, 0, 0));

    // exit hover when pointer goes away
    processId(mapper, -1);
    processSync(mapper);
    ASSERT_NO_FATAL_FAILURE(mFakeListener->assertNotifyMotionWasCalled(&motionArgs));
    ASSERT_EQ(AMOTION_EVENT_ACTION_HOVER_EXIT, motionArgs.action);
    ASSERT_NO_FATAL_FAILURE(assertPointerCoords(motionArgs.pointerCoords[0],
            toDisplayX(150), toDisplayY(250), 0, 0, 0, 0, 0, 0, 0, 0));
}

TEST_F(MultiTouchInputMapperTest, Process_WhenAbsMTPressureIsPresent_HoversIfItsValueIsZero) {
    MultiTouchInputMapper* mapper = new MultiTouchInputMapper(mDevice);
    addConfigurationProperty("touch.deviceType", "touchScreen");
    prepareDisplay(DISPLAY_ORIENTATION_0);
    prepareAxes(POSITION | ID | SLOT | PRESSURE);
    addMapperAndConfigure(mapper);

    NotifyMotionArgs motionArgs;

    // initially hovering because pressure is 0
    processId(mapper, 1);
    processPosition(mapper, 100, 200);
    processPressure(mapper, 0);
    processSync(mapper);
    ASSERT_NO_FATAL_FAILURE(mFakeListener->assertNotifyMotionWasCalled(&motionArgs));
    ASSERT_EQ(AMOTION_EVENT_ACTION_HOVER_ENTER, motionArgs.action);
    ASSERT_NO_FATAL_FAILURE(assertPointerCoords(motionArgs.pointerCoords[0],
            toDisplayX(100), toDisplayY(200), 0, 0, 0, 0, 0, 0, 0, 0));

    ASSERT_NO_FATAL_FAILURE(mFakeListener->assertNotifyMotionWasCalled(&motionArgs));
    ASSERT_EQ(AMOTION_EVENT_ACTION_HOVER_MOVE, motionArgs.action);
    ASSERT_NO_FATAL_FAILURE(assertPointerCoords(motionArgs.pointerCoords[0],
            toDisplayX(100), toDisplayY(200), 0, 0, 0, 0, 0, 0, 0, 0));

    // move a little
    processPosition(mapper, 150, 250);
    processSync(mapper);
    ASSERT_NO_FATAL_FAILURE(mFakeListener->assertNotifyMotionWasCalled(&motionArgs));
    ASSERT_EQ(AMOTION_EVENT_ACTION_HOVER_MOVE, motionArgs.action);
    ASSERT_NO_FATAL_FAILURE(assertPointerCoords(motionArgs.pointerCoords[0],
            toDisplayX(150), toDisplayY(250), 0, 0, 0, 0, 0, 0, 0, 0));

    // down when pressure becomes non-zero
    processPressure(mapper, RAW_PRESSURE_MAX);
    processSync(mapper);
    ASSERT_NO_FATAL_FAILURE(mFakeListener->assertNotifyMotionWasCalled(&motionArgs));
    ASSERT_EQ(AMOTION_EVENT_ACTION_HOVER_EXIT, motionArgs.action);
    ASSERT_NO_FATAL_FAILURE(assertPointerCoords(motionArgs.pointerCoords[0],
            toDisplayX(150), toDisplayY(250), 0, 0, 0, 0, 0, 0, 0, 0));

    ASSERT_NO_FATAL_FAILURE(mFakeListener->assertNotifyMotionWasCalled(&motionArgs));
    ASSERT_EQ(AMOTION_EVENT_ACTION_DOWN, motionArgs.action);
    ASSERT_NO_FATAL_FAILURE(assertPointerCoords(motionArgs.pointerCoords[0],
            toDisplayX(150), toDisplayY(250), 1, 0, 0, 0, 0, 0, 0, 0));

    // up when pressure becomes 0, hover restored
    processPressure(mapper, 0);
    processSync(mapper);
    ASSERT_NO_FATAL_FAILURE(mFakeListener->assertNotifyMotionWasCalled(&motionArgs));
    ASSERT_EQ(AMOTION_EVENT_ACTION_UP, motionArgs.action);
    ASSERT_NO_FATAL_FAILURE(assertPointerCoords(motionArgs.pointerCoords[0],
            toDisplayX(150), toDisplayY(250), 1, 0, 0, 0, 0, 0, 0, 0));

    ASSERT_NO_FATAL_FAILURE(mFakeListener->assertNotifyMotionWasCalled(&motionArgs));
    ASSERT_EQ(AMOTION_EVENT_ACTION_HOVER_ENTER, motionArgs.action);
    ASSERT_NO_FATAL_FAILURE(assertPointerCoords(motionArgs.pointerCoords[0],
            toDisplayX(150), toDisplayY(250), 0, 0, 0, 0, 0, 0, 0, 0));

    ASSERT_NO_FATAL_FAILURE(mFakeListener->assertNotifyMotionWasCalled(&motionArgs));
    ASSERT_EQ(AMOTION_EVENT_ACTION_HOVER_MOVE, motionArgs.action);
    ASSERT_NO_FATAL_FAILURE(assertPointerCoords(motionArgs.pointerCoords[0],
            toDisplayX(150), toDisplayY(250), 0, 0, 0, 0, 0, 0, 0, 0));

    // exit hover when pointer goes away
    processId(mapper, -1);
    processSync(mapper);
    ASSERT_NO_FATAL_FAILURE(mFakeListener->assertNotifyMotionWasCalled(&motionArgs));
    ASSERT_EQ(AMOTION_EVENT_ACTION_HOVER_EXIT, motionArgs.action);
    ASSERT_NO_FATAL_FAILURE(assertPointerCoords(motionArgs.pointerCoords[0],
            toDisplayX(150), toDisplayY(250), 0, 0, 0, 0, 0, 0, 0, 0));
}

/**
 * Set the input device port <--> display port associations, and check that the
 * events are routed to the display that matches the display port.
 * This can be checked by looking at the displayId of the resulting NotifyMotionArgs.
 */
TEST_F(MultiTouchInputMapperTest, Configure_AssignsDisplayPort) {
    MultiTouchInputMapper* mapper = new MultiTouchInputMapper(mDevice);
    const std::string usb2 = "USB2";
    const uint8_t hdmi1 = 0;
    const uint8_t hdmi2 = 1;
    const std::string secondaryUniqueId = "uniqueId2";
    constexpr ViewportType type = ViewportType::VIEWPORT_EXTERNAL;

    addConfigurationProperty("touch.deviceType", "touchScreen");
    prepareAxes(POSITION);
    addMapperAndConfigure(mapper);

    mFakePolicy->addInputPortAssociation(DEVICE_LOCATION, hdmi1);
    mFakePolicy->addInputPortAssociation(usb2, hdmi2);

    // We are intentionally not adding the viewport for display 1 yet. Since the port association
    // for this input device is specified, and the matching viewport is not present,
    // the input device should be disabled (at the mapper level).

    // Add viewport for display 2 on hdmi2
    prepareSecondaryDisplay(type, hdmi2);
    // Send a touch event
    processPosition(mapper, 100, 100);
    processSync(mapper);
    ASSERT_NO_FATAL_FAILURE(mFakeListener->assertNotifyMotionWasNotCalled());

    // Add viewport for display 1 on hdmi1
    prepareDisplay(DISPLAY_ORIENTATION_0, hdmi1);
    // Send a touch event again
    processPosition(mapper, 100, 100);
    processSync(mapper);

    NotifyMotionArgs args;
    ASSERT_NO_FATAL_FAILURE(mFakeListener->assertNotifyMotionWasCalled(&args));
    ASSERT_EQ(DISPLAY_ID, args.displayId);
}

/**
 * Expect fallback to internal viewport if device is external and external viewport is not present.
 */
TEST_F(MultiTouchInputMapperTest, Viewports_Fallback) {
    MultiTouchInputMapper* mapper = new MultiTouchInputMapper(mDevice);
    prepareAxes(POSITION);
    addConfigurationProperty("touch.deviceType", "touchScreen");
    prepareDisplay(DISPLAY_ORIENTATION_0);
    mDevice->setExternal(true);
    addMapperAndConfigure(mapper);

    ASSERT_EQ(AINPUT_SOURCE_TOUCHSCREEN, mapper->getSources());

    NotifyMotionArgs motionArgs;

    // Expect the event to be sent to the internal viewport,
    // because an external viewport is not present.
    processPosition(mapper, 100, 100);
    processSync(mapper);
    ASSERT_NO_FATAL_FAILURE(mFakeListener->assertNotifyMotionWasCalled(&motionArgs));
    ASSERT_EQ(ADISPLAY_ID_DEFAULT, motionArgs.displayId);

    // Expect the event to be sent to the external viewport if it is present.
    prepareSecondaryDisplay(ViewportType::VIEWPORT_EXTERNAL);
    processPosition(mapper, 100, 100);
    processSync(mapper);
    ASSERT_NO_FATAL_FAILURE(mFakeListener->assertNotifyMotionWasCalled(&motionArgs));
    ASSERT_EQ(SECONDARY_DISPLAY_ID, motionArgs.displayId);
}

TEST_F(MultiTouchInputMapperTest, Process_Pointer_ShouldHandleDisplayId) {
    // Setup PointerController for second display.
    sp<FakePointerController> fakePointerController = new FakePointerController();
    fakePointerController->setBounds(0, 0, 800 - 1, 480 - 1);
    fakePointerController->setPosition(100, 200);
    fakePointerController->setButtonState(0);
    fakePointerController->setDisplayId(SECONDARY_DISPLAY_ID);
    mFakePolicy->setPointerController(mDevice->getId(), fakePointerController);

    MultiTouchInputMapper* mapper = new MultiTouchInputMapper(mDevice);
    prepareDisplay(DISPLAY_ORIENTATION_0);
    prepareAxes(POSITION);
    addMapperAndConfigure(mapper);

    // Check source is mouse that would obtain the PointerController.
    ASSERT_EQ(AINPUT_SOURCE_MOUSE, mapper->getSources());

    NotifyMotionArgs motionArgs;
    processPosition(mapper, 100, 100);
    processSync(mapper);

    ASSERT_NO_FATAL_FAILURE(mFakeListener->assertNotifyMotionWasCalled(&motionArgs));
    ASSERT_EQ(AMOTION_EVENT_ACTION_HOVER_MOVE, motionArgs.action);
    ASSERT_EQ(SECONDARY_DISPLAY_ID, motionArgs.displayId);
}

TEST_F(MultiTouchInputMapperTest, Process_Pointer_ShowTouches) {
    // Setup the first touch screen device.
    MultiTouchInputMapper* mapper = new MultiTouchInputMapper(mDevice);
    prepareAxes(POSITION | ID | SLOT);
    addConfigurationProperty("touch.deviceType", "touchScreen");
    addMapperAndConfigure(mapper);

    // Create the second touch screen device, and enable multi fingers.
    const std::string USB2 = "USB2";
    const int32_t SECOND_DEVICE_ID = 2;
    InputDeviceIdentifier identifier;
    identifier.name = DEVICE_NAME;
    identifier.location = USB2;
    InputDevice* device2 = new InputDevice(mFakeContext, SECOND_DEVICE_ID, DEVICE_GENERATION,
            DEVICE_CONTROLLER_NUMBER, identifier, DEVICE_CLASSES);
    mFakeEventHub->addDevice(SECOND_DEVICE_ID, DEVICE_NAME, 0 /*classes*/);
    mFakeEventHub->addAbsoluteAxis(SECOND_DEVICE_ID, ABS_MT_POSITION_X, RAW_X_MIN, RAW_X_MAX,
            0 /*flat*/, 0 /*fuzz*/);
    mFakeEventHub->addAbsoluteAxis(SECOND_DEVICE_ID, ABS_MT_POSITION_Y, RAW_Y_MIN, RAW_Y_MAX,
            0 /*flat*/, 0 /*fuzz*/);
    mFakeEventHub->addAbsoluteAxis(SECOND_DEVICE_ID, ABS_MT_TRACKING_ID, RAW_ID_MIN, RAW_ID_MAX,
            0 /*flat*/, 0 /*fuzz*/);
    mFakeEventHub->addAbsoluteAxis(SECOND_DEVICE_ID, ABS_MT_SLOT, RAW_SLOT_MIN, RAW_SLOT_MAX,
            0 /*flat*/, 0 /*fuzz*/);
    mFakeEventHub->setAbsoluteAxisValue(SECOND_DEVICE_ID, ABS_MT_SLOT, 0 /*value*/);
    mFakeEventHub->addConfigurationProperty(SECOND_DEVICE_ID, String8("touch.deviceType"),
            String8("touchScreen"));

    // Setup the second touch screen device.
    MultiTouchInputMapper* mapper2 = new MultiTouchInputMapper(device2);
    device2->addMapper(mapper2);
    device2->configure(ARBITRARY_TIME, mFakePolicy->getReaderConfiguration(), 0 /*changes*/);
    device2->reset(ARBITRARY_TIME);

    // Setup PointerController.
    sp<FakePointerController> fakePointerController = new FakePointerController();
    mFakePolicy->setPointerController(mDevice->getId(), fakePointerController);
    mFakePolicy->setPointerController(SECOND_DEVICE_ID, fakePointerController);

    // Setup policy for associated displays and show touches.
    const uint8_t hdmi1 = 0;
    const uint8_t hdmi2 = 1;
    mFakePolicy->addInputPortAssociation(DEVICE_LOCATION, hdmi1);
    mFakePolicy->addInputPortAssociation(USB2, hdmi2);
    mFakePolicy->setShowTouches(true);

    // Create displays.
    prepareDisplay(DISPLAY_ORIENTATION_0, hdmi1);
    prepareSecondaryDisplay(ViewportType::VIEWPORT_EXTERNAL, hdmi2);

    // Default device will reconfigure above, need additional reconfiguration for another device.
    device2->configure(ARBITRARY_TIME, mFakePolicy->getReaderConfiguration(),
            InputReaderConfiguration::CHANGE_DISPLAY_INFO);

    // Two fingers down at default display.
    int32_t x1 = 100, y1 = 125, x2 = 300, y2 = 500;
    processPosition(mapper, x1, y1);
    processId(mapper, 1);
    processSlot(mapper, 1);
    processPosition(mapper, x2, y2);
    processId(mapper, 2);
    processSync(mapper);

    std::map<int32_t, std::vector<int32_t>>::const_iterator iter =
            fakePointerController->getSpots().find(DISPLAY_ID);
    ASSERT_TRUE(iter != fakePointerController->getSpots().end());
    ASSERT_EQ(size_t(2), iter->second.size());

    // Two fingers down at second display.
    processPosition(mapper2, x1, y1);
    processId(mapper2, 1);
    processSlot(mapper2, 1);
    processPosition(mapper2, x2, y2);
    processId(mapper2, 2);
    processSync(mapper2);

    iter = fakePointerController->getSpots().find(SECONDARY_DISPLAY_ID);
    ASSERT_TRUE(iter != fakePointerController->getSpots().end());
    ASSERT_EQ(size_t(2), iter->second.size());
}

TEST_F(MultiTouchInputMapperTest, VideoFrames_ReceivedByListener) {
    MultiTouchInputMapper* mapper = new MultiTouchInputMapper(mDevice);
    prepareAxes(POSITION);
    addConfigurationProperty("touch.deviceType", "touchScreen");
    prepareDisplay(DISPLAY_ORIENTATION_0);
    addMapperAndConfigure(mapper);

    NotifyMotionArgs motionArgs;
    // Unrotated video frame
    TouchVideoFrame frame(3, 2, {1, 2, 3, 4, 5, 6}, {1, 2});
    std::vector<TouchVideoFrame> frames{frame};
    mFakeEventHub->setVideoFrames({{mDevice->getId(), frames}});
    processPosition(mapper, 100, 200);
    processSync(mapper);
    ASSERT_NO_FATAL_FAILURE(mFakeListener->assertNotifyMotionWasCalled(&motionArgs));
    ASSERT_EQ(frames, motionArgs.videoFrames);

    // Subsequent touch events should not have any videoframes
    // This is implemented separately in FakeEventHub,
    // but that should match the behaviour of TouchVideoDevice.
    processPosition(mapper, 200, 200);
    processSync(mapper);
    ASSERT_NO_FATAL_FAILURE(mFakeListener->assertNotifyMotionWasCalled(&motionArgs));
    ASSERT_EQ(std::vector<TouchVideoFrame>(), motionArgs.videoFrames);
}

<<<<<<< HEAD
/**
 * Set the input device port <--> display port associations, and check that the
 * events are routed to the display that matches the display port.
 * This can be checked by looking at the displayId of the resulting NotifyMotionArgs.
 */
TEST_F(MultiTouchInputMapperTest, Configure_AssignsDisplayPort) {
    MultiTouchInputMapper* mapper = new MultiTouchInputMapper(mDevice);
    const std::string usb2 = "USB2";
    const uint8_t hdmi1 = 0;
    const uint8_t hdmi2 = 1;
    const std::string secondaryUniqueId = "uniqueId2";
    constexpr ViewportType type = ViewportType::VIEWPORT_EXTERNAL;

    addConfigurationProperty("touch.deviceType", "touchScreen");
    prepareAxes(POSITION);
    addMapperAndConfigure(mapper);

    mFakePolicy->addInputPortAssociation(DEVICE_LOCATION, hdmi1);
    mFakePolicy->addInputPortAssociation(usb2, hdmi2);

    // We are intentionally not adding the viewport for display 1 yet. Since the port association
    // for this input device is specified, and the matching viewport is not present,
    // the input device should be disabled (at the mapper level).

    // Add viewport for display 2 on hdmi2
    prepareSecondaryDisplay(type, hdmi2);
    // Send a touch event
    processPosition(mapper, 100, 100);
    processSync(mapper);
    ASSERT_NO_FATAL_FAILURE(mFakeListener->assertNotifyMotionWasNotCalled());

    // Add viewport for display 1 on hdmi1
    prepareDisplay(DISPLAY_ORIENTATION_0, hdmi1);
    // Send a touch event again
    processPosition(mapper, 100, 100);
    processSync(mapper);

    NotifyMotionArgs args;
    ASSERT_NO_FATAL_FAILURE(mFakeListener->assertNotifyMotionWasCalled(&args));
    ASSERT_EQ(DISPLAY_ID, args.displayId);
}

/**
 * Expect fallback to internal viewport if device is external and external viewport is not present.
 */
TEST_F(MultiTouchInputMapperTest, Viewports_Fallback) {
    MultiTouchInputMapper* mapper = new MultiTouchInputMapper(mDevice);
    prepareAxes(POSITION);
    addConfigurationProperty("touch.deviceType", "touchScreen");
    prepareDisplay(DISPLAY_ORIENTATION_0);
    mDevice->setExternal(true);
    addMapperAndConfigure(mapper);

    ASSERT_EQ(AINPUT_SOURCE_TOUCHSCREEN, mapper->getSources());

    NotifyMotionArgs motionArgs;

    // Expect the event to be sent to the internal viewport,
    // because an external viewport is not present.
    processPosition(mapper, 100, 100);
    processSync(mapper);
    ASSERT_NO_FATAL_FAILURE(mFakeListener->assertNotifyMotionWasCalled(&motionArgs));
    ASSERT_EQ(ADISPLAY_ID_DEFAULT, motionArgs.displayId);

    // Expect the event to be sent to the external viewport if it is present.
    prepareSecondaryDisplay(ViewportType::VIEWPORT_EXTERNAL);
    processPosition(mapper, 100, 100);
    processSync(mapper);
    ASSERT_NO_FATAL_FAILURE(mFakeListener->assertNotifyMotionWasCalled(&motionArgs));
    ASSERT_EQ(SECONDARY_DISPLAY_ID, motionArgs.displayId);
}

TEST_F(MultiTouchInputMapperTest, Process_Pointer_ShouldHandleDisplayId) {
    // Setup PointerController for second display.
    sp<FakePointerController> fakePointerController = new FakePointerController();
    fakePointerController->setBounds(0, 0, 800 - 1, 480 - 1);
    fakePointerController->setPosition(100, 200);
    fakePointerController->setButtonState(0);
    fakePointerController->setDisplayId(SECONDARY_DISPLAY_ID);
    mFakePolicy->setPointerController(mDevice->getId(), fakePointerController);

    MultiTouchInputMapper* mapper = new MultiTouchInputMapper(mDevice);
    prepareDisplay(DISPLAY_ORIENTATION_0);
    prepareAxes(POSITION);
    addMapperAndConfigure(mapper);

    // Check source is mouse that would obtain the PointerController.
    ASSERT_EQ(AINPUT_SOURCE_MOUSE, mapper->getSources());

    NotifyMotionArgs motionArgs;
    processPosition(mapper, 100, 100);
    processSync(mapper);

    ASSERT_NO_FATAL_FAILURE(mFakeListener->assertNotifyMotionWasCalled(&motionArgs));
    ASSERT_EQ(AMOTION_EVENT_ACTION_HOVER_MOVE, motionArgs.action);
    ASSERT_EQ(SECONDARY_DISPLAY_ID, motionArgs.displayId);
}

TEST_F(MultiTouchInputMapperTest, Process_Pointer_ShowTouches) {
    // Setup the first touch screen device.
    MultiTouchInputMapper* mapper = new MultiTouchInputMapper(mDevice);
    prepareAxes(POSITION | ID | SLOT);
    addConfigurationProperty("touch.deviceType", "touchScreen");
    addMapperAndConfigure(mapper);

    // Create the second touch screen device, and enable multi fingers.
    const std::string USB2 = "USB2";
    const int32_t SECOND_DEVICE_ID = 2;
    InputDeviceIdentifier identifier;
    identifier.name = DEVICE_NAME;
    identifier.location = USB2;
    InputDevice* device2 = new InputDevice(mFakeContext, SECOND_DEVICE_ID, DEVICE_GENERATION,
            DEVICE_CONTROLLER_NUMBER, identifier, DEVICE_CLASSES);
    mFakeEventHub->addDevice(SECOND_DEVICE_ID, DEVICE_NAME, 0 /*classes*/);
    mFakeEventHub->addAbsoluteAxis(SECOND_DEVICE_ID, ABS_MT_POSITION_X, RAW_X_MIN, RAW_X_MAX,
            0 /*flat*/, 0 /*fuzz*/);
    mFakeEventHub->addAbsoluteAxis(SECOND_DEVICE_ID, ABS_MT_POSITION_Y, RAW_Y_MIN, RAW_Y_MAX,
            0 /*flat*/, 0 /*fuzz*/);
    mFakeEventHub->addAbsoluteAxis(SECOND_DEVICE_ID, ABS_MT_TRACKING_ID, RAW_ID_MIN, RAW_ID_MAX,
            0 /*flat*/, 0 /*fuzz*/);
    mFakeEventHub->addAbsoluteAxis(SECOND_DEVICE_ID, ABS_MT_SLOT, RAW_SLOT_MIN, RAW_SLOT_MAX,
            0 /*flat*/, 0 /*fuzz*/);
    mFakeEventHub->setAbsoluteAxisValue(SECOND_DEVICE_ID, ABS_MT_SLOT, 0 /*value*/);
    mFakeEventHub->addConfigurationProperty(SECOND_DEVICE_ID, String8("touch.deviceType"),
            String8("touchScreen"));

    // Setup the second touch screen device.
    MultiTouchInputMapper* mapper2 = new MultiTouchInputMapper(device2);
    device2->addMapper(mapper2);
    device2->configure(ARBITRARY_TIME, mFakePolicy->getReaderConfiguration(), 0 /*changes*/);
    device2->reset(ARBITRARY_TIME);

    // Setup PointerController.
    sp<FakePointerController> fakePointerController = new FakePointerController();
    mFakePolicy->setPointerController(mDevice->getId(), fakePointerController);
    mFakePolicy->setPointerController(SECOND_DEVICE_ID, fakePointerController);

    // Setup policy for associated displays and show touches.
    const uint8_t hdmi1 = 0;
    const uint8_t hdmi2 = 1;
    mFakePolicy->addInputPortAssociation(DEVICE_LOCATION, hdmi1);
    mFakePolicy->addInputPortAssociation(USB2, hdmi2);
    mFakePolicy->setShowTouches(true);

    // Create displays.
    prepareDisplay(DISPLAY_ORIENTATION_0, hdmi1);
    prepareSecondaryDisplay(ViewportType::VIEWPORT_EXTERNAL, hdmi2);

    // Default device will reconfigure above, need additional reconfiguration for another device.
    device2->configure(ARBITRARY_TIME, mFakePolicy->getReaderConfiguration(),
            InputReaderConfiguration::CHANGE_DISPLAY_INFO);

    // Two fingers down at default display.
    int32_t x1 = 100, y1 = 125, x2 = 300, y2 = 500;
    processPosition(mapper, x1, y1);
    processId(mapper, 1);
    processSlot(mapper, 1);
    processPosition(mapper, x2, y2);
    processId(mapper, 2);
    processSync(mapper);

    std::map<int32_t, std::vector<int32_t>>::const_iterator iter =
            fakePointerController->getSpots().find(DISPLAY_ID);
    ASSERT_TRUE(iter != fakePointerController->getSpots().end());
    ASSERT_EQ(size_t(2), iter->second.size());

    // Two fingers down at second display.
    processPosition(mapper2, x1, y1);
    processId(mapper2, 1);
    processSlot(mapper2, 1);
    processPosition(mapper2, x2, y2);
    processId(mapper2, 2);
    processSync(mapper2);

    iter = fakePointerController->getSpots().find(SECONDARY_DISPLAY_ID);
    ASSERT_TRUE(iter != fakePointerController->getSpots().end());
    ASSERT_EQ(size_t(2), iter->second.size());
}

TEST_F(MultiTouchInputMapperTest, VideoFrames_ReceivedByListener) {
    MultiTouchInputMapper* mapper = new MultiTouchInputMapper(mDevice);
    prepareAxes(POSITION);
    addConfigurationProperty("touch.deviceType", "touchScreen");
    prepareDisplay(DISPLAY_ORIENTATION_0);
    addMapperAndConfigure(mapper);

    NotifyMotionArgs motionArgs;
    // Unrotated video frame
    TouchVideoFrame frame(3, 2, {1, 2, 3, 4, 5, 6}, {1, 2});
    std::vector<TouchVideoFrame> frames{frame};
    mFakeEventHub->setVideoFrames({{mDevice->getId(), frames}});
    processPosition(mapper, 100, 200);
    processSync(mapper);
    ASSERT_NO_FATAL_FAILURE(mFakeListener->assertNotifyMotionWasCalled(&motionArgs));
    ASSERT_EQ(frames, motionArgs.videoFrames);

    // Subsequent touch events should not have any videoframes
    // This is implemented separately in FakeEventHub,
    // but that should match the behaviour of TouchVideoDevice.
    processPosition(mapper, 200, 200);
    processSync(mapper);
    ASSERT_NO_FATAL_FAILURE(mFakeListener->assertNotifyMotionWasCalled(&motionArgs));
    ASSERT_EQ(std::vector<TouchVideoFrame>(), motionArgs.videoFrames);
}

=======
>>>>>>> 6fbb7b84
TEST_F(MultiTouchInputMapperTest, VideoFrames_AreRotated) {
    MultiTouchInputMapper* mapper = new MultiTouchInputMapper(mDevice);
    prepareAxes(POSITION);
    addConfigurationProperty("touch.deviceType", "touchScreen");
    addMapperAndConfigure(mapper);
    // Unrotated video frame
    TouchVideoFrame frame(3, 2, {1, 2, 3, 4, 5, 6}, {1, 2});
    NotifyMotionArgs motionArgs;

    // Test all 4 orientations
    for (int32_t orientation : {DISPLAY_ORIENTATION_0, DISPLAY_ORIENTATION_90,
             DISPLAY_ORIENTATION_180, DISPLAY_ORIENTATION_270}) {
        SCOPED_TRACE("Orientation " + StringPrintf("%i", orientation));
        clearViewports();
        prepareDisplay(orientation);
        std::vector<TouchVideoFrame> frames{frame};
        mFakeEventHub->setVideoFrames({{mDevice->getId(), frames}});
        processPosition(mapper, 100, 200);
        processSync(mapper);
        ASSERT_NO_FATAL_FAILURE(mFakeListener->assertNotifyMotionWasCalled(&motionArgs));
        frames[0].rotate(orientation);
        ASSERT_EQ(frames, motionArgs.videoFrames);
    }
}

TEST_F(MultiTouchInputMapperTest, VideoFrames_MultipleFramesAreRotated) {
    MultiTouchInputMapper* mapper = new MultiTouchInputMapper(mDevice);
    prepareAxes(POSITION);
    addConfigurationProperty("touch.deviceType", "touchScreen");
    addMapperAndConfigure(mapper);
    // Unrotated video frames. There's no rule that they must all have the same dimensions,
    // so mix these.
    TouchVideoFrame frame1(3, 2, {1, 2, 3, 4, 5, 6}, {1, 2});
    TouchVideoFrame frame2(3, 3, {0, 1, 2, 3, 4, 5, 6, 7, 8}, {1, 3});
    TouchVideoFrame frame3(2, 2, {10, 20, 10, 0}, {1, 4});
    std::vector<TouchVideoFrame> frames{frame1, frame2, frame3};
    NotifyMotionArgs motionArgs;

    prepareDisplay(DISPLAY_ORIENTATION_90);
    mFakeEventHub->setVideoFrames({{mDevice->getId(), frames}});
    processPosition(mapper, 100, 200);
    processSync(mapper);
    ASSERT_NO_FATAL_FAILURE(mFakeListener->assertNotifyMotionWasCalled(&motionArgs));
    std::for_each(frames.begin(), frames.end(),
            [](TouchVideoFrame& frame) { frame.rotate(DISPLAY_ORIENTATION_90); });
    ASSERT_EQ(frames, motionArgs.videoFrames);
}

} // namespace android<|MERGE_RESOLUTION|>--- conflicted
+++ resolved
@@ -172,7 +172,6 @@
     virtual void clearViewports() {
         mViewports.clear();
         mConfig.setDisplayViewports(mViewports);
-<<<<<<< HEAD
     }
 
     std::optional<DisplayViewport> getDisplayViewportByUniqueId(const std::string& uniqueId) const {
@@ -184,36 +183,6 @@
 
     std::optional<DisplayViewport> getDisplayViewportByPort(uint8_t displayPort) const {
         return mConfig.getDisplayViewportByPort(displayPort);
-    }
-
-    void addDisplayViewport(int32_t displayId, int32_t width, int32_t height, int32_t orientation,
-            const std::string& uniqueId, std::optional<uint8_t> physicalPort,
-            ViewportType viewportType) {
-        const DisplayViewport viewport = createDisplayViewport(displayId, width, height,
-                orientation, uniqueId, physicalPort, viewportType);
-        mViewports.push_back(viewport);
-        mConfig.setDisplayViewports(mViewports);
-    }
-
-    void addExcludedDeviceName(const std::string& deviceName) {
-        mConfig.excludedDeviceNames.push_back(deviceName);
-    }
-
-    void addInputPortAssociation(const std::string& inputPort, uint8_t displayPort) {
-        mConfig.portAssociations.insert({inputPort, displayPort});
-=======
-    }
-
-    std::optional<DisplayViewport> getDisplayViewportByUniqueId(const std::string& uniqueId) const {
-        return mConfig.getDisplayViewportByUniqueId(uniqueId);
-    }
-    std::optional<DisplayViewport> getDisplayViewportByType(ViewportType type) const {
-        return mConfig.getDisplayViewportByType(type);
-    }
-
-    std::optional<DisplayViewport> getDisplayViewportByPort(uint8_t displayPort) const {
-        return mConfig.getDisplayViewportByPort(displayPort);
->>>>>>> 6fbb7b84
     }
 
     void addDisplayViewport(int32_t displayId, int32_t width, int32_t height, int32_t orientation,
@@ -799,14 +768,6 @@
     uint32_t mNextSequenceNum;
 
 public:
-<<<<<<< HEAD
-    FakeInputReaderContext(const sp<EventHubInterface>& eventHub,
-            const sp<InputReaderPolicyInterface>& policy,
-            const sp<InputListenerInterface>& listener) :
-            mEventHub(eventHub), mPolicy(policy), mListener(listener),
-            mGlobalMetaState(0), mNextSequenceNum(1) {
-    }
-=======
     FakeInputReaderContext(std::shared_ptr<EventHubInterface> eventHub,
                            const sp<InputReaderPolicyInterface>& policy,
                            const sp<InputListenerInterface>& listener)
@@ -815,7 +776,6 @@
             mListener(listener),
             mGlobalMetaState(0),
             mNextSequenceNum(1) {}
->>>>>>> 6fbb7b84
 
     virtual ~FakeInputReaderContext() { }
 
@@ -1040,19 +1000,10 @@
     InputDevice* mNextDevice;
 
 public:
-<<<<<<< HEAD
-    InstrumentedInputReader(const sp<EventHubInterface>& eventHub,
-            const sp<InputReaderPolicyInterface>& policy,
-            const sp<InputListenerInterface>& listener) :
-            InputReader(eventHub, policy, listener),
-            mNextDevice(nullptr) {
-    }
-=======
     InstrumentedInputReader(std::shared_ptr<EventHubInterface> eventHub,
                             const sp<InputReaderPolicyInterface>& policy,
                             const sp<InputListenerInterface>& listener)
           : InputReader(eventHub, policy, listener), mNextDevice(nullptr) {}
->>>>>>> 6fbb7b84
 
     virtual ~InstrumentedInputReader() {
         if (mNextDevice) {
@@ -4834,13 +4785,6 @@
 void MultiTouchInputMapperTest::processKey(
         MultiTouchInputMapper* mapper, int32_t code, int32_t value) {
     process(mapper, ARBITRARY_TIME, EV_KEY, code, value);
-<<<<<<< HEAD
-}
-
-void MultiTouchInputMapperTest::processTimestamp(MultiTouchInputMapper* mapper, uint32_t value) {
-    process(mapper, ARBITRARY_TIME, EV_MSC, MSC_TIMESTAMP, value);
-=======
->>>>>>> 6fbb7b84
 }
 
 void MultiTouchInputMapperTest::processMTSync(MultiTouchInputMapper* mapper) {
@@ -6430,214 +6374,6 @@
     ASSERT_EQ(std::vector<TouchVideoFrame>(), motionArgs.videoFrames);
 }
 
-<<<<<<< HEAD
-/**
- * Set the input device port <--> display port associations, and check that the
- * events are routed to the display that matches the display port.
- * This can be checked by looking at the displayId of the resulting NotifyMotionArgs.
- */
-TEST_F(MultiTouchInputMapperTest, Configure_AssignsDisplayPort) {
-    MultiTouchInputMapper* mapper = new MultiTouchInputMapper(mDevice);
-    const std::string usb2 = "USB2";
-    const uint8_t hdmi1 = 0;
-    const uint8_t hdmi2 = 1;
-    const std::string secondaryUniqueId = "uniqueId2";
-    constexpr ViewportType type = ViewportType::VIEWPORT_EXTERNAL;
-
-    addConfigurationProperty("touch.deviceType", "touchScreen");
-    prepareAxes(POSITION);
-    addMapperAndConfigure(mapper);
-
-    mFakePolicy->addInputPortAssociation(DEVICE_LOCATION, hdmi1);
-    mFakePolicy->addInputPortAssociation(usb2, hdmi2);
-
-    // We are intentionally not adding the viewport for display 1 yet. Since the port association
-    // for this input device is specified, and the matching viewport is not present,
-    // the input device should be disabled (at the mapper level).
-
-    // Add viewport for display 2 on hdmi2
-    prepareSecondaryDisplay(type, hdmi2);
-    // Send a touch event
-    processPosition(mapper, 100, 100);
-    processSync(mapper);
-    ASSERT_NO_FATAL_FAILURE(mFakeListener->assertNotifyMotionWasNotCalled());
-
-    // Add viewport for display 1 on hdmi1
-    prepareDisplay(DISPLAY_ORIENTATION_0, hdmi1);
-    // Send a touch event again
-    processPosition(mapper, 100, 100);
-    processSync(mapper);
-
-    NotifyMotionArgs args;
-    ASSERT_NO_FATAL_FAILURE(mFakeListener->assertNotifyMotionWasCalled(&args));
-    ASSERT_EQ(DISPLAY_ID, args.displayId);
-}
-
-/**
- * Expect fallback to internal viewport if device is external and external viewport is not present.
- */
-TEST_F(MultiTouchInputMapperTest, Viewports_Fallback) {
-    MultiTouchInputMapper* mapper = new MultiTouchInputMapper(mDevice);
-    prepareAxes(POSITION);
-    addConfigurationProperty("touch.deviceType", "touchScreen");
-    prepareDisplay(DISPLAY_ORIENTATION_0);
-    mDevice->setExternal(true);
-    addMapperAndConfigure(mapper);
-
-    ASSERT_EQ(AINPUT_SOURCE_TOUCHSCREEN, mapper->getSources());
-
-    NotifyMotionArgs motionArgs;
-
-    // Expect the event to be sent to the internal viewport,
-    // because an external viewport is not present.
-    processPosition(mapper, 100, 100);
-    processSync(mapper);
-    ASSERT_NO_FATAL_FAILURE(mFakeListener->assertNotifyMotionWasCalled(&motionArgs));
-    ASSERT_EQ(ADISPLAY_ID_DEFAULT, motionArgs.displayId);
-
-    // Expect the event to be sent to the external viewport if it is present.
-    prepareSecondaryDisplay(ViewportType::VIEWPORT_EXTERNAL);
-    processPosition(mapper, 100, 100);
-    processSync(mapper);
-    ASSERT_NO_FATAL_FAILURE(mFakeListener->assertNotifyMotionWasCalled(&motionArgs));
-    ASSERT_EQ(SECONDARY_DISPLAY_ID, motionArgs.displayId);
-}
-
-TEST_F(MultiTouchInputMapperTest, Process_Pointer_ShouldHandleDisplayId) {
-    // Setup PointerController for second display.
-    sp<FakePointerController> fakePointerController = new FakePointerController();
-    fakePointerController->setBounds(0, 0, 800 - 1, 480 - 1);
-    fakePointerController->setPosition(100, 200);
-    fakePointerController->setButtonState(0);
-    fakePointerController->setDisplayId(SECONDARY_DISPLAY_ID);
-    mFakePolicy->setPointerController(mDevice->getId(), fakePointerController);
-
-    MultiTouchInputMapper* mapper = new MultiTouchInputMapper(mDevice);
-    prepareDisplay(DISPLAY_ORIENTATION_0);
-    prepareAxes(POSITION);
-    addMapperAndConfigure(mapper);
-
-    // Check source is mouse that would obtain the PointerController.
-    ASSERT_EQ(AINPUT_SOURCE_MOUSE, mapper->getSources());
-
-    NotifyMotionArgs motionArgs;
-    processPosition(mapper, 100, 100);
-    processSync(mapper);
-
-    ASSERT_NO_FATAL_FAILURE(mFakeListener->assertNotifyMotionWasCalled(&motionArgs));
-    ASSERT_EQ(AMOTION_EVENT_ACTION_HOVER_MOVE, motionArgs.action);
-    ASSERT_EQ(SECONDARY_DISPLAY_ID, motionArgs.displayId);
-}
-
-TEST_F(MultiTouchInputMapperTest, Process_Pointer_ShowTouches) {
-    // Setup the first touch screen device.
-    MultiTouchInputMapper* mapper = new MultiTouchInputMapper(mDevice);
-    prepareAxes(POSITION | ID | SLOT);
-    addConfigurationProperty("touch.deviceType", "touchScreen");
-    addMapperAndConfigure(mapper);
-
-    // Create the second touch screen device, and enable multi fingers.
-    const std::string USB2 = "USB2";
-    const int32_t SECOND_DEVICE_ID = 2;
-    InputDeviceIdentifier identifier;
-    identifier.name = DEVICE_NAME;
-    identifier.location = USB2;
-    InputDevice* device2 = new InputDevice(mFakeContext, SECOND_DEVICE_ID, DEVICE_GENERATION,
-            DEVICE_CONTROLLER_NUMBER, identifier, DEVICE_CLASSES);
-    mFakeEventHub->addDevice(SECOND_DEVICE_ID, DEVICE_NAME, 0 /*classes*/);
-    mFakeEventHub->addAbsoluteAxis(SECOND_DEVICE_ID, ABS_MT_POSITION_X, RAW_X_MIN, RAW_X_MAX,
-            0 /*flat*/, 0 /*fuzz*/);
-    mFakeEventHub->addAbsoluteAxis(SECOND_DEVICE_ID, ABS_MT_POSITION_Y, RAW_Y_MIN, RAW_Y_MAX,
-            0 /*flat*/, 0 /*fuzz*/);
-    mFakeEventHub->addAbsoluteAxis(SECOND_DEVICE_ID, ABS_MT_TRACKING_ID, RAW_ID_MIN, RAW_ID_MAX,
-            0 /*flat*/, 0 /*fuzz*/);
-    mFakeEventHub->addAbsoluteAxis(SECOND_DEVICE_ID, ABS_MT_SLOT, RAW_SLOT_MIN, RAW_SLOT_MAX,
-            0 /*flat*/, 0 /*fuzz*/);
-    mFakeEventHub->setAbsoluteAxisValue(SECOND_DEVICE_ID, ABS_MT_SLOT, 0 /*value*/);
-    mFakeEventHub->addConfigurationProperty(SECOND_DEVICE_ID, String8("touch.deviceType"),
-            String8("touchScreen"));
-
-    // Setup the second touch screen device.
-    MultiTouchInputMapper* mapper2 = new MultiTouchInputMapper(device2);
-    device2->addMapper(mapper2);
-    device2->configure(ARBITRARY_TIME, mFakePolicy->getReaderConfiguration(), 0 /*changes*/);
-    device2->reset(ARBITRARY_TIME);
-
-    // Setup PointerController.
-    sp<FakePointerController> fakePointerController = new FakePointerController();
-    mFakePolicy->setPointerController(mDevice->getId(), fakePointerController);
-    mFakePolicy->setPointerController(SECOND_DEVICE_ID, fakePointerController);
-
-    // Setup policy for associated displays and show touches.
-    const uint8_t hdmi1 = 0;
-    const uint8_t hdmi2 = 1;
-    mFakePolicy->addInputPortAssociation(DEVICE_LOCATION, hdmi1);
-    mFakePolicy->addInputPortAssociation(USB2, hdmi2);
-    mFakePolicy->setShowTouches(true);
-
-    // Create displays.
-    prepareDisplay(DISPLAY_ORIENTATION_0, hdmi1);
-    prepareSecondaryDisplay(ViewportType::VIEWPORT_EXTERNAL, hdmi2);
-
-    // Default device will reconfigure above, need additional reconfiguration for another device.
-    device2->configure(ARBITRARY_TIME, mFakePolicy->getReaderConfiguration(),
-            InputReaderConfiguration::CHANGE_DISPLAY_INFO);
-
-    // Two fingers down at default display.
-    int32_t x1 = 100, y1 = 125, x2 = 300, y2 = 500;
-    processPosition(mapper, x1, y1);
-    processId(mapper, 1);
-    processSlot(mapper, 1);
-    processPosition(mapper, x2, y2);
-    processId(mapper, 2);
-    processSync(mapper);
-
-    std::map<int32_t, std::vector<int32_t>>::const_iterator iter =
-            fakePointerController->getSpots().find(DISPLAY_ID);
-    ASSERT_TRUE(iter != fakePointerController->getSpots().end());
-    ASSERT_EQ(size_t(2), iter->second.size());
-
-    // Two fingers down at second display.
-    processPosition(mapper2, x1, y1);
-    processId(mapper2, 1);
-    processSlot(mapper2, 1);
-    processPosition(mapper2, x2, y2);
-    processId(mapper2, 2);
-    processSync(mapper2);
-
-    iter = fakePointerController->getSpots().find(SECONDARY_DISPLAY_ID);
-    ASSERT_TRUE(iter != fakePointerController->getSpots().end());
-    ASSERT_EQ(size_t(2), iter->second.size());
-}
-
-TEST_F(MultiTouchInputMapperTest, VideoFrames_ReceivedByListener) {
-    MultiTouchInputMapper* mapper = new MultiTouchInputMapper(mDevice);
-    prepareAxes(POSITION);
-    addConfigurationProperty("touch.deviceType", "touchScreen");
-    prepareDisplay(DISPLAY_ORIENTATION_0);
-    addMapperAndConfigure(mapper);
-
-    NotifyMotionArgs motionArgs;
-    // Unrotated video frame
-    TouchVideoFrame frame(3, 2, {1, 2, 3, 4, 5, 6}, {1, 2});
-    std::vector<TouchVideoFrame> frames{frame};
-    mFakeEventHub->setVideoFrames({{mDevice->getId(), frames}});
-    processPosition(mapper, 100, 200);
-    processSync(mapper);
-    ASSERT_NO_FATAL_FAILURE(mFakeListener->assertNotifyMotionWasCalled(&motionArgs));
-    ASSERT_EQ(frames, motionArgs.videoFrames);
-
-    // Subsequent touch events should not have any videoframes
-    // This is implemented separately in FakeEventHub,
-    // but that should match the behaviour of TouchVideoDevice.
-    processPosition(mapper, 200, 200);
-    processSync(mapper);
-    ASSERT_NO_FATAL_FAILURE(mFakeListener->assertNotifyMotionWasCalled(&motionArgs));
-    ASSERT_EQ(std::vector<TouchVideoFrame>(), motionArgs.videoFrames);
-}
-
-=======
->>>>>>> 6fbb7b84
 TEST_F(MultiTouchInputMapperTest, VideoFrames_AreRotated) {
     MultiTouchInputMapper* mapper = new MultiTouchInputMapper(mDevice);
     prepareAxes(POSITION);
