/*
 * Copyright (C) 2010 The Android Open Source Project
 *
 * Licensed under the Apache License, Version 2.0 (the "License");
 * you may not use this file except in compliance with the License.
 * You may obtain a copy of the License at
 *
 *      http://www.apache.org/licenses/LICENSE-2.0
 *
 * Unless required by applicable law or agreed to in writing, software
 * distributed under the License is distributed on an "AS IS" BASIS,
 * WITHOUT WARRANTIES OR CONDITIONS OF ANY KIND, either express or implied.
 * See the License for the specific language governing permissions and
 * limitations under the License.
 */

#include "../dispatcher/InputDispatcher.h"

#include <binder/Binder.h>
#include <input/Input.h>

#include <gtest/gtest.h>
#include <linux/input.h>
#include <vector>

namespace android::inputdispatcher {

// An arbitrary time value.
static const nsecs_t ARBITRARY_TIME = 1234;

// An arbitrary device id.
static const int32_t DEVICE_ID = 1;

// An arbitrary display id.
static const int32_t DISPLAY_ID = ADISPLAY_ID_DEFAULT;

// An arbitrary injector pid / uid pair that has permission to inject events.
static const int32_t INJECTOR_PID = 999;
static const int32_t INJECTOR_UID = 1001;

struct PointF {
    float x;
    float y;
};

// --- FakeInputDispatcherPolicy ---

class FakeInputDispatcherPolicy : public InputDispatcherPolicyInterface {
    InputDispatcherConfiguration mConfig;

protected:
    virtual ~FakeInputDispatcherPolicy() {
    }

public:
    FakeInputDispatcherPolicy() {
    }

    void assertFilterInputEventWasCalled(const NotifyKeyArgs& args) {
        assertFilterInputEventWasCalled(AINPUT_EVENT_TYPE_KEY, args.eventTime, args.action,
                                        args.displayId);
    }

    void assertFilterInputEventWasCalled(const NotifyMotionArgs& args) {
        assertFilterInputEventWasCalled(AINPUT_EVENT_TYPE_MOTION, args.eventTime, args.action,
                                        args.displayId);
    }

    void assertFilterInputEventWasNotCalled() { ASSERT_EQ(nullptr, mFilteredEvent); }

    void assertNotifyConfigurationChangedWasCalled(nsecs_t when) {
        ASSERT_TRUE(mConfigurationChangedTime)
                << "Timed out waiting for configuration changed call";
        ASSERT_EQ(*mConfigurationChangedTime, when);
        mConfigurationChangedTime = std::nullopt;
    }

    void assertNotifySwitchWasCalled(const NotifySwitchArgs& args) {
        ASSERT_TRUE(mLastNotifySwitch);
        // We do not check sequenceNum because it is not exposed to the policy
        EXPECT_EQ(args.eventTime, mLastNotifySwitch->eventTime);
        EXPECT_EQ(args.policyFlags, mLastNotifySwitch->policyFlags);
        EXPECT_EQ(args.switchValues, mLastNotifySwitch->switchValues);
        EXPECT_EQ(args.switchMask, mLastNotifySwitch->switchMask);
        mLastNotifySwitch = std::nullopt;
    }

    void assertOnPointerDownEquals(const sp<IBinder>& touchedToken) {
        ASSERT_EQ(touchedToken, mOnPointerDownToken);
        mOnPointerDownToken.clear();
    }

    void assertOnPointerDownWasNotCalled() {
        ASSERT_TRUE(mOnPointerDownToken == nullptr)
                << "Expected onPointerDownOutsideFocus to not have been called";
    }

private:
    std::unique_ptr<InputEvent> mFilteredEvent;
    std::optional<nsecs_t> mConfigurationChangedTime;
    sp<IBinder> mOnPointerDownToken;
    std::optional<NotifySwitchArgs> mLastNotifySwitch;

    virtual void notifyConfigurationChanged(nsecs_t when) override {
        mConfigurationChangedTime = when;
    }

    virtual nsecs_t notifyANR(const sp<InputApplicationHandle>&,
            const sp<IBinder>&,
            const std::string&) {
        return 0;
    }

    virtual void notifyInputChannelBroken(const sp<IBinder>&) {
    }

    virtual void notifyFocusChanged(const sp<IBinder>&, const sp<IBinder>&) {
    }

    virtual void getDispatcherConfiguration(InputDispatcherConfiguration* outConfig) {
        *outConfig = mConfig;
    }

    virtual bool filterInputEvent(const InputEvent* inputEvent, uint32_t policyFlags) override {
        switch (inputEvent->getType()) {
            case AINPUT_EVENT_TYPE_KEY: {
                const KeyEvent* keyEvent = static_cast<const KeyEvent*>(inputEvent);
                mFilteredEvent = std::make_unique<KeyEvent>(*keyEvent);
                break;
            }

            case AINPUT_EVENT_TYPE_MOTION: {
                const MotionEvent* motionEvent = static_cast<const MotionEvent*>(inputEvent);
                mFilteredEvent = std::make_unique<MotionEvent>(*motionEvent);
                break;
            }
        }
        return true;
    }

    virtual void interceptKeyBeforeQueueing(const KeyEvent*, uint32_t&) {
    }

    virtual void interceptMotionBeforeQueueing(int32_t, nsecs_t, uint32_t&) {
    }

    virtual nsecs_t interceptKeyBeforeDispatching(const sp<IBinder>&,
            const KeyEvent*, uint32_t) {
        return 0;
    }

    virtual bool dispatchUnhandledKey(const sp<IBinder>&,
            const KeyEvent*, uint32_t, KeyEvent*) {
        return false;
    }

    virtual void notifySwitch(nsecs_t when, uint32_t switchValues, uint32_t switchMask,
                              uint32_t policyFlags) override {
        /** We simply reconstruct NotifySwitchArgs in policy because InputDispatcher is
         * essentially a passthrough for notifySwitch.
         */
        mLastNotifySwitch =
                NotifySwitchArgs(1 /*sequenceNum*/, when, policyFlags, switchValues, switchMask);
    }

    virtual void pokeUserActivity(nsecs_t, int32_t) {
    }

    virtual bool checkInjectEventsPermissionNonReentrant(int32_t, int32_t) {
        return false;
    }

    virtual void onPointerDownOutsideFocus(const sp<IBinder>& newToken) {
        mOnPointerDownToken = newToken;
    }

    void assertFilterInputEventWasCalled(int type, nsecs_t eventTime, int32_t action,
                                         int32_t displayId) {
        ASSERT_NE(nullptr, mFilteredEvent) << "Expected filterInputEvent() to have been called.";
        ASSERT_EQ(mFilteredEvent->getType(), type);

        if (type == AINPUT_EVENT_TYPE_KEY) {
            const KeyEvent& keyEvent = static_cast<const KeyEvent&>(*mFilteredEvent);
            EXPECT_EQ(keyEvent.getEventTime(), eventTime);
            EXPECT_EQ(keyEvent.getAction(), action);
            EXPECT_EQ(keyEvent.getDisplayId(), displayId);
        } else if (type == AINPUT_EVENT_TYPE_MOTION) {
            const MotionEvent& motionEvent = static_cast<const MotionEvent&>(*mFilteredEvent);
            EXPECT_EQ(motionEvent.getEventTime(), eventTime);
            EXPECT_EQ(motionEvent.getAction(), action);
            EXPECT_EQ(motionEvent.getDisplayId(), displayId);
        } else {
            FAIL() << "Unknown type: " << type;
        }

        mFilteredEvent = nullptr;
    }
};


// --- InputDispatcherTest ---

class InputDispatcherTest : public testing::Test {
protected:
    sp<FakeInputDispatcherPolicy> mFakePolicy;
    sp<InputDispatcher> mDispatcher;

    virtual void SetUp() override {
        mFakePolicy = new FakeInputDispatcherPolicy();
        mDispatcher = new InputDispatcher(mFakePolicy);
        mDispatcher->setInputDispatchMode(/*enabled*/ true, /*frozen*/ false);
        //Start InputDispatcher thread
        ASSERT_EQ(OK, mDispatcher->start());
    }

    virtual void TearDown() override {
        ASSERT_EQ(OK, mDispatcher->stop());
        mFakePolicy.clear();
        mDispatcher.clear();
    }
};


TEST_F(InputDispatcherTest, InjectInputEvent_ValidatesKeyEvents) {
    KeyEvent event;

    // Rejects undefined key actions.
    event.initialize(DEVICE_ID, AINPUT_SOURCE_KEYBOARD, ADISPLAY_ID_NONE,
            /*action*/ -1, 0,
            AKEYCODE_A, KEY_A, AMETA_NONE, 0, ARBITRARY_TIME, ARBITRARY_TIME);
    ASSERT_EQ(INPUT_EVENT_INJECTION_FAILED, mDispatcher->injectInputEvent(
            &event,
            INJECTOR_PID, INJECTOR_UID, INPUT_EVENT_INJECTION_SYNC_NONE, 0, 0))
            << "Should reject key events with undefined action.";

    // Rejects ACTION_MULTIPLE since it is not supported despite being defined in the API.
    event.initialize(DEVICE_ID, AINPUT_SOURCE_KEYBOARD, ADISPLAY_ID_NONE,
            AKEY_EVENT_ACTION_MULTIPLE, 0,
            AKEYCODE_A, KEY_A, AMETA_NONE, 0, ARBITRARY_TIME, ARBITRARY_TIME);
    ASSERT_EQ(INPUT_EVENT_INJECTION_FAILED, mDispatcher->injectInputEvent(
            &event,
            INJECTOR_PID, INJECTOR_UID, INPUT_EVENT_INJECTION_SYNC_NONE, 0, 0))
            << "Should reject key events with ACTION_MULTIPLE.";
}

TEST_F(InputDispatcherTest, InjectInputEvent_ValidatesMotionEvents) {
    MotionEvent event;
    PointerProperties pointerProperties[MAX_POINTERS + 1];
    PointerCoords pointerCoords[MAX_POINTERS + 1];
    for (int i = 0; i <= MAX_POINTERS; i++) {
        pointerProperties[i].clear();
        pointerProperties[i].id = i;
        pointerCoords[i].clear();
    }

    // Some constants commonly used below
    constexpr int32_t source = AINPUT_SOURCE_TOUCHSCREEN;
    constexpr int32_t edgeFlags = AMOTION_EVENT_EDGE_FLAG_NONE;
    constexpr int32_t metaState = AMETA_NONE;
    constexpr MotionClassification classification = MotionClassification::NONE;

    // Rejects undefined motion actions.
    event.initialize(DEVICE_ID, source, DISPLAY_ID,
                     /*action*/ -1, 0, 0, edgeFlags, metaState, 0, classification, 0, 0, 0, 0,
                     AMOTION_EVENT_INVALID_CURSOR_POSITION, AMOTION_EVENT_INVALID_CURSOR_POSITION,
                     ARBITRARY_TIME, ARBITRARY_TIME,
                     /*pointerCount*/ 1, pointerProperties, pointerCoords);
    ASSERT_EQ(INPUT_EVENT_INJECTION_FAILED, mDispatcher->injectInputEvent(
            &event,
            INJECTOR_PID, INJECTOR_UID, INPUT_EVENT_INJECTION_SYNC_NONE, 0, 0))
            << "Should reject motion events with undefined action.";

    // Rejects pointer down with invalid index.
    event.initialize(DEVICE_ID, source, DISPLAY_ID,
                     AMOTION_EVENT_ACTION_POINTER_DOWN |
                             (1 << AMOTION_EVENT_ACTION_POINTER_INDEX_SHIFT),
                     0, 0, edgeFlags, metaState, 0, classification, 0, 0, 0, 0,
                     AMOTION_EVENT_INVALID_CURSOR_POSITION, AMOTION_EVENT_INVALID_CURSOR_POSITION,
                     ARBITRARY_TIME, ARBITRARY_TIME,
                     /*pointerCount*/ 1, pointerProperties, pointerCoords);
    ASSERT_EQ(INPUT_EVENT_INJECTION_FAILED, mDispatcher->injectInputEvent(
            &event,
            INJECTOR_PID, INJECTOR_UID, INPUT_EVENT_INJECTION_SYNC_NONE, 0, 0))
            << "Should reject motion events with pointer down index too large.";

    event.initialize(DEVICE_ID, source, DISPLAY_ID,
                     AMOTION_EVENT_ACTION_POINTER_DOWN |
                             (~0U << AMOTION_EVENT_ACTION_POINTER_INDEX_SHIFT),
                     0, 0, edgeFlags, metaState, 0, classification, 0, 0, 0, 0,
                     AMOTION_EVENT_INVALID_CURSOR_POSITION, AMOTION_EVENT_INVALID_CURSOR_POSITION,
                     ARBITRARY_TIME, ARBITRARY_TIME,
                     /*pointerCount*/ 1, pointerProperties, pointerCoords);
    ASSERT_EQ(INPUT_EVENT_INJECTION_FAILED, mDispatcher->injectInputEvent(
            &event,
            INJECTOR_PID, INJECTOR_UID, INPUT_EVENT_INJECTION_SYNC_NONE, 0, 0))
            << "Should reject motion events with pointer down index too small.";

    // Rejects pointer up with invalid index.
    event.initialize(DEVICE_ID, source, DISPLAY_ID,
                     AMOTION_EVENT_ACTION_POINTER_UP |
                             (1 << AMOTION_EVENT_ACTION_POINTER_INDEX_SHIFT),
                     0, 0, edgeFlags, metaState, 0, classification, 0, 0, 0, 0,
                     AMOTION_EVENT_INVALID_CURSOR_POSITION, AMOTION_EVENT_INVALID_CURSOR_POSITION,
                     ARBITRARY_TIME, ARBITRARY_TIME,
                     /*pointerCount*/ 1, pointerProperties, pointerCoords);
    ASSERT_EQ(INPUT_EVENT_INJECTION_FAILED, mDispatcher->injectInputEvent(
            &event,
            INJECTOR_PID, INJECTOR_UID, INPUT_EVENT_INJECTION_SYNC_NONE, 0, 0))
            << "Should reject motion events with pointer up index too large.";

    event.initialize(DEVICE_ID, source, DISPLAY_ID,
                     AMOTION_EVENT_ACTION_POINTER_UP |
                             (~0U << AMOTION_EVENT_ACTION_POINTER_INDEX_SHIFT),
                     0, 0, edgeFlags, metaState, 0, classification, 0, 0, 0, 0,
                     AMOTION_EVENT_INVALID_CURSOR_POSITION, AMOTION_EVENT_INVALID_CURSOR_POSITION,
                     ARBITRARY_TIME, ARBITRARY_TIME,
                     /*pointerCount*/ 1, pointerProperties, pointerCoords);
    ASSERT_EQ(INPUT_EVENT_INJECTION_FAILED, mDispatcher->injectInputEvent(
            &event,
            INJECTOR_PID, INJECTOR_UID, INPUT_EVENT_INJECTION_SYNC_NONE, 0, 0))
            << "Should reject motion events with pointer up index too small.";

    // Rejects motion events with invalid number of pointers.
    event.initialize(DEVICE_ID, source, DISPLAY_ID, AMOTION_EVENT_ACTION_DOWN, 0, 0, edgeFlags,
                     metaState, 0, classification, 0, 0, 0, 0,
                     AMOTION_EVENT_INVALID_CURSOR_POSITION, AMOTION_EVENT_INVALID_CURSOR_POSITION,
                     ARBITRARY_TIME, ARBITRARY_TIME,
                     /*pointerCount*/ 0, pointerProperties, pointerCoords);
    ASSERT_EQ(INPUT_EVENT_INJECTION_FAILED, mDispatcher->injectInputEvent(
            &event,
            INJECTOR_PID, INJECTOR_UID, INPUT_EVENT_INJECTION_SYNC_NONE, 0, 0))
            << "Should reject motion events with 0 pointers.";

    event.initialize(DEVICE_ID, source, DISPLAY_ID, AMOTION_EVENT_ACTION_DOWN, 0, 0, edgeFlags,
                     metaState, 0, classification, 0, 0, 0, 0,
                     AMOTION_EVENT_INVALID_CURSOR_POSITION, AMOTION_EVENT_INVALID_CURSOR_POSITION,
                     ARBITRARY_TIME, ARBITRARY_TIME,
                     /*pointerCount*/ MAX_POINTERS + 1, pointerProperties, pointerCoords);
    ASSERT_EQ(INPUT_EVENT_INJECTION_FAILED, mDispatcher->injectInputEvent(
            &event,
            INJECTOR_PID, INJECTOR_UID, INPUT_EVENT_INJECTION_SYNC_NONE, 0, 0))
            << "Should reject motion events with more than MAX_POINTERS pointers.";

    // Rejects motion events with invalid pointer ids.
    pointerProperties[0].id = -1;
    event.initialize(DEVICE_ID, source, DISPLAY_ID, AMOTION_EVENT_ACTION_DOWN, 0, 0, edgeFlags,
                     metaState, 0, classification, 0, 0, 0, 0,
                     AMOTION_EVENT_INVALID_CURSOR_POSITION, AMOTION_EVENT_INVALID_CURSOR_POSITION,
                     ARBITRARY_TIME, ARBITRARY_TIME,
                     /*pointerCount*/ 1, pointerProperties, pointerCoords);
    ASSERT_EQ(INPUT_EVENT_INJECTION_FAILED, mDispatcher->injectInputEvent(
            &event,
            INJECTOR_PID, INJECTOR_UID, INPUT_EVENT_INJECTION_SYNC_NONE, 0, 0))
            << "Should reject motion events with pointer ids less than 0.";

    pointerProperties[0].id = MAX_POINTER_ID + 1;
    event.initialize(DEVICE_ID, source, DISPLAY_ID, AMOTION_EVENT_ACTION_DOWN, 0, 0, edgeFlags,
                     metaState, 0, classification, 0, 0, 0, 0,
                     AMOTION_EVENT_INVALID_CURSOR_POSITION, AMOTION_EVENT_INVALID_CURSOR_POSITION,
                     ARBITRARY_TIME, ARBITRARY_TIME,
                     /*pointerCount*/ 1, pointerProperties, pointerCoords);
    ASSERT_EQ(INPUT_EVENT_INJECTION_FAILED, mDispatcher->injectInputEvent(
            &event,
            INJECTOR_PID, INJECTOR_UID, INPUT_EVENT_INJECTION_SYNC_NONE, 0, 0))
            << "Should reject motion events with pointer ids greater than MAX_POINTER_ID.";

    // Rejects motion events with duplicate pointer ids.
    pointerProperties[0].id = 1;
    pointerProperties[1].id = 1;
    event.initialize(DEVICE_ID, source, DISPLAY_ID, AMOTION_EVENT_ACTION_DOWN, 0, 0, edgeFlags,
                     metaState, 0, classification, 0, 0, 0, 0,
                     AMOTION_EVENT_INVALID_CURSOR_POSITION, AMOTION_EVENT_INVALID_CURSOR_POSITION,
                     ARBITRARY_TIME, ARBITRARY_TIME,
                     /*pointerCount*/ 2, pointerProperties, pointerCoords);
    ASSERT_EQ(INPUT_EVENT_INJECTION_FAILED, mDispatcher->injectInputEvent(
            &event,
            INJECTOR_PID, INJECTOR_UID, INPUT_EVENT_INJECTION_SYNC_NONE, 0, 0))
            << "Should reject motion events with duplicate pointer ids.";
}

/* Test InputDispatcher for notifyConfigurationChanged and notifySwitch events */

TEST_F(InputDispatcherTest, NotifyConfigurationChanged_CallsPolicy) {
    constexpr nsecs_t eventTime = 20;
    NotifyConfigurationChangedArgs args(10 /*sequenceNum*/, eventTime);
    mDispatcher->notifyConfigurationChanged(&args);
    ASSERT_TRUE(mDispatcher->waitForIdle());

    mFakePolicy->assertNotifyConfigurationChangedWasCalled(eventTime);
}

TEST_F(InputDispatcherTest, NotifySwitch_CallsPolicy) {
    NotifySwitchArgs args(10 /*sequenceNum*/, 20 /*eventTime*/, 0 /*policyFlags*/,
                          1 /*switchValues*/, 2 /*switchMask*/);
    mDispatcher->notifySwitch(&args);

    // InputDispatcher adds POLICY_FLAG_TRUSTED because the event went through InputListener
    args.policyFlags |= POLICY_FLAG_TRUSTED;
    mFakePolicy->assertNotifySwitchWasCalled(args);
}

// --- InputDispatcherTest SetInputWindowTest ---
static constexpr int32_t INJECT_EVENT_TIMEOUT = 500;
static constexpr int32_t DISPATCHING_TIMEOUT = 100;

class FakeApplicationHandle : public InputApplicationHandle {
public:
    FakeApplicationHandle() {}
    virtual ~FakeApplicationHandle() {}

    virtual bool updateInfo() {
        mInfo.dispatchingTimeout = DISPATCHING_TIMEOUT;
        return true;
    }
};

class FakeInputReceiver {
public:
    explicit FakeInputReceiver(const sp<InputChannel>& clientChannel, const std::string name)
          : mName(name) {
        mConsumer = std::make_unique<InputConsumer>(clientChannel);
    }

    InputEvent* consume() {
        uint32_t consumeSeq;
        InputEvent* event;
        int motionEventType;
        int touchMoveNumber;
        bool flag;

        std::chrono::time_point start = std::chrono::steady_clock::now();
        status_t status = WOULD_BLOCK;
        while (status == WOULD_BLOCK) {
<<<<<<< HEAD
            status = mConsumer->consume(&mEventFactory, false /*consumeBatches*/, -1, &consumeSeq,
                                        &event, &motionEventType, &touchMoveNumber, &flag);
=======
            status = mConsumer->consume(&mEventFactory, true /*consumeBatches*/, -1, &consumeSeq,
                                        &event);
>>>>>>> ef7580bc
            std::chrono::duration elapsed = std::chrono::steady_clock::now() - start;
            if (elapsed > 100ms) {
                break;
            }
        }

        if (status == WOULD_BLOCK) {
            // Just means there's no event available.
            return nullptr;
        }

        if (status != OK) {
            ADD_FAILURE() << mName.c_str() << ": consumer consume should return OK.";
            return nullptr;
        }
        if (event == nullptr) {
            ADD_FAILURE() << "Consumed correctly, but received NULL event from consumer";
            return nullptr;
        }

        status = mConsumer->sendFinishedSignal(consumeSeq, true);
        if (status != OK) {
            ADD_FAILURE() << mName.c_str() << ": consumer sendFinishedSignal should return OK.";
        }
        return event;
    }

    void consumeEvent(int32_t expectedEventType, int32_t expectedAction, int32_t expectedDisplayId,
                      int32_t expectedFlags) {
        InputEvent* event = consume();

        ASSERT_NE(nullptr, event) << mName.c_str()
                                  << ": consumer should have returned non-NULL event.";
        ASSERT_EQ(expectedEventType, event->getType())
                << mName.c_str() << "expected " << inputEventTypeToString(expectedEventType)
                << " event, got " << inputEventTypeToString(event->getType()) << " event";

        EXPECT_EQ(expectedDisplayId, event->getDisplayId());

        switch (expectedEventType) {
            case AINPUT_EVENT_TYPE_KEY: {
                const KeyEvent& keyEvent = static_cast<const KeyEvent&>(*event);
                EXPECT_EQ(expectedAction, keyEvent.getAction());
                EXPECT_EQ(expectedFlags, keyEvent.getFlags());
                break;
            }
            case AINPUT_EVENT_TYPE_MOTION: {
                const MotionEvent& motionEvent = static_cast<const MotionEvent&>(*event);
                EXPECT_EQ(expectedAction, motionEvent.getAction());
                EXPECT_EQ(expectedFlags, motionEvent.getFlags());
                break;
            }
            default: {
                FAIL() << mName.c_str() << ": invalid event type: " << expectedEventType;
            }
        }
    }

    void assertNoEvents() {
        InputEvent* event = consume();
        ASSERT_EQ(nullptr, event)
                << mName.c_str()
                << ": should not have received any events, so consume() should return NULL";
    }

    sp<IBinder> getToken() { return mConsumer->getChannel()->getConnectionToken(); }

protected:
    std::unique_ptr<InputConsumer> mConsumer;
    PreallocatedInputEventFactory mEventFactory;

    std::string mName;
};

class FakeWindowHandle : public InputWindowHandle {
public:
    static const int32_t WIDTH = 600;
    static const int32_t HEIGHT = 800;
    const std::string mName;

    FakeWindowHandle(const sp<InputApplicationHandle>& inputApplicationHandle,
                     const sp<InputDispatcher>& dispatcher, const std::string name,
                     int32_t displayId, sp<IBinder> token = nullptr)
          : mName(name) {
        if (token == nullptr) {
            sp<InputChannel> serverChannel, clientChannel;
            InputChannel::openInputChannelPair(name, serverChannel, clientChannel);
            mInputReceiver = std::make_unique<FakeInputReceiver>(clientChannel, name);
            dispatcher->registerInputChannel(serverChannel);
            token = serverChannel->getConnectionToken();
        }

        inputApplicationHandle->updateInfo();
        mInfo.applicationInfo = *inputApplicationHandle->getInfo();

        mInfo.token = token;
        mInfo.id = 0;
        mInfo.name = name;
        mInfo.layoutParamsFlags = 0;
        mInfo.layoutParamsType = InputWindowInfo::TYPE_APPLICATION;
        mInfo.dispatchingTimeout = DISPATCHING_TIMEOUT;
        mInfo.frameLeft = 0;
        mInfo.frameTop = 0;
        mInfo.frameRight = WIDTH;
        mInfo.frameBottom = HEIGHT;
        mInfo.globalScaleFactor = 1.0;
        mInfo.touchableRegion.clear();
        mInfo.addTouchableRegion(Rect(0, 0, WIDTH, HEIGHT));
        mInfo.visible = true;
        mInfo.canReceiveKeys = true;
        mInfo.hasFocus = false;
        mInfo.hasWallpaper = false;
        mInfo.paused = false;
        mInfo.ownerPid = INJECTOR_PID;
        mInfo.ownerUid = INJECTOR_UID;
        mInfo.inputFeatures = 0;
        mInfo.displayId = displayId;
    }

    virtual bool updateInfo() { return true; }

    void setFocus() { mInfo.hasFocus = true; }

    void setFrame(const Rect& frame) {
        mInfo.frameLeft = frame.left;
        mInfo.frameTop = frame.top;
        mInfo.frameRight = frame.right;
        mInfo.frameBottom = frame.bottom;
        mInfo.touchableRegion.clear();
        mInfo.addTouchableRegion(frame);
    }

    void setLayoutParamFlags(int32_t flags) { mInfo.layoutParamsFlags = flags; }

    void setId(int32_t id) { mInfo.id = id; }

    void setWindowScale(float xScale, float yScale) {
        mInfo.windowXScale = xScale;
        mInfo.windowYScale = yScale;
    }

    void consumeKeyDown(int32_t expectedDisplayId, int32_t expectedFlags = 0) {
        consumeEvent(AINPUT_EVENT_TYPE_KEY, AKEY_EVENT_ACTION_DOWN, expectedDisplayId,
                     expectedFlags);
    }

    void consumeMotionDown(int32_t expectedDisplayId, int32_t expectedFlags = 0) {
        consumeEvent(AINPUT_EVENT_TYPE_MOTION, AMOTION_EVENT_ACTION_DOWN, expectedDisplayId,
                     expectedFlags);
    }

    void consumeMotionUp(int32_t expectedDisplayId, int32_t expectedFlags = 0) {
        consumeEvent(AINPUT_EVENT_TYPE_MOTION, AMOTION_EVENT_ACTION_UP, expectedDisplayId,
                     expectedFlags);
    }

    void consumeEvent(int32_t expectedEventType, int32_t expectedAction, int32_t expectedDisplayId,
                      int32_t expectedFlags) {
        ASSERT_NE(mInputReceiver, nullptr) << "Invalid consume event on window with no receiver";
        mInputReceiver->consumeEvent(expectedEventType, expectedAction, expectedDisplayId,
                                     expectedFlags);
    }

    InputEvent* consume() {
        if (mInputReceiver == nullptr) {
            return nullptr;
        }
        return mInputReceiver->consume();
    }

    void assertNoEvents() {
        ASSERT_NE(mInputReceiver, nullptr)
                << "Call 'assertNoEvents' on a window with an InputReceiver";
        mInputReceiver->assertNoEvents();
    }

    sp<IBinder> getToken() { return mInfo.token; }

private:
    std::unique_ptr<FakeInputReceiver> mInputReceiver;
};

static int32_t injectKeyDown(const sp<InputDispatcher>& dispatcher,
        int32_t displayId = ADISPLAY_ID_NONE) {
    KeyEvent event;
    nsecs_t currentTime = systemTime(SYSTEM_TIME_MONOTONIC);

    // Define a valid key down event.
    event.initialize(DEVICE_ID, AINPUT_SOURCE_KEYBOARD, displayId,
            AKEY_EVENT_ACTION_DOWN, /* flags */ 0,
            AKEYCODE_A, KEY_A, AMETA_NONE, /* repeatCount */ 0, currentTime, currentTime);

    // Inject event until dispatch out.
    return dispatcher->injectInputEvent(
            &event,
            INJECTOR_PID, INJECTOR_UID, INPUT_EVENT_INJECTION_SYNC_WAIT_FOR_RESULT,
            INJECT_EVENT_TIMEOUT, POLICY_FLAG_FILTERED | POLICY_FLAG_PASS_TO_USER);
}

static int32_t injectMotionEvent(const sp<InputDispatcher>& dispatcher, int32_t action,
                                 int32_t source, int32_t displayId, int32_t x, int32_t y,
                                 int32_t xCursorPosition = AMOTION_EVENT_INVALID_CURSOR_POSITION,
                                 int32_t yCursorPosition = AMOTION_EVENT_INVALID_CURSOR_POSITION) {
    MotionEvent event;
    PointerProperties pointerProperties[1];
    PointerCoords pointerCoords[1];

    pointerProperties[0].clear();
    pointerProperties[0].id = 0;
    pointerProperties[0].toolType = AMOTION_EVENT_TOOL_TYPE_FINGER;

    pointerCoords[0].clear();
    pointerCoords[0].setAxisValue(AMOTION_EVENT_AXIS_X, x);
    pointerCoords[0].setAxisValue(AMOTION_EVENT_AXIS_Y, y);

    nsecs_t currentTime = systemTime(SYSTEM_TIME_MONOTONIC);
    // Define a valid motion down event.
    event.initialize(DEVICE_ID, source, displayId, action, /* actionButton */ 0, /* flags */ 0,
                     /* edgeFlags */ 0, AMETA_NONE, /* buttonState */ 0, MotionClassification::NONE,
                     /* xOffset */ 0, /* yOffset */ 0, /* xPrecision */ 0,
                     /* yPrecision */ 0, xCursorPosition, yCursorPosition, currentTime, currentTime,
                     /*pointerCount*/ 1, pointerProperties, pointerCoords);

    // Inject event until dispatch out.
    return dispatcher->injectInputEvent(
            &event,
            INJECTOR_PID, INJECTOR_UID, INPUT_EVENT_INJECTION_SYNC_WAIT_FOR_RESULT,
            INJECT_EVENT_TIMEOUT, POLICY_FLAG_FILTERED | POLICY_FLAG_PASS_TO_USER);
}

static int32_t injectMotionDown(const sp<InputDispatcher>& dispatcher, int32_t source,
                                int32_t displayId, int32_t x = 100, int32_t y = 200) {
    return injectMotionEvent(dispatcher, AMOTION_EVENT_ACTION_DOWN, source, displayId, x, y);
}

static int32_t injectMotionUp(const sp<InputDispatcher>& dispatcher, int32_t source,
                              int32_t displayId, int32_t x = 100, int32_t y = 200) {
    return injectMotionEvent(dispatcher, AMOTION_EVENT_ACTION_UP, source, displayId, x, y);
}

static NotifyKeyArgs generateKeyArgs(int32_t action, int32_t displayId = ADISPLAY_ID_NONE) {
    nsecs_t currentTime = systemTime(SYSTEM_TIME_MONOTONIC);
    // Define a valid key event.
    NotifyKeyArgs args(/* sequenceNum */ 0, currentTime, DEVICE_ID, AINPUT_SOURCE_KEYBOARD,
            displayId, POLICY_FLAG_PASS_TO_USER, action, /* flags */ 0,
            AKEYCODE_A, KEY_A, AMETA_NONE, currentTime);

    return args;
}

static NotifyMotionArgs generateMotionArgs(int32_t action, int32_t source, int32_t displayId,
                                           const std::vector<PointF>& points) {
    size_t pointerCount = points.size();
    if (action == AMOTION_EVENT_ACTION_DOWN || action == AMOTION_EVENT_ACTION_UP) {
        EXPECT_EQ(1U, pointerCount) << "Actions DOWN and UP can only contain a single pointer";
    }

    PointerProperties pointerProperties[pointerCount];
    PointerCoords pointerCoords[pointerCount];

    for (size_t i = 0; i < pointerCount; i++) {
        pointerProperties[i].clear();
        pointerProperties[i].id = i;
        pointerProperties[i].toolType = AMOTION_EVENT_TOOL_TYPE_FINGER;

        pointerCoords[i].clear();
        pointerCoords[i].setAxisValue(AMOTION_EVENT_AXIS_X, points[i].x);
        pointerCoords[i].setAxisValue(AMOTION_EVENT_AXIS_Y, points[i].y);
    }

    nsecs_t currentTime = systemTime(SYSTEM_TIME_MONOTONIC);
    // Define a valid motion event.
    NotifyMotionArgs args(/* sequenceNum */ 0, currentTime, DEVICE_ID, source, displayId,
                          POLICY_FLAG_PASS_TO_USER, action, /* actionButton */ 0, /* flags */ 0,
                          AMETA_NONE, /* buttonState */ 0, MotionClassification::NONE,
                          AMOTION_EVENT_EDGE_FLAG_NONE, pointerCount, pointerProperties,
                          pointerCoords, /* xPrecision */ 0, /* yPrecision */ 0,
                          AMOTION_EVENT_INVALID_CURSOR_POSITION,
                          AMOTION_EVENT_INVALID_CURSOR_POSITION, currentTime, /* videoFrames */ {});

    return args;
}

static NotifyMotionArgs generateMotionArgs(int32_t action, int32_t source, int32_t displayId) {
    return generateMotionArgs(action, source, displayId, {PointF{100, 200}});
}

TEST_F(InputDispatcherTest, SetInputWindow_SingleWindowTouch) {
    sp<FakeApplicationHandle> application = new FakeApplicationHandle();
    sp<FakeWindowHandle> window = new FakeWindowHandle(application, mDispatcher, "Fake Window",
            ADISPLAY_ID_DEFAULT);

    mDispatcher->setInputWindows({window}, ADISPLAY_ID_DEFAULT);
    ASSERT_EQ(INPUT_EVENT_INJECTION_SUCCEEDED, injectMotionDown(mDispatcher,
            AINPUT_SOURCE_TOUCHSCREEN, ADISPLAY_ID_DEFAULT))
            << "Inject motion event should return INPUT_EVENT_INJECTION_SUCCEEDED";

    // Window should receive motion event.
    window->consumeMotionDown(ADISPLAY_ID_DEFAULT);
}

// The foreground window should receive the first touch down event.
TEST_F(InputDispatcherTest, SetInputWindow_MultiWindowsTouch) {
    sp<FakeApplicationHandle> application = new FakeApplicationHandle();
    sp<FakeWindowHandle> windowTop = new FakeWindowHandle(application, mDispatcher, "Top",
            ADISPLAY_ID_DEFAULT);
    sp<FakeWindowHandle> windowSecond = new FakeWindowHandle(application, mDispatcher, "Second",
            ADISPLAY_ID_DEFAULT);

    mDispatcher->setInputWindows({windowTop, windowSecond}, ADISPLAY_ID_DEFAULT);
    ASSERT_EQ(INPUT_EVENT_INJECTION_SUCCEEDED, injectMotionDown(mDispatcher,
            AINPUT_SOURCE_TOUCHSCREEN, ADISPLAY_ID_DEFAULT))
            << "Inject motion event should return INPUT_EVENT_INJECTION_SUCCEEDED";

    // Top window should receive the touch down event. Second window should not receive anything.
    windowTop->consumeMotionDown(ADISPLAY_ID_DEFAULT);
    windowSecond->assertNoEvents();
}

TEST_F(InputDispatcherTest, SetInputWindow_FocusedWindow) {
    sp<FakeApplicationHandle> application = new FakeApplicationHandle();
    sp<FakeWindowHandle> windowTop = new FakeWindowHandle(application, mDispatcher, "Top",
            ADISPLAY_ID_DEFAULT);
    sp<FakeWindowHandle> windowSecond = new FakeWindowHandle(application, mDispatcher, "Second",
            ADISPLAY_ID_DEFAULT);

    // Set focused application.
    mDispatcher->setFocusedApplication(ADISPLAY_ID_DEFAULT, application);

    // Expect one focus window exist in display.
    windowSecond->setFocus();

    mDispatcher->setInputWindows({windowTop, windowSecond}, ADISPLAY_ID_DEFAULT);
    ASSERT_EQ(INPUT_EVENT_INJECTION_SUCCEEDED, injectKeyDown(mDispatcher))
            << "Inject key event should return INPUT_EVENT_INJECTION_SUCCEEDED";

    // Focused window should receive event.
    windowTop->assertNoEvents();
    windowSecond->consumeKeyDown(ADISPLAY_ID_NONE);
}

TEST_F(InputDispatcherTest, SetInputWindow_FocusPriority) {
    sp<FakeApplicationHandle> application = new FakeApplicationHandle();
    sp<FakeWindowHandle> windowTop = new FakeWindowHandle(application, mDispatcher, "Top",
            ADISPLAY_ID_DEFAULT);
    sp<FakeWindowHandle> windowSecond = new FakeWindowHandle(application, mDispatcher, "Second",
            ADISPLAY_ID_DEFAULT);

    // Set focused application.
    mDispatcher->setFocusedApplication(ADISPLAY_ID_DEFAULT, application);

    // Display has two focused windows. Add them to inputWindowsHandles in z-order (top most first)
    windowTop->setFocus();
    windowSecond->setFocus();

    mDispatcher->setInputWindows({windowTop, windowSecond}, ADISPLAY_ID_DEFAULT);
    ASSERT_EQ(INPUT_EVENT_INJECTION_SUCCEEDED, injectKeyDown(mDispatcher))
            << "Inject key event should return INPUT_EVENT_INJECTION_SUCCEEDED";

    // Top focused window should receive event.
    windowTop->consumeKeyDown(ADISPLAY_ID_NONE);
    windowSecond->assertNoEvents();
}

TEST_F(InputDispatcherTest, SetInputWindow_InputWindowInfo) {
    sp<FakeApplicationHandle> application = new FakeApplicationHandle();

    sp<FakeWindowHandle> windowTop = new FakeWindowHandle(application, mDispatcher, "Top",
            ADISPLAY_ID_DEFAULT);
    sp<FakeWindowHandle> windowSecond = new FakeWindowHandle(application, mDispatcher, "Second",
            ADISPLAY_ID_DEFAULT);

    // Set focused application.
    mDispatcher->setFocusedApplication(ADISPLAY_ID_DEFAULT, application);

    windowTop->setFocus();
    windowSecond->setFocus();
    // Release channel for window is no longer valid.
    windowTop->releaseChannel();
    mDispatcher->setInputWindows({windowTop, windowSecond}, ADISPLAY_ID_DEFAULT);

    // Test inject a key down, should dispatch to a valid window.
    ASSERT_EQ(INPUT_EVENT_INJECTION_SUCCEEDED, injectKeyDown(mDispatcher))
            << "Inject key event should return INPUT_EVENT_INJECTION_SUCCEEDED";

    // Top window is invalid, so it should not receive any input event.
    windowTop->assertNoEvents();
    windowSecond->consumeKeyDown(ADISPLAY_ID_NONE);
}

TEST_F(InputDispatcherTest, DispatchMouseEventsUnderCursor) {
    sp<FakeApplicationHandle> application = new FakeApplicationHandle();

    sp<FakeWindowHandle> windowLeft =
            new FakeWindowHandle(application, mDispatcher, "Left", ADISPLAY_ID_DEFAULT);
    windowLeft->setFrame(Rect(0, 0, 600, 800));
    windowLeft->setLayoutParamFlags(InputWindowInfo::FLAG_NOT_TOUCH_MODAL);
    sp<FakeWindowHandle> windowRight =
            new FakeWindowHandle(application, mDispatcher, "Right", ADISPLAY_ID_DEFAULT);
    windowRight->setFrame(Rect(600, 0, 1200, 800));
    windowRight->setLayoutParamFlags(InputWindowInfo::FLAG_NOT_TOUCH_MODAL);

    mDispatcher->setFocusedApplication(ADISPLAY_ID_DEFAULT, application);

    mDispatcher->setInputWindows({windowLeft, windowRight}, ADISPLAY_ID_DEFAULT);

    // Inject an event with coordinate in the area of right window, with mouse cursor in the area of
    // left window. This event should be dispatched to the left window.
    ASSERT_EQ(INPUT_EVENT_INJECTION_SUCCEEDED,
              injectMotionEvent(mDispatcher, AMOTION_EVENT_ACTION_DOWN, AINPUT_SOURCE_MOUSE,
                                ADISPLAY_ID_DEFAULT, 610, 400, 599, 400));
    windowLeft->consumeMotionDown(ADISPLAY_ID_DEFAULT);
    windowRight->assertNoEvents();
}

TEST_F(InputDispatcherTest, NotifyDeviceReset_CancelsKeyStream) {
    sp<FakeApplicationHandle> application = new FakeApplicationHandle();
    sp<FakeWindowHandle> window =
            new FakeWindowHandle(application, mDispatcher, "Fake Window", ADISPLAY_ID_DEFAULT);
    window->setFocus();

    mDispatcher->setInputWindows({window}, ADISPLAY_ID_DEFAULT);

    NotifyKeyArgs keyArgs = generateKeyArgs(AKEY_EVENT_ACTION_DOWN, ADISPLAY_ID_DEFAULT);
    mDispatcher->notifyKey(&keyArgs);

    // Window should receive key down event.
    window->consumeKeyDown(ADISPLAY_ID_DEFAULT);

    // When device reset happens, that key stream should be terminated with FLAG_CANCELED
    // on the app side.
    NotifyDeviceResetArgs args(10 /*sequenceNum*/, 20 /*eventTime*/, DEVICE_ID);
    mDispatcher->notifyDeviceReset(&args);
    window->consumeEvent(AINPUT_EVENT_TYPE_KEY, AKEY_EVENT_ACTION_UP, ADISPLAY_ID_DEFAULT,
                         AKEY_EVENT_FLAG_CANCELED);
}

TEST_F(InputDispatcherTest, NotifyDeviceReset_CancelsMotionStream) {
    sp<FakeApplicationHandle> application = new FakeApplicationHandle();
    sp<FakeWindowHandle> window =
            new FakeWindowHandle(application, mDispatcher, "Fake Window", ADISPLAY_ID_DEFAULT);

    mDispatcher->setInputWindows({window}, ADISPLAY_ID_DEFAULT);

    NotifyMotionArgs motionArgs =
            generateMotionArgs(AMOTION_EVENT_ACTION_DOWN, AINPUT_SOURCE_TOUCHSCREEN,
                               ADISPLAY_ID_DEFAULT);
    mDispatcher->notifyMotion(&motionArgs);

    // Window should receive motion down event.
    window->consumeMotionDown(ADISPLAY_ID_DEFAULT);

    // When device reset happens, that motion stream should be terminated with ACTION_CANCEL
    // on the app side.
    NotifyDeviceResetArgs args(10 /*sequenceNum*/, 20 /*eventTime*/, DEVICE_ID);
    mDispatcher->notifyDeviceReset(&args);
    window->consumeEvent(AINPUT_EVENT_TYPE_MOTION, AMOTION_EVENT_ACTION_CANCEL, ADISPLAY_ID_DEFAULT,
                         0 /*expectedFlags*/);
}

class FakeMonitorReceiver {
public:
    FakeMonitorReceiver(const sp<InputDispatcher>& dispatcher, const std::string name,
                        int32_t displayId, bool isGestureMonitor = false) {
        sp<InputChannel> serverChannel, clientChannel;
        InputChannel::openInputChannelPair(name, serverChannel, clientChannel);
        mInputReceiver = std::make_unique<FakeInputReceiver>(clientChannel, name);
        dispatcher->registerInputMonitor(serverChannel, displayId, isGestureMonitor);
    }

    sp<IBinder> getToken() { return mInputReceiver->getToken(); }

    void consumeKeyDown(int32_t expectedDisplayId, int32_t expectedFlags = 0) {
        mInputReceiver->consumeEvent(AINPUT_EVENT_TYPE_KEY, AKEY_EVENT_ACTION_DOWN,
                                     expectedDisplayId, expectedFlags);
    }

    void consumeMotionDown(int32_t expectedDisplayId, int32_t expectedFlags = 0) {
        mInputReceiver->consumeEvent(AINPUT_EVENT_TYPE_MOTION, AMOTION_EVENT_ACTION_DOWN,
                                     expectedDisplayId, expectedFlags);
    }

    void consumeMotionUp(int32_t expectedDisplayId, int32_t expectedFlags = 0) {
        mInputReceiver->consumeEvent(AINPUT_EVENT_TYPE_MOTION, AMOTION_EVENT_ACTION_UP,
                                     expectedDisplayId, expectedFlags);
    }

    void assertNoEvents() { mInputReceiver->assertNoEvents(); }

private:
    std::unique_ptr<FakeInputReceiver> mInputReceiver;
};

// Tests for gesture monitors
TEST_F(InputDispatcherTest, GestureMonitor_ReceivesMotionEvents) {
    sp<FakeApplicationHandle> application = new FakeApplicationHandle();
    sp<FakeWindowHandle> window =
            new FakeWindowHandle(application, mDispatcher, "Fake Window", ADISPLAY_ID_DEFAULT);
    mDispatcher->setInputWindows({window}, ADISPLAY_ID_DEFAULT);

    FakeMonitorReceiver monitor = FakeMonitorReceiver(mDispatcher, "GM_1", ADISPLAY_ID_DEFAULT,
                                                      true /*isGestureMonitor*/);

    ASSERT_EQ(INPUT_EVENT_INJECTION_SUCCEEDED,
              injectMotionDown(mDispatcher, AINPUT_SOURCE_TOUCHSCREEN, ADISPLAY_ID_DEFAULT))
            << "Inject motion event should return INPUT_EVENT_INJECTION_SUCCEEDED";
    window->consumeMotionDown(ADISPLAY_ID_DEFAULT);
    monitor.consumeMotionDown(ADISPLAY_ID_DEFAULT);
}

TEST_F(InputDispatcherTest, GestureMonitor_DoesNotReceiveKeyEvents) {
    sp<FakeApplicationHandle> application = new FakeApplicationHandle();
    sp<FakeWindowHandle> window =
            new FakeWindowHandle(application, mDispatcher, "Fake Window", ADISPLAY_ID_DEFAULT);

    mDispatcher->setFocusedApplication(ADISPLAY_ID_DEFAULT, application);
    window->setFocus();

    mDispatcher->setInputWindows({window}, ADISPLAY_ID_DEFAULT);

    FakeMonitorReceiver monitor = FakeMonitorReceiver(mDispatcher, "GM_1", ADISPLAY_ID_DEFAULT,
                                                      true /*isGestureMonitor*/);

    ASSERT_EQ(INPUT_EVENT_INJECTION_SUCCEEDED, injectKeyDown(mDispatcher, ADISPLAY_ID_DEFAULT))
            << "Inject key event should return INPUT_EVENT_INJECTION_SUCCEEDED";
    window->consumeKeyDown(ADISPLAY_ID_DEFAULT);
    monitor.assertNoEvents();
}

TEST_F(InputDispatcherTest, GestureMonitor_CanPilferAfterWindowIsRemovedMidStream) {
    sp<FakeApplicationHandle> application = new FakeApplicationHandle();
    sp<FakeWindowHandle> window =
            new FakeWindowHandle(application, mDispatcher, "Fake Window", ADISPLAY_ID_DEFAULT);
    mDispatcher->setInputWindows({window}, ADISPLAY_ID_DEFAULT);

    FakeMonitorReceiver monitor = FakeMonitorReceiver(mDispatcher, "GM_1", ADISPLAY_ID_DEFAULT,
                                                      true /*isGestureMonitor*/);

    ASSERT_EQ(INPUT_EVENT_INJECTION_SUCCEEDED,
              injectMotionDown(mDispatcher, AINPUT_SOURCE_TOUCHSCREEN, ADISPLAY_ID_DEFAULT))
            << "Inject motion event should return INPUT_EVENT_INJECTION_SUCCEEDED";
    window->consumeMotionDown(ADISPLAY_ID_DEFAULT);
    monitor.consumeMotionDown(ADISPLAY_ID_DEFAULT);

    window->releaseChannel();

    mDispatcher->pilferPointers(monitor.getToken());

    ASSERT_EQ(INPUT_EVENT_INJECTION_SUCCEEDED,
              injectMotionUp(mDispatcher, AINPUT_SOURCE_TOUCHSCREEN, ADISPLAY_ID_DEFAULT))
            << "Inject motion event should return INPUT_EVENT_INJECTION_SUCCEEDED";
    monitor.consumeMotionUp(ADISPLAY_ID_DEFAULT);
}

TEST_F(InputDispatcherTest, TestMoveEvent) {
    sp<FakeApplicationHandle> application = new FakeApplicationHandle();
    sp<FakeWindowHandle> window =
            new FakeWindowHandle(application, mDispatcher, "Fake Window", ADISPLAY_ID_DEFAULT);

    mDispatcher->setInputWindows({window}, ADISPLAY_ID_DEFAULT);

    NotifyMotionArgs motionArgs =
            generateMotionArgs(AMOTION_EVENT_ACTION_DOWN, AINPUT_SOURCE_TOUCHSCREEN,
                               ADISPLAY_ID_DEFAULT);

    mDispatcher->notifyMotion(&motionArgs);
    // Window should receive motion down event.
    window->consumeMotionDown(ADISPLAY_ID_DEFAULT);

    motionArgs.action = AMOTION_EVENT_ACTION_MOVE;
    motionArgs.sequenceNum += 1;
    motionArgs.eventTime = systemTime(SYSTEM_TIME_MONOTONIC);
    motionArgs.pointerCoords[0].setAxisValue(AMOTION_EVENT_AXIS_X,
                                             motionArgs.pointerCoords[0].getX() - 10);

    mDispatcher->notifyMotion(&motionArgs);
    window->consumeEvent(AINPUT_EVENT_TYPE_MOTION, AMOTION_EVENT_ACTION_MOVE, ADISPLAY_ID_DEFAULT,
                         0 /*expectedFlags*/);
}

/* Test InputDispatcher for MultiDisplay */
class InputDispatcherFocusOnTwoDisplaysTest : public InputDispatcherTest {
public:
    static constexpr int32_t SECOND_DISPLAY_ID = 1;
    virtual void SetUp() override {
        InputDispatcherTest::SetUp();

        application1 = new FakeApplicationHandle();
        windowInPrimary = new FakeWindowHandle(application1, mDispatcher, "D_1",
                ADISPLAY_ID_DEFAULT);

        // Set focus window for primary display, but focused display would be second one.
        mDispatcher->setFocusedApplication(ADISPLAY_ID_DEFAULT, application1);
        windowInPrimary->setFocus();
        mDispatcher->setInputWindows({windowInPrimary}, ADISPLAY_ID_DEFAULT);

        application2 = new FakeApplicationHandle();
        windowInSecondary = new FakeWindowHandle(application2, mDispatcher, "D_2",
                SECOND_DISPLAY_ID);
        // Set focus to second display window.
        // Set focus display to second one.
        mDispatcher->setFocusedDisplay(SECOND_DISPLAY_ID);
        // Set focus window for second display.
        mDispatcher->setFocusedApplication(SECOND_DISPLAY_ID, application2);
        windowInSecondary->setFocus();
        mDispatcher->setInputWindows({windowInSecondary}, SECOND_DISPLAY_ID);
    }

    virtual void TearDown() override {
        InputDispatcherTest::TearDown();

        application1.clear();
        windowInPrimary.clear();
        application2.clear();
        windowInSecondary.clear();
    }

protected:
    sp<FakeApplicationHandle> application1;
    sp<FakeWindowHandle> windowInPrimary;
    sp<FakeApplicationHandle> application2;
    sp<FakeWindowHandle> windowInSecondary;
};

TEST_F(InputDispatcherFocusOnTwoDisplaysTest, SetInputWindow_MultiDisplayTouch) {
    // Test touch down on primary display.
    ASSERT_EQ(INPUT_EVENT_INJECTION_SUCCEEDED, injectMotionDown(mDispatcher,
            AINPUT_SOURCE_TOUCHSCREEN, ADISPLAY_ID_DEFAULT))
            << "Inject motion event should return INPUT_EVENT_INJECTION_SUCCEEDED";
    windowInPrimary->consumeMotionDown(ADISPLAY_ID_DEFAULT);
    windowInSecondary->assertNoEvents();

    // Test touch down on second display.
    ASSERT_EQ(INPUT_EVENT_INJECTION_SUCCEEDED, injectMotionDown(mDispatcher,
            AINPUT_SOURCE_TOUCHSCREEN, SECOND_DISPLAY_ID))
            << "Inject motion event should return INPUT_EVENT_INJECTION_SUCCEEDED";
    windowInPrimary->assertNoEvents();
    windowInSecondary->consumeMotionDown(SECOND_DISPLAY_ID);
}

TEST_F(InputDispatcherFocusOnTwoDisplaysTest, SetInputWindow_MultiDisplayFocus) {
    // Test inject a key down with display id specified.
    ASSERT_EQ(INPUT_EVENT_INJECTION_SUCCEEDED, injectKeyDown(mDispatcher, ADISPLAY_ID_DEFAULT))
            << "Inject key event should return INPUT_EVENT_INJECTION_SUCCEEDED";
    windowInPrimary->consumeKeyDown(ADISPLAY_ID_DEFAULT);
    windowInSecondary->assertNoEvents();

    // Test inject a key down without display id specified.
    ASSERT_EQ(INPUT_EVENT_INJECTION_SUCCEEDED, injectKeyDown(mDispatcher))
            << "Inject key event should return INPUT_EVENT_INJECTION_SUCCEEDED";
    windowInPrimary->assertNoEvents();
    windowInSecondary->consumeKeyDown(ADISPLAY_ID_NONE);

    // Remove all windows in secondary display.
    mDispatcher->setInputWindows({}, SECOND_DISPLAY_ID);

    // Expect old focus should receive a cancel event.
    windowInSecondary->consumeEvent(AINPUT_EVENT_TYPE_KEY, AKEY_EVENT_ACTION_UP, ADISPLAY_ID_NONE,
                                    AKEY_EVENT_FLAG_CANCELED);

    // Test inject a key down, should timeout because of no target window.
    ASSERT_EQ(INPUT_EVENT_INJECTION_TIMED_OUT, injectKeyDown(mDispatcher))
            << "Inject key event should return INPUT_EVENT_INJECTION_TIMED_OUT";
    windowInPrimary->assertNoEvents();
    windowInSecondary->assertNoEvents();
}

// Test per-display input monitors for motion event.
TEST_F(InputDispatcherFocusOnTwoDisplaysTest, MonitorMotionEvent_MultiDisplay) {
    FakeMonitorReceiver monitorInPrimary =
            FakeMonitorReceiver(mDispatcher, "M_1", ADISPLAY_ID_DEFAULT);
    FakeMonitorReceiver monitorInSecondary =
            FakeMonitorReceiver(mDispatcher, "M_2", SECOND_DISPLAY_ID);

    // Test touch down on primary display.
    ASSERT_EQ(INPUT_EVENT_INJECTION_SUCCEEDED, injectMotionDown(mDispatcher,
            AINPUT_SOURCE_TOUCHSCREEN, ADISPLAY_ID_DEFAULT))
            << "Inject motion event should return INPUT_EVENT_INJECTION_SUCCEEDED";
    windowInPrimary->consumeMotionDown(ADISPLAY_ID_DEFAULT);
    monitorInPrimary.consumeMotionDown(ADISPLAY_ID_DEFAULT);
    windowInSecondary->assertNoEvents();
    monitorInSecondary.assertNoEvents();

    // Test touch down on second display.
    ASSERT_EQ(INPUT_EVENT_INJECTION_SUCCEEDED, injectMotionDown(mDispatcher,
            AINPUT_SOURCE_TOUCHSCREEN, SECOND_DISPLAY_ID))
            << "Inject motion event should return INPUT_EVENT_INJECTION_SUCCEEDED";
    windowInPrimary->assertNoEvents();
    monitorInPrimary.assertNoEvents();
    windowInSecondary->consumeMotionDown(SECOND_DISPLAY_ID);
    monitorInSecondary.consumeMotionDown(SECOND_DISPLAY_ID);

    // Test inject a non-pointer motion event.
    // If specific a display, it will dispatch to the focused window of particular display,
    // or it will dispatch to the focused window of focused display.
    ASSERT_EQ(INPUT_EVENT_INJECTION_SUCCEEDED, injectMotionDown(mDispatcher,
        AINPUT_SOURCE_TRACKBALL, ADISPLAY_ID_NONE))
            << "Inject motion event should return INPUT_EVENT_INJECTION_SUCCEEDED";
    windowInPrimary->assertNoEvents();
    monitorInPrimary.assertNoEvents();
    windowInSecondary->consumeMotionDown(ADISPLAY_ID_NONE);
    monitorInSecondary.consumeMotionDown(ADISPLAY_ID_NONE);
}

// Test per-display input monitors for key event.
TEST_F(InputDispatcherFocusOnTwoDisplaysTest, MonitorKeyEvent_MultiDisplay) {
    //Input monitor per display.
    FakeMonitorReceiver monitorInPrimary =
            FakeMonitorReceiver(mDispatcher, "M_1", ADISPLAY_ID_DEFAULT);
    FakeMonitorReceiver monitorInSecondary =
            FakeMonitorReceiver(mDispatcher, "M_2", SECOND_DISPLAY_ID);

    // Test inject a key down.
    ASSERT_EQ(INPUT_EVENT_INJECTION_SUCCEEDED, injectKeyDown(mDispatcher))
            << "Inject key event should return INPUT_EVENT_INJECTION_SUCCEEDED";
    windowInPrimary->assertNoEvents();
    monitorInPrimary.assertNoEvents();
    windowInSecondary->consumeKeyDown(ADISPLAY_ID_NONE);
    monitorInSecondary.consumeKeyDown(ADISPLAY_ID_NONE);
}

class InputFilterTest : public InputDispatcherTest {
protected:
    static constexpr int32_t SECOND_DISPLAY_ID = 1;

    void testNotifyMotion(int32_t displayId, bool expectToBeFiltered) {
        NotifyMotionArgs motionArgs;

        motionArgs = generateMotionArgs(
                AMOTION_EVENT_ACTION_DOWN, AINPUT_SOURCE_TOUCHSCREEN, displayId);
        mDispatcher->notifyMotion(&motionArgs);
        motionArgs = generateMotionArgs(
                AMOTION_EVENT_ACTION_UP, AINPUT_SOURCE_TOUCHSCREEN, displayId);
        mDispatcher->notifyMotion(&motionArgs);
        ASSERT_TRUE(mDispatcher->waitForIdle());
        if (expectToBeFiltered) {
            mFakePolicy->assertFilterInputEventWasCalled(motionArgs);
        } else {
            mFakePolicy->assertFilterInputEventWasNotCalled();
        }
    }

    void testNotifyKey(bool expectToBeFiltered) {
        NotifyKeyArgs keyArgs;

        keyArgs = generateKeyArgs(AKEY_EVENT_ACTION_DOWN);
        mDispatcher->notifyKey(&keyArgs);
        keyArgs = generateKeyArgs(AKEY_EVENT_ACTION_UP);
        mDispatcher->notifyKey(&keyArgs);
        ASSERT_TRUE(mDispatcher->waitForIdle());

        if (expectToBeFiltered) {
            mFakePolicy->assertFilterInputEventWasCalled(keyArgs);
        } else {
            mFakePolicy->assertFilterInputEventWasNotCalled();
        }
    }
};

// Test InputFilter for MotionEvent
TEST_F(InputFilterTest, MotionEvent_InputFilter) {
    // Since the InputFilter is disabled by default, check if touch events aren't filtered.
    testNotifyMotion(ADISPLAY_ID_DEFAULT, /*expectToBeFiltered*/ false);
    testNotifyMotion(SECOND_DISPLAY_ID, /*expectToBeFiltered*/ false);

    // Enable InputFilter
    mDispatcher->setInputFilterEnabled(true);
    // Test touch on both primary and second display, and check if both events are filtered.
    testNotifyMotion(ADISPLAY_ID_DEFAULT, /*expectToBeFiltered*/ true);
    testNotifyMotion(SECOND_DISPLAY_ID, /*expectToBeFiltered*/ true);

    // Disable InputFilter
    mDispatcher->setInputFilterEnabled(false);
    // Test touch on both primary and second display, and check if both events aren't filtered.
    testNotifyMotion(ADISPLAY_ID_DEFAULT, /*expectToBeFiltered*/ false);
    testNotifyMotion(SECOND_DISPLAY_ID, /*expectToBeFiltered*/ false);
}

// Test InputFilter for KeyEvent
TEST_F(InputFilterTest, KeyEvent_InputFilter) {
    // Since the InputFilter is disabled by default, check if key event aren't filtered.
    testNotifyKey(/*expectToBeFiltered*/ false);

    // Enable InputFilter
    mDispatcher->setInputFilterEnabled(true);
    // Send a key event, and check if it is filtered.
    testNotifyKey(/*expectToBeFiltered*/ true);

    // Disable InputFilter
    mDispatcher->setInputFilterEnabled(false);
    // Send a key event, and check if it isn't filtered.
    testNotifyKey(/*expectToBeFiltered*/ false);
}

class InputDispatcherOnPointerDownOutsideFocus : public InputDispatcherTest {
    virtual void SetUp() override {
        InputDispatcherTest::SetUp();

        sp<FakeApplicationHandle> application = new FakeApplicationHandle();
        mUnfocusedWindow = new FakeWindowHandle(application, mDispatcher, "Top",
                ADISPLAY_ID_DEFAULT);
        mUnfocusedWindow->setFrame(Rect(0, 0, 30, 30));
        // Adding FLAG_NOT_TOUCH_MODAL to ensure taps outside this window are not sent to this
        // window.
        mUnfocusedWindow->setLayoutParamFlags(InputWindowInfo::FLAG_NOT_TOUCH_MODAL);

        mFocusedWindow =
                new FakeWindowHandle(application, mDispatcher, "Second", ADISPLAY_ID_DEFAULT);
        mFocusedWindow->setFrame(Rect(50, 50, 100, 100));
        mFocusedWindow->setLayoutParamFlags(InputWindowInfo::FLAG_NOT_TOUCH_MODAL);
        mFocusedWindowTouchPoint = 60;

        // Set focused application.
        mDispatcher->setFocusedApplication(ADISPLAY_ID_DEFAULT, application);
        mFocusedWindow->setFocus();

        // Expect one focus window exist in display.
        mDispatcher->setInputWindows({mUnfocusedWindow, mFocusedWindow}, ADISPLAY_ID_DEFAULT);
    }

    virtual void TearDown() override {
        InputDispatcherTest::TearDown();

        mUnfocusedWindow.clear();
        mFocusedWindow.clear();
    }

protected:
    sp<FakeWindowHandle> mUnfocusedWindow;
    sp<FakeWindowHandle> mFocusedWindow;
    int32_t mFocusedWindowTouchPoint;
};

// Have two windows, one with focus. Inject MotionEvent with source TOUCHSCREEN and action
// DOWN on the window that doesn't have focus. Ensure the window that didn't have focus received
// the onPointerDownOutsideFocus callback.
TEST_F(InputDispatcherOnPointerDownOutsideFocus, OnPointerDownOutsideFocus_Success) {
    ASSERT_EQ(INPUT_EVENT_INJECTION_SUCCEEDED, injectMotionDown(mDispatcher,
            AINPUT_SOURCE_TOUCHSCREEN, ADISPLAY_ID_DEFAULT, 20, 20))
            << "Inject motion event should return INPUT_EVENT_INJECTION_SUCCEEDED";

    ASSERT_TRUE(mDispatcher->waitForIdle());
    mFakePolicy->assertOnPointerDownEquals(mUnfocusedWindow->getToken());
}

// Have two windows, one with focus. Inject MotionEvent with source TRACKBALL and action
// DOWN on the window that doesn't have focus. Ensure no window received the
// onPointerDownOutsideFocus callback.
TEST_F(InputDispatcherOnPointerDownOutsideFocus, OnPointerDownOutsideFocus_NonPointerSource) {
    ASSERT_EQ(INPUT_EVENT_INJECTION_SUCCEEDED, injectMotionDown(mDispatcher,
            AINPUT_SOURCE_TRACKBALL, ADISPLAY_ID_DEFAULT, 20, 20))
            << "Inject motion event should return INPUT_EVENT_INJECTION_SUCCEEDED";

    ASSERT_TRUE(mDispatcher->waitForIdle());
    mFakePolicy->assertOnPointerDownWasNotCalled();
}

// Have two windows, one with focus. Inject KeyEvent with action DOWN on the window that doesn't
// have focus. Ensure no window received the onPointerDownOutsideFocus callback.
TEST_F(InputDispatcherOnPointerDownOutsideFocus, OnPointerDownOutsideFocus_NonMotionFailure) {
    ASSERT_EQ(INPUT_EVENT_INJECTION_SUCCEEDED, injectKeyDown(mDispatcher, ADISPLAY_ID_DEFAULT))
            << "Inject key event should return INPUT_EVENT_INJECTION_SUCCEEDED";

    ASSERT_TRUE(mDispatcher->waitForIdle());
    mFakePolicy->assertOnPointerDownWasNotCalled();
}

// Have two windows, one with focus. Inject MotionEvent with source TOUCHSCREEN and action
// DOWN on the window that already has focus. Ensure no window received the
// onPointerDownOutsideFocus callback.
TEST_F(InputDispatcherOnPointerDownOutsideFocus,
        OnPointerDownOutsideFocus_OnAlreadyFocusedWindow) {
    ASSERT_EQ(INPUT_EVENT_INJECTION_SUCCEEDED,
              injectMotionDown(mDispatcher, AINPUT_SOURCE_TOUCHSCREEN, ADISPLAY_ID_DEFAULT,
                               mFocusedWindowTouchPoint, mFocusedWindowTouchPoint))
            << "Inject motion event should return INPUT_EVENT_INJECTION_SUCCEEDED";

    ASSERT_TRUE(mDispatcher->waitForIdle());
    mFakePolicy->assertOnPointerDownWasNotCalled();
}

// These tests ensures we can send touch events to a single client when there are multiple input
// windows that point to the same client token.
class InputDispatcherMultiWindowSameTokenTests : public InputDispatcherTest {
    virtual void SetUp() override {
        InputDispatcherTest::SetUp();

        sp<FakeApplicationHandle> application = new FakeApplicationHandle();
        mWindow1 = new FakeWindowHandle(application, mDispatcher, "Fake Window 1",
                                        ADISPLAY_ID_DEFAULT);
        // Adding FLAG_NOT_TOUCH_MODAL otherwise all taps will go to the top most window.
        // We also need FLAG_SPLIT_TOUCH or we won't be able to get touches for both windows.
        mWindow1->setLayoutParamFlags(InputWindowInfo::FLAG_NOT_TOUCH_MODAL |
                                      InputWindowInfo::FLAG_SPLIT_TOUCH);
        mWindow1->setId(0);
        mWindow1->setFrame(Rect(0, 0, 100, 100));

        mWindow2 = new FakeWindowHandle(application, mDispatcher, "Fake Window 2",
                                        ADISPLAY_ID_DEFAULT, mWindow1->getToken());
        mWindow2->setLayoutParamFlags(InputWindowInfo::FLAG_NOT_TOUCH_MODAL |
                                      InputWindowInfo::FLAG_SPLIT_TOUCH);
        mWindow2->setId(1);
        mWindow2->setFrame(Rect(100, 100, 200, 200));

        mDispatcher->setInputWindows({mWindow1, mWindow2}, ADISPLAY_ID_DEFAULT);
    }

protected:
    sp<FakeWindowHandle> mWindow1;
    sp<FakeWindowHandle> mWindow2;

    // Helper function to convert the point from screen coordinates into the window's space
    static PointF getPointInWindow(const InputWindowInfo* windowInfo, const PointF& point) {
        float x = windowInfo->windowXScale * (point.x - windowInfo->frameLeft);
        float y = windowInfo->windowYScale * (point.y - windowInfo->frameTop);
        return {x, y};
    }

    void consumeMotionEvent(const sp<FakeWindowHandle>& window, int32_t expectedAction,
                            const std::vector<PointF>& points) {
        std::string name = window->mName;
        InputEvent* event = window->consume();

        ASSERT_NE(nullptr, event) << name.c_str()
                                  << ": consumer should have returned non-NULL event.";

        ASSERT_EQ(AINPUT_EVENT_TYPE_MOTION, event->getType())
                << name.c_str() << "expected " << inputEventTypeToString(AINPUT_EVENT_TYPE_MOTION)
                << " event, got " << inputEventTypeToString(event->getType()) << " event";

        const MotionEvent& motionEvent = static_cast<const MotionEvent&>(*event);
        EXPECT_EQ(expectedAction, motionEvent.getAction());

        for (size_t i = 0; i < points.size(); i++) {
            float expectedX = points[i].x;
            float expectedY = points[i].y;

            EXPECT_EQ(expectedX, motionEvent.getX(i))
                    << "expected " << expectedX << " for x[" << i << "] coord of " << name.c_str()
                    << ", got " << motionEvent.getX(i);
            EXPECT_EQ(expectedY, motionEvent.getY(i))
                    << "expected " << expectedY << " for y[" << i << "] coord of " << name.c_str()
                    << ", got " << motionEvent.getY(i);
        }
    }
};

TEST_F(InputDispatcherMultiWindowSameTokenTests, SingleTouchSameScale) {
    // Touch Window 1
    PointF touchedPoint = {10, 10};
    PointF expectedPoint = getPointInWindow(mWindow1->getInfo(), touchedPoint);

    NotifyMotionArgs motionArgs =
            generateMotionArgs(AMOTION_EVENT_ACTION_DOWN, AINPUT_SOURCE_TOUCHSCREEN,
                               ADISPLAY_ID_DEFAULT, {touchedPoint});
    mDispatcher->notifyMotion(&motionArgs);
    consumeMotionEvent(mWindow1, AMOTION_EVENT_ACTION_DOWN, {expectedPoint});

    // Release touch on Window 1
    motionArgs = generateMotionArgs(AMOTION_EVENT_ACTION_UP, AINPUT_SOURCE_TOUCHSCREEN,
                                    ADISPLAY_ID_DEFAULT, {touchedPoint});
    mDispatcher->notifyMotion(&motionArgs);
    // consume the UP event
    consumeMotionEvent(mWindow1, AMOTION_EVENT_ACTION_UP, {expectedPoint});

    // Touch Window 2
    touchedPoint = {150, 150};
    expectedPoint = getPointInWindow(mWindow2->getInfo(), touchedPoint);

    motionArgs = generateMotionArgs(AMOTION_EVENT_ACTION_DOWN, AINPUT_SOURCE_TOUCHSCREEN,
                                    ADISPLAY_ID_DEFAULT, {touchedPoint});
    mDispatcher->notifyMotion(&motionArgs);

    // Consuming from window1 since it's the window that has the InputReceiver
    consumeMotionEvent(mWindow1, AMOTION_EVENT_ACTION_DOWN, {expectedPoint});
}

TEST_F(InputDispatcherMultiWindowSameTokenTests, SingleTouchDifferentScale) {
    mWindow2->setWindowScale(0.5f, 0.5f);

    // Touch Window 1
    PointF touchedPoint = {10, 10};
    PointF expectedPoint = getPointInWindow(mWindow1->getInfo(), touchedPoint);

    NotifyMotionArgs motionArgs =
            generateMotionArgs(AMOTION_EVENT_ACTION_DOWN, AINPUT_SOURCE_TOUCHSCREEN,
                               ADISPLAY_ID_DEFAULT, {touchedPoint});
    mDispatcher->notifyMotion(&motionArgs);
    consumeMotionEvent(mWindow1, AMOTION_EVENT_ACTION_DOWN, {expectedPoint});

    // Release touch on Window 1
    motionArgs = generateMotionArgs(AMOTION_EVENT_ACTION_UP, AINPUT_SOURCE_TOUCHSCREEN,
                                    ADISPLAY_ID_DEFAULT, {touchedPoint});
    mDispatcher->notifyMotion(&motionArgs);
    // consume the UP event
    consumeMotionEvent(mWindow1, AMOTION_EVENT_ACTION_UP, {expectedPoint});

    // Touch Window 2
    touchedPoint = {150, 150};
    expectedPoint = getPointInWindow(mWindow2->getInfo(), touchedPoint);

    motionArgs = generateMotionArgs(AMOTION_EVENT_ACTION_DOWN, AINPUT_SOURCE_TOUCHSCREEN,
                                    ADISPLAY_ID_DEFAULT, {touchedPoint});
    mDispatcher->notifyMotion(&motionArgs);

    // Consuming from window1 since it's the window that has the InputReceiver
    consumeMotionEvent(mWindow1, AMOTION_EVENT_ACTION_DOWN, {expectedPoint});
}

} // namespace android::inputdispatcher<|MERGE_RESOLUTION|>--- conflicted
+++ resolved
@@ -431,13 +431,8 @@
         std::chrono::time_point start = std::chrono::steady_clock::now();
         status_t status = WOULD_BLOCK;
         while (status == WOULD_BLOCK) {
-<<<<<<< HEAD
-            status = mConsumer->consume(&mEventFactory, false /*consumeBatches*/, -1, &consumeSeq,
+            status = mConsumer->consume(&mEventFactory, true /*consumeBatches*/, -1, &consumeSeq,
                                         &event, &motionEventType, &touchMoveNumber, &flag);
-=======
-            status = mConsumer->consume(&mEventFactory, true /*consumeBatches*/, -1, &consumeSeq,
-                                        &event);
->>>>>>> ef7580bc
             std::chrono::duration elapsed = std::chrono::steady_clock::now() - start;
             if (elapsed > 100ms) {
                 break;
