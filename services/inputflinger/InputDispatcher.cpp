/*
 * Copyright (C) 2010 The Android Open Source Project
 *
 * Licensed under the Apache License, Version 2.0 (the "License");
 * you may not use this file except in compliance with the License.
 * You may obtain a copy of the License at
 *
 *      http://www.apache.org/licenses/LICENSE-2.0
 *
 * Unless required by applicable law or agreed to in writing, software
 * distributed under the License is distributed on an "AS IS" BASIS,
 * WITHOUT WARRANTIES OR CONDITIONS OF ANY KIND, either express or implied.
 * See the License for the specific language governing permissions and
 * limitations under the License.
 */

#define LOG_TAG "InputDispatcher"
#define ATRACE_TAG ATRACE_TAG_INPUT

//#define LOG_NDEBUG 0

// Log detailed debug messages about each inbound event notification to the dispatcher.
#define DEBUG_INBOUND_EVENT_DETAILS 0

// Log detailed debug messages about each outbound event processed by the dispatcher.
#define DEBUG_OUTBOUND_EVENT_DETAILS 0

// Log debug messages about the dispatch cycle.
#define DEBUG_DISPATCH_CYCLE 0

// Log debug messages about registrations.
#define DEBUG_REGISTRATION 0

// Log debug messages about input event injection.
#define DEBUG_INJECTION 0

// Log debug messages about input focus tracking.
#define DEBUG_FOCUS 0

// Log debug messages about the app switch latency optimization.
#define DEBUG_APP_SWITCH 0

// Log debug messages about hover events.
#define DEBUG_HOVER 0

#include "InputDispatcher.h"

#include <errno.h>
#include <inttypes.h>
#include <limits.h>
#include <sstream>
#include <stddef.h>
#include <time.h>
#include <unistd.h>

#include <android-base/chrono_utils.h>
#include <android-base/stringprintf.h>
#include <log/log.h>
#include <utils/Trace.h>
#include <powermanager/PowerManager.h>
#include <ui/Region.h>
#include <binder/Binder.h>

#define INDENT "  "
#define INDENT2 "    "
#define INDENT3 "      "
#define INDENT4 "        "

using android::base::StringPrintf;

namespace android {

// Default input dispatching timeout if there is no focused application or paused window
// from which to determine an appropriate dispatching timeout.
constexpr nsecs_t DEFAULT_INPUT_DISPATCHING_TIMEOUT = 5000 * 1000000LL; // 5 sec

// Amount of time to allow for all pending events to be processed when an app switch
// key is on the way.  This is used to preempt input dispatch and drop input events
// when an application takes too long to respond and the user has pressed an app switch key.
constexpr nsecs_t APP_SWITCH_TIMEOUT = 500 * 1000000LL; // 0.5sec

// Amount of time to allow for an event to be dispatched (measured since its eventTime)
// before considering it stale and dropping it.
constexpr nsecs_t STALE_EVENT_TIMEOUT = 10000 * 1000000LL; // 10sec

// Amount of time to allow touch events to be streamed out to a connection before requiring
// that the first event be finished.  This value extends the ANR timeout by the specified
// amount.  For example, if streaming is allowed to get ahead by one second relative to the
// queue of waiting unfinished events, then ANRs will similarly be delayed by one second.
constexpr nsecs_t STREAM_AHEAD_EVENT_TIMEOUT = 500 * 1000000LL; // 0.5sec

// Log a warning when an event takes longer than this to process, even if an ANR does not occur.
constexpr nsecs_t SLOW_EVENT_PROCESSING_WARNING_TIMEOUT = 2000 * 1000000LL; // 2sec

// Log a warning when an interception call takes longer than this to process.
constexpr std::chrono::milliseconds SLOW_INTERCEPTION_THRESHOLD = 50ms;

// Number of recent events to keep for debugging purposes.
constexpr size_t RECENT_QUEUE_MAX_SIZE = 10;

// Sequence number for synthesized or injected events.
constexpr uint32_t SYNTHESIZED_EVENT_SEQUENCE_NUM = 0;


static inline nsecs_t now() {
    return systemTime(SYSTEM_TIME_MONOTONIC);
}

static inline const char* toString(bool value) {
    return value ? "true" : "false";
}

static std::string motionActionToString(int32_t action) {
    // Convert MotionEvent action to string
    switch(action & AMOTION_EVENT_ACTION_MASK) {
        case AMOTION_EVENT_ACTION_DOWN:
            return "DOWN";
        case AMOTION_EVENT_ACTION_MOVE:
            return "MOVE";
        case AMOTION_EVENT_ACTION_UP:
            return "UP";
        case AMOTION_EVENT_ACTION_POINTER_DOWN:
            return "POINTER_DOWN";
        case AMOTION_EVENT_ACTION_POINTER_UP:
            return "POINTER_UP";
    }
    return StringPrintf("%" PRId32, action);
}

static std::string keyActionToString(int32_t action) {
    // Convert KeyEvent action to string
    switch(action) {
        case AKEY_EVENT_ACTION_DOWN:
            return "DOWN";
        case AKEY_EVENT_ACTION_UP:
            return "UP";
        case AKEY_EVENT_ACTION_MULTIPLE:
            return "MULTIPLE";
    }
    return StringPrintf("%" PRId32, action);
}

static inline int32_t getMotionEventActionPointerIndex(int32_t action) {
    return (action & AMOTION_EVENT_ACTION_POINTER_INDEX_MASK)
            >> AMOTION_EVENT_ACTION_POINTER_INDEX_SHIFT;
}

static bool isValidKeyAction(int32_t action) {
    switch (action) {
    case AKEY_EVENT_ACTION_DOWN:
    case AKEY_EVENT_ACTION_UP:
        return true;
    default:
        return false;
    }
}

static bool validateKeyEvent(int32_t action) {
    if (! isValidKeyAction(action)) {
        ALOGE("Key event has invalid action code 0x%x", action);
        return false;
    }
    return true;
}

static bool isValidMotionAction(int32_t action, int32_t actionButton, int32_t pointerCount) {
    switch (action & AMOTION_EVENT_ACTION_MASK) {
    case AMOTION_EVENT_ACTION_DOWN:
    case AMOTION_EVENT_ACTION_UP:
    case AMOTION_EVENT_ACTION_CANCEL:
    case AMOTION_EVENT_ACTION_MOVE:
    case AMOTION_EVENT_ACTION_OUTSIDE:
    case AMOTION_EVENT_ACTION_HOVER_ENTER:
    case AMOTION_EVENT_ACTION_HOVER_MOVE:
    case AMOTION_EVENT_ACTION_HOVER_EXIT:
    case AMOTION_EVENT_ACTION_SCROLL:
        return true;
    case AMOTION_EVENT_ACTION_POINTER_DOWN:
    case AMOTION_EVENT_ACTION_POINTER_UP: {
        int32_t index = getMotionEventActionPointerIndex(action);
        return index >= 0 && index < pointerCount;
    }
    case AMOTION_EVENT_ACTION_BUTTON_PRESS:
    case AMOTION_EVENT_ACTION_BUTTON_RELEASE:
        return actionButton != 0;
    default:
        return false;
    }
}

static bool validateMotionEvent(int32_t action, int32_t actionButton, size_t pointerCount,
        const PointerProperties* pointerProperties) {
    if (! isValidMotionAction(action, actionButton, pointerCount)) {
        ALOGE("Motion event has invalid action code 0x%x", action);
        return false;
    }
    if (pointerCount < 1 || pointerCount > MAX_POINTERS) {
        ALOGE("Motion event has invalid pointer count %zu; value must be between 1 and %d.",
                pointerCount, MAX_POINTERS);
        return false;
    }
    BitSet32 pointerIdBits;
    for (size_t i = 0; i < pointerCount; i++) {
        int32_t id = pointerProperties[i].id;
        if (id < 0 || id > MAX_POINTER_ID) {
            ALOGE("Motion event has invalid pointer id %d; value must be between 0 and %d",
                    id, MAX_POINTER_ID);
            return false;
        }
        if (pointerIdBits.hasBit(id)) {
            ALOGE("Motion event has duplicate pointer id %d", id);
            return false;
        }
        pointerIdBits.markBit(id);
    }
    return true;
}

static void dumpRegion(std::string& dump, const Region& region) {
    if (region.isEmpty()) {
        dump += "<empty>";
        return;
    }

    bool first = true;
    Region::const_iterator cur = region.begin();
    Region::const_iterator const tail = region.end();
    while (cur != tail) {
        if (first) {
            first = false;
        } else {
            dump += "|";
        }
        dump += StringPrintf("[%d,%d][%d,%d]", cur->left, cur->top, cur->right, cur->bottom);
        cur++;
    }
}

template<typename T, typename U>
static T getValueByKey(std::unordered_map<U, T>& map, U key) {
    typename std::unordered_map<U, T>::const_iterator it = map.find(key);
    return it != map.end() ? it->second : T{};
}


// --- InputDispatcher ---

InputDispatcher::InputDispatcher(const sp<InputDispatcherPolicyInterface>& policy) :
    mPolicy(policy),
    mPendingEvent(nullptr), mLastDropReason(DROP_REASON_NOT_DROPPED),
    mAppSwitchSawKeyDown(false), mAppSwitchDueTime(LONG_LONG_MAX),
    mNextUnblockedEvent(nullptr),
    mDispatchEnabled(false), mDispatchFrozen(false), mInputFilterEnabled(false),
    mFocusedDisplayId(ADISPLAY_ID_DEFAULT),
    mInputTargetWaitCause(INPUT_TARGET_WAIT_CAUSE_NONE) {
    mLooper = new Looper(false);
    mReporter = createInputReporter();

    mKeyRepeatState.lastKeyEntry = nullptr;

    policy->getDispatcherConfiguration(&mConfig);
}

InputDispatcher::~InputDispatcher() {
    { // acquire lock
        std::scoped_lock _l(mLock);

        resetKeyRepeatLocked();
        releasePendingEventLocked();
        drainInboundQueueLocked();
    }

    while (mConnectionsByFd.size() != 0) {
        unregisterInputChannel(mConnectionsByFd.valueAt(0)->inputChannel);
    }
}

void InputDispatcher::dispatchOnce() {
    nsecs_t nextWakeupTime = LONG_LONG_MAX;
    { // acquire lock
        std::scoped_lock _l(mLock);
        mDispatcherIsAlive.notify_all();

        // Run a dispatch loop if there are no pending commands.
        // The dispatch loop might enqueue commands to run afterwards.
        if (!haveCommandsLocked()) {
            dispatchOnceInnerLocked(&nextWakeupTime);
        }

        // Run all pending commands if there are any.
        // If any commands were run then force the next poll to wake up immediately.
        if (runCommandsLockedInterruptible()) {
            nextWakeupTime = LONG_LONG_MIN;
        }
    } // release lock

    // Wait for callback or timeout or wake.  (make sure we round up, not down)
    nsecs_t currentTime = now();
    int timeoutMillis = toMillisecondTimeoutDelay(currentTime, nextWakeupTime);
    mLooper->pollOnce(timeoutMillis);
}

void InputDispatcher::dispatchOnceInnerLocked(nsecs_t* nextWakeupTime) {
    nsecs_t currentTime = now();

    // Reset the key repeat timer whenever normal dispatch is suspended while the
    // device is in a non-interactive state.  This is to ensure that we abort a key
    // repeat if the device is just coming out of sleep.
    if (!mDispatchEnabled) {
        resetKeyRepeatLocked();
    }

    // If dispatching is frozen, do not process timeouts or try to deliver any new events.
    if (mDispatchFrozen) {
#if DEBUG_FOCUS
        ALOGD("Dispatch frozen.  Waiting some more.");
#endif
        return;
    }

    // Optimize latency of app switches.
    // Essentially we start a short timeout when an app switch key (HOME / ENDCALL) has
    // been pressed.  When it expires, we preempt dispatch and drop all other pending events.
    bool isAppSwitchDue = mAppSwitchDueTime <= currentTime;
    if (mAppSwitchDueTime < *nextWakeupTime) {
        *nextWakeupTime = mAppSwitchDueTime;
    }

    // Ready to start a new event.
    // If we don't already have a pending event, go grab one.
    if (! mPendingEvent) {
        if (mInboundQueue.isEmpty()) {
            if (isAppSwitchDue) {
                // The inbound queue is empty so the app switch key we were waiting
                // for will never arrive.  Stop waiting for it.
                resetPendingAppSwitchLocked(false);
                isAppSwitchDue = false;
            }

            // Synthesize a key repeat if appropriate.
            if (mKeyRepeatState.lastKeyEntry) {
                if (currentTime >= mKeyRepeatState.nextRepeatTime) {
                    mPendingEvent = synthesizeKeyRepeatLocked(currentTime);
                } else {
                    if (mKeyRepeatState.nextRepeatTime < *nextWakeupTime) {
                        *nextWakeupTime = mKeyRepeatState.nextRepeatTime;
                    }
                }
            }

            // Nothing to do if there is no pending event.
            if (!mPendingEvent) {
                return;
            }
        } else {
            // Inbound queue has at least one entry.
            mPendingEvent = mInboundQueue.dequeueAtHead();
            traceInboundQueueLengthLocked();
        }

        // Poke user activity for this event.
        if (mPendingEvent->policyFlags & POLICY_FLAG_PASS_TO_USER) {
            pokeUserActivityLocked(mPendingEvent);
        }

        // Get ready to dispatch the event.
        resetANRTimeoutsLocked();
    }

    // Now we have an event to dispatch.
    // All events are eventually dequeued and processed this way, even if we intend to drop them.
    ALOG_ASSERT(mPendingEvent != nullptr);
    bool done = false;
    DropReason dropReason = DROP_REASON_NOT_DROPPED;
    if (!(mPendingEvent->policyFlags & POLICY_FLAG_PASS_TO_USER)) {
        dropReason = DROP_REASON_POLICY;
    } else if (!mDispatchEnabled) {
        dropReason = DROP_REASON_DISABLED;
    }

    if (mNextUnblockedEvent == mPendingEvent) {
        mNextUnblockedEvent = nullptr;
    }

    switch (mPendingEvent->type) {
    case EventEntry::TYPE_CONFIGURATION_CHANGED: {
        ConfigurationChangedEntry* typedEntry =
                static_cast<ConfigurationChangedEntry*>(mPendingEvent);
        done = dispatchConfigurationChangedLocked(currentTime, typedEntry);
        dropReason = DROP_REASON_NOT_DROPPED; // configuration changes are never dropped
        break;
    }

    case EventEntry::TYPE_DEVICE_RESET: {
        DeviceResetEntry* typedEntry =
                static_cast<DeviceResetEntry*>(mPendingEvent);
        done = dispatchDeviceResetLocked(currentTime, typedEntry);
        dropReason = DROP_REASON_NOT_DROPPED; // device resets are never dropped
        break;
    }

    case EventEntry::TYPE_KEY: {
        KeyEntry* typedEntry = static_cast<KeyEntry*>(mPendingEvent);
        if (isAppSwitchDue) {
            if (isAppSwitchKeyEvent(typedEntry)) {
                resetPendingAppSwitchLocked(true);
                isAppSwitchDue = false;
            } else if (dropReason == DROP_REASON_NOT_DROPPED) {
                dropReason = DROP_REASON_APP_SWITCH;
            }
        }
        if (dropReason == DROP_REASON_NOT_DROPPED
                && isStaleEvent(currentTime, typedEntry)) {
            dropReason = DROP_REASON_STALE;
        }
        if (dropReason == DROP_REASON_NOT_DROPPED && mNextUnblockedEvent) {
            dropReason = DROP_REASON_BLOCKED;
        }
        done = dispatchKeyLocked(currentTime, typedEntry, &dropReason, nextWakeupTime);
        break;
    }

    case EventEntry::TYPE_MOTION: {
        MotionEntry* typedEntry = static_cast<MotionEntry*>(mPendingEvent);
        if (dropReason == DROP_REASON_NOT_DROPPED && isAppSwitchDue) {
            dropReason = DROP_REASON_APP_SWITCH;
        }
        if (dropReason == DROP_REASON_NOT_DROPPED
                && isStaleEvent(currentTime, typedEntry)) {
            dropReason = DROP_REASON_STALE;
        }
        if (dropReason == DROP_REASON_NOT_DROPPED && mNextUnblockedEvent) {
            dropReason = DROP_REASON_BLOCKED;
        }
        done = dispatchMotionLocked(currentTime, typedEntry,
                &dropReason, nextWakeupTime);
        break;
    }

    default:
        ALOG_ASSERT(false);
        break;
    }

    if (done) {
        if (dropReason != DROP_REASON_NOT_DROPPED) {
            dropInboundEventLocked(mPendingEvent, dropReason);
        }
        mLastDropReason = dropReason;

        releasePendingEventLocked();
        *nextWakeupTime = LONG_LONG_MIN;  // force next poll to wake up immediately
    }
}

bool InputDispatcher::enqueueInboundEventLocked(EventEntry* entry) {
    bool needWake = mInboundQueue.isEmpty();
    mInboundQueue.enqueueAtTail(entry);
    traceInboundQueueLengthLocked();

    switch (entry->type) {
    case EventEntry::TYPE_KEY: {
        // Optimize app switch latency.
        // If the application takes too long to catch up then we drop all events preceding
        // the app switch key.
        KeyEntry* keyEntry = static_cast<KeyEntry*>(entry);
        if (isAppSwitchKeyEvent(keyEntry)) {
            if (keyEntry->action == AKEY_EVENT_ACTION_DOWN) {
                mAppSwitchSawKeyDown = true;
            } else if (keyEntry->action == AKEY_EVENT_ACTION_UP) {
                if (mAppSwitchSawKeyDown) {
#if DEBUG_APP_SWITCH
                    ALOGD("App switch is pending!");
#endif
                    mAppSwitchDueTime = keyEntry->eventTime + APP_SWITCH_TIMEOUT;
                    mAppSwitchSawKeyDown = false;
                    needWake = true;
                }
            }
        }
        break;
    }

    case EventEntry::TYPE_MOTION: {
        // Optimize case where the current application is unresponsive and the user
        // decides to touch a window in a different application.
        // If the application takes too long to catch up then we drop all events preceding
        // the touch into the other window.
        MotionEntry* motionEntry = static_cast<MotionEntry*>(entry);
        if (motionEntry->action == AMOTION_EVENT_ACTION_DOWN
                && (motionEntry->source & AINPUT_SOURCE_CLASS_POINTER)
                && mInputTargetWaitCause == INPUT_TARGET_WAIT_CAUSE_APPLICATION_NOT_READY
                && mInputTargetWaitApplicationToken != nullptr) {
            int32_t displayId = motionEntry->displayId;
            int32_t x = int32_t(motionEntry->pointerCoords[0].
                    getAxisValue(AMOTION_EVENT_AXIS_X));
            int32_t y = int32_t(motionEntry->pointerCoords[0].
                    getAxisValue(AMOTION_EVENT_AXIS_Y));
            sp<InputWindowHandle> touchedWindowHandle = findTouchedWindowAtLocked(displayId, x, y);
            if (touchedWindowHandle != nullptr
                    && touchedWindowHandle->getApplicationToken()
                            != mInputTargetWaitApplicationToken) {
                // User touched a different application than the one we are waiting on.
                // Flag the event, and start pruning the input queue.
                mNextUnblockedEvent = motionEntry;
                needWake = true;
            }
        }
        break;
    }
    }

    return needWake;
}

void InputDispatcher::addRecentEventLocked(EventEntry* entry) {
    entry->refCount += 1;
    mRecentQueue.enqueueAtTail(entry);
    if (mRecentQueue.count() > RECENT_QUEUE_MAX_SIZE) {
        mRecentQueue.dequeueAtHead()->release();
    }
}

sp<InputWindowHandle> InputDispatcher::findTouchedWindowAtLocked(int32_t displayId,
        int32_t x, int32_t y, bool addOutsideTargets, bool addPortalWindows) {
    // Traverse windows from front to back to find touched window.
<<<<<<< HEAD
    const Vector<sp<InputWindowHandle>> windowHandles = getWindowHandlesLocked(displayId);
    size_t numWindows = windowHandles.size();
    for (size_t i = 0; i < numWindows; i++) {
        sp<InputWindowHandle> windowHandle = windowHandles.itemAt(i);
=======
    const std::vector<sp<InputWindowHandle>> windowHandles = getWindowHandlesLocked(displayId);
    for (const sp<InputWindowHandle>& windowHandle : windowHandles) {
>>>>>>> 4b02403d
        const InputWindowInfo* windowInfo = windowHandle->getInfo();
        if (windowInfo->displayId == displayId) {
            int32_t flags = windowInfo->layoutParamsFlags;

            if (windowInfo->visible) {
                if (!(flags & InputWindowInfo::FLAG_NOT_TOUCHABLE)) {
                    bool isTouchModal = (flags & (InputWindowInfo::FLAG_NOT_FOCUSABLE
                            | InputWindowInfo::FLAG_NOT_TOUCH_MODAL)) == 0;
                    if (isTouchModal || windowInfo->touchableRegionContainsPoint(x, y)) {
                        int32_t portalToDisplayId = windowInfo->portalToDisplayId;
                        if (portalToDisplayId != ADISPLAY_ID_NONE
                                && portalToDisplayId != displayId) {
                            if (addPortalWindows) {
                                // For the monitoring channels of the display.
                                mTempTouchState.addPortalWindow(windowHandle);
                            }
                            return findTouchedWindowAtLocked(
                                    portalToDisplayId, x, y, addOutsideTargets, addPortalWindows);
                        }
                        // Found window.
                        return windowHandle;
                    }
                }

                if (addOutsideTargets && (flags & InputWindowInfo::FLAG_WATCH_OUTSIDE_TOUCH)) {
                    mTempTouchState.addOrUpdateWindow(
                            windowHandle, InputTarget::FLAG_DISPATCH_AS_OUTSIDE, BitSet32(0));
                }
            }
        }
    }
    return nullptr;
}

void InputDispatcher::dropInboundEventLocked(EventEntry* entry, DropReason dropReason) {
    const char* reason;
    switch (dropReason) {
    case DROP_REASON_POLICY:
#if DEBUG_INBOUND_EVENT_DETAILS
        ALOGD("Dropped event because policy consumed it.");
#endif
        reason = "inbound event was dropped because the policy consumed it";
        break;
    case DROP_REASON_DISABLED:
        if (mLastDropReason != DROP_REASON_DISABLED) {
            ALOGI("Dropped event because input dispatch is disabled.");
        }
        reason = "inbound event was dropped because input dispatch is disabled";
        break;
    case DROP_REASON_APP_SWITCH:
        ALOGI("Dropped event because of pending overdue app switch.");
        reason = "inbound event was dropped because of pending overdue app switch";
        break;
    case DROP_REASON_BLOCKED:
        ALOGI("Dropped event because the current application is not responding and the user "
                "has started interacting with a different application.");
        reason = "inbound event was dropped because the current application is not responding "
                "and the user has started interacting with a different application";
        break;
    case DROP_REASON_STALE:
        ALOGI("Dropped event because it is stale.");
        reason = "inbound event was dropped because it is stale";
        break;
    default:
        ALOG_ASSERT(false);
        return;
    }

    switch (entry->type) {
    case EventEntry::TYPE_KEY: {
        CancelationOptions options(CancelationOptions::CANCEL_NON_POINTER_EVENTS, reason);
        synthesizeCancelationEventsForAllConnectionsLocked(options);
        break;
    }
    case EventEntry::TYPE_MOTION: {
        MotionEntry* motionEntry = static_cast<MotionEntry*>(entry);
        if (motionEntry->source & AINPUT_SOURCE_CLASS_POINTER) {
            CancelationOptions options(CancelationOptions::CANCEL_POINTER_EVENTS, reason);
            synthesizeCancelationEventsForAllConnectionsLocked(options);
        } else {
            CancelationOptions options(CancelationOptions::CANCEL_NON_POINTER_EVENTS, reason);
            synthesizeCancelationEventsForAllConnectionsLocked(options);
        }
        break;
    }
    }
}

static bool isAppSwitchKeyCode(int32_t keyCode) {
    return keyCode == AKEYCODE_HOME
            || keyCode == AKEYCODE_ENDCALL
            || keyCode == AKEYCODE_APP_SWITCH;
}

bool InputDispatcher::isAppSwitchKeyEvent(KeyEntry* keyEntry) {
    return ! (keyEntry->flags & AKEY_EVENT_FLAG_CANCELED)
            && isAppSwitchKeyCode(keyEntry->keyCode)
            && (keyEntry->policyFlags & POLICY_FLAG_TRUSTED)
            && (keyEntry->policyFlags & POLICY_FLAG_PASS_TO_USER);
}

bool InputDispatcher::isAppSwitchPendingLocked() {
    return mAppSwitchDueTime != LONG_LONG_MAX;
}

void InputDispatcher::resetPendingAppSwitchLocked(bool handled) {
    mAppSwitchDueTime = LONG_LONG_MAX;

#if DEBUG_APP_SWITCH
    if (handled) {
        ALOGD("App switch has arrived.");
    } else {
        ALOGD("App switch was abandoned.");
    }
#endif
}

bool InputDispatcher::isStaleEvent(nsecs_t currentTime, EventEntry* entry) {
    return currentTime - entry->eventTime >= STALE_EVENT_TIMEOUT;
}

bool InputDispatcher::haveCommandsLocked() const {
    return !mCommandQueue.isEmpty();
}

bool InputDispatcher::runCommandsLockedInterruptible() {
    if (mCommandQueue.isEmpty()) {
        return false;
    }

    do {
        CommandEntry* commandEntry = mCommandQueue.dequeueAtHead();

        Command command = commandEntry->command;
        (this->*command)(commandEntry); // commands are implicitly 'LockedInterruptible'

        commandEntry->connection.clear();
        delete commandEntry;
    } while (! mCommandQueue.isEmpty());
    return true;
}

InputDispatcher::CommandEntry* InputDispatcher::postCommandLocked(Command command) {
    CommandEntry* commandEntry = new CommandEntry(command);
    mCommandQueue.enqueueAtTail(commandEntry);
    return commandEntry;
}

void InputDispatcher::drainInboundQueueLocked() {
    while (! mInboundQueue.isEmpty()) {
        EventEntry* entry = mInboundQueue.dequeueAtHead();
        releaseInboundEventLocked(entry);
    }
    traceInboundQueueLengthLocked();
}

void InputDispatcher::releasePendingEventLocked() {
    if (mPendingEvent) {
        resetANRTimeoutsLocked();
        releaseInboundEventLocked(mPendingEvent);
        mPendingEvent = nullptr;
    }
}

void InputDispatcher::releaseInboundEventLocked(EventEntry* entry) {
    InjectionState* injectionState = entry->injectionState;
    if (injectionState && injectionState->injectionResult == INPUT_EVENT_INJECTION_PENDING) {
#if DEBUG_DISPATCH_CYCLE
        ALOGD("Injected inbound event was dropped.");
#endif
        setInjectionResult(entry, INPUT_EVENT_INJECTION_FAILED);
    }
    if (entry == mNextUnblockedEvent) {
        mNextUnblockedEvent = nullptr;
    }
    addRecentEventLocked(entry);
    entry->release();
}

void InputDispatcher::resetKeyRepeatLocked() {
    if (mKeyRepeatState.lastKeyEntry) {
        mKeyRepeatState.lastKeyEntry->release();
        mKeyRepeatState.lastKeyEntry = nullptr;
    }
}

InputDispatcher::KeyEntry* InputDispatcher::synthesizeKeyRepeatLocked(nsecs_t currentTime) {
    KeyEntry* entry = mKeyRepeatState.lastKeyEntry;

    // Reuse the repeated key entry if it is otherwise unreferenced.
    uint32_t policyFlags = entry->policyFlags &
            (POLICY_FLAG_RAW_MASK | POLICY_FLAG_PASS_TO_USER | POLICY_FLAG_TRUSTED);
    if (entry->refCount == 1) {
        entry->recycle();
        entry->eventTime = currentTime;
        entry->policyFlags = policyFlags;
        entry->repeatCount += 1;
    } else {
        KeyEntry* newEntry = new KeyEntry(SYNTHESIZED_EVENT_SEQUENCE_NUM, currentTime,
                entry->deviceId, entry->source, entry->displayId, policyFlags,
                entry->action, entry->flags, entry->keyCode, entry->scanCode,
                entry->metaState, entry->repeatCount + 1, entry->downTime);

        mKeyRepeatState.lastKeyEntry = newEntry;
        entry->release();

        entry = newEntry;
    }
    entry->syntheticRepeat = true;

    // Increment reference count since we keep a reference to the event in
    // mKeyRepeatState.lastKeyEntry in addition to the one we return.
    entry->refCount += 1;

    mKeyRepeatState.nextRepeatTime = currentTime + mConfig.keyRepeatDelay;
    return entry;
}

bool InputDispatcher::dispatchConfigurationChangedLocked(
        nsecs_t currentTime, ConfigurationChangedEntry* entry) {
#if DEBUG_OUTBOUND_EVENT_DETAILS
    ALOGD("dispatchConfigurationChanged - eventTime=%" PRId64, entry->eventTime);
#endif

    // Reset key repeating in case a keyboard device was added or removed or something.
    resetKeyRepeatLocked();

    // Enqueue a command to run outside the lock to tell the policy that the configuration changed.
    CommandEntry* commandEntry = postCommandLocked(
            & InputDispatcher::doNotifyConfigurationChangedLockedInterruptible);
    commandEntry->eventTime = entry->eventTime;
    return true;
}

bool InputDispatcher::dispatchDeviceResetLocked(
        nsecs_t currentTime, DeviceResetEntry* entry) {
#if DEBUG_OUTBOUND_EVENT_DETAILS
    ALOGD("dispatchDeviceReset - eventTime=%" PRId64 ", deviceId=%d", entry->eventTime,
            entry->deviceId);
#endif

    CancelationOptions options(CancelationOptions::CANCEL_ALL_EVENTS,
            "device was reset");
    options.deviceId = entry->deviceId;
    synthesizeCancelationEventsForAllConnectionsLocked(options);
    return true;
}

bool InputDispatcher::dispatchKeyLocked(nsecs_t currentTime, KeyEntry* entry,
        DropReason* dropReason, nsecs_t* nextWakeupTime) {
    // Preprocessing.
    if (! entry->dispatchInProgress) {
        if (entry->repeatCount == 0
                && entry->action == AKEY_EVENT_ACTION_DOWN
                && (entry->policyFlags & POLICY_FLAG_TRUSTED)
                && (!(entry->policyFlags & POLICY_FLAG_DISABLE_KEY_REPEAT))) {
            if (mKeyRepeatState.lastKeyEntry
                    && mKeyRepeatState.lastKeyEntry->keyCode == entry->keyCode) {
                // We have seen two identical key downs in a row which indicates that the device
                // driver is automatically generating key repeats itself.  We take note of the
                // repeat here, but we disable our own next key repeat timer since it is clear that
                // we will not need to synthesize key repeats ourselves.
                entry->repeatCount = mKeyRepeatState.lastKeyEntry->repeatCount + 1;
                resetKeyRepeatLocked();
                mKeyRepeatState.nextRepeatTime = LONG_LONG_MAX; // don't generate repeats ourselves
            } else {
                // Not a repeat.  Save key down state in case we do see a repeat later.
                resetKeyRepeatLocked();
                mKeyRepeatState.nextRepeatTime = entry->eventTime + mConfig.keyRepeatTimeout;
            }
            mKeyRepeatState.lastKeyEntry = entry;
            entry->refCount += 1;
        } else if (! entry->syntheticRepeat) {
            resetKeyRepeatLocked();
        }

        if (entry->repeatCount == 1) {
            entry->flags |= AKEY_EVENT_FLAG_LONG_PRESS;
        } else {
            entry->flags &= ~AKEY_EVENT_FLAG_LONG_PRESS;
        }

        entry->dispatchInProgress = true;

        logOutboundKeyDetails("dispatchKey - ", entry);
    }

    // Handle case where the policy asked us to try again later last time.
    if (entry->interceptKeyResult == KeyEntry::INTERCEPT_KEY_RESULT_TRY_AGAIN_LATER) {
        if (currentTime < entry->interceptKeyWakeupTime) {
            if (entry->interceptKeyWakeupTime < *nextWakeupTime) {
                *nextWakeupTime = entry->interceptKeyWakeupTime;
            }
            return false; // wait until next wakeup
        }
        entry->interceptKeyResult = KeyEntry::INTERCEPT_KEY_RESULT_UNKNOWN;
        entry->interceptKeyWakeupTime = 0;
    }

    // Give the policy a chance to intercept the key.
    if (entry->interceptKeyResult == KeyEntry::INTERCEPT_KEY_RESULT_UNKNOWN) {
        if (entry->policyFlags & POLICY_FLAG_PASS_TO_USER) {
            CommandEntry* commandEntry = postCommandLocked(
                    & InputDispatcher::doInterceptKeyBeforeDispatchingLockedInterruptible);
            sp<InputWindowHandle> focusedWindowHandle =
                    getValueByKey(mFocusedWindowHandlesByDisplay, getTargetDisplayId(entry));
            if (focusedWindowHandle != nullptr) {
                commandEntry->inputChannel =
                    getInputChannelLocked(focusedWindowHandle->getToken());
            }
            commandEntry->keyEntry = entry;
            entry->refCount += 1;
            return false; // wait for the command to run
        } else {
            entry->interceptKeyResult = KeyEntry::INTERCEPT_KEY_RESULT_CONTINUE;
        }
    } else if (entry->interceptKeyResult == KeyEntry::INTERCEPT_KEY_RESULT_SKIP) {
        if (*dropReason == DROP_REASON_NOT_DROPPED) {
            *dropReason = DROP_REASON_POLICY;
        }
    }

    // Clean up if dropping the event.
    if (*dropReason != DROP_REASON_NOT_DROPPED) {
        setInjectionResult(entry, *dropReason == DROP_REASON_POLICY
                ? INPUT_EVENT_INJECTION_SUCCEEDED : INPUT_EVENT_INJECTION_FAILED);
        mReporter->reportDroppedKey(entry->sequenceNum);
        return true;
    }

    // Identify targets.
    std::vector<InputTarget> inputTargets;
    int32_t injectionResult = findFocusedWindowTargetsLocked(currentTime,
            entry, inputTargets, nextWakeupTime);
    if (injectionResult == INPUT_EVENT_INJECTION_PENDING) {
        return false;
    }

    setInjectionResult(entry, injectionResult);
    if (injectionResult != INPUT_EVENT_INJECTION_SUCCEEDED) {
        return true;
    }

    // Add monitor channels from event's or focused display.
    addMonitoringTargetsLocked(inputTargets, getTargetDisplayId(entry));

    // Dispatch the key.
    dispatchEventLocked(currentTime, entry, inputTargets);
    return true;
}

void InputDispatcher::logOutboundKeyDetails(const char* prefix, const KeyEntry* entry) {
#if DEBUG_OUTBOUND_EVENT_DETAILS
    ALOGD("%seventTime=%" PRId64 ", deviceId=%d, source=0x%x, displayId=%" PRId32 ", "
            "policyFlags=0x%x, action=0x%x, flags=0x%x, keyCode=0x%x, scanCode=0x%x, "
            "metaState=0x%x, repeatCount=%d, downTime=%" PRId64,
            prefix,
            entry->eventTime, entry->deviceId, entry->source, entry->displayId, entry->policyFlags,
            entry->action, entry->flags, entry->keyCode, entry->scanCode, entry->metaState,
            entry->repeatCount, entry->downTime);
#endif
}

bool InputDispatcher::dispatchMotionLocked(
        nsecs_t currentTime, MotionEntry* entry, DropReason* dropReason, nsecs_t* nextWakeupTime) {
    // Preprocessing.
    if (! entry->dispatchInProgress) {
        entry->dispatchInProgress = true;

        logOutboundMotionDetails("dispatchMotion - ", entry);
    }

    // Clean up if dropping the event.
    if (*dropReason != DROP_REASON_NOT_DROPPED) {
        setInjectionResult(entry, *dropReason == DROP_REASON_POLICY
                ? INPUT_EVENT_INJECTION_SUCCEEDED : INPUT_EVENT_INJECTION_FAILED);
        return true;
    }

    bool isPointerEvent = entry->source & AINPUT_SOURCE_CLASS_POINTER;

    // Identify targets.
    std::vector<InputTarget> inputTargets;

    bool conflictingPointerActions = false;
    int32_t injectionResult;
    if (isPointerEvent) {
        // Pointer event.  (eg. touchscreen)
        injectionResult = findTouchedWindowTargetsLocked(currentTime,
                entry, inputTargets, nextWakeupTime, &conflictingPointerActions);
    } else {
        // Non touch event.  (eg. trackball)
        injectionResult = findFocusedWindowTargetsLocked(currentTime,
                entry, inputTargets, nextWakeupTime);
    }
    if (injectionResult == INPUT_EVENT_INJECTION_PENDING) {
        return false;
    }

    setInjectionResult(entry, injectionResult);
    if (injectionResult != INPUT_EVENT_INJECTION_SUCCEEDED) {
        if (injectionResult != INPUT_EVENT_INJECTION_PERMISSION_DENIED) {
            CancelationOptions::Mode mode(isPointerEvent ?
                    CancelationOptions::CANCEL_POINTER_EVENTS :
                    CancelationOptions::CANCEL_NON_POINTER_EVENTS);
            CancelationOptions options(mode, "input event injection failed");
            synthesizeCancelationEventsForMonitorsLocked(options);
        }
        return true;
    }

    // Add monitor channels from event's or focused display.
    addMonitoringTargetsLocked(inputTargets, getTargetDisplayId(entry));

    if (isPointerEvent) {
        ssize_t stateIndex = mTouchStatesByDisplay.indexOfKey(entry->displayId);
        if (stateIndex >= 0) {
            const TouchState& state = mTouchStatesByDisplay.valueAt(stateIndex);
<<<<<<< HEAD
            if (!state.portalWindows.isEmpty()) {
                // The event has gone through these portal windows, so we add monitoring targets of
                // the corresponding displays as well.
                for (size_t i = 0; i < state.portalWindows.size(); i++) {
                    const InputWindowInfo* windowInfo = state.portalWindows.itemAt(i)->getInfo();
=======
            if (!state.portalWindows.empty()) {
                // The event has gone through these portal windows, so we add monitoring targets of
                // the corresponding displays as well.
                for (size_t i = 0; i < state.portalWindows.size(); i++) {
                    const InputWindowInfo* windowInfo = state.portalWindows[i]->getInfo();
>>>>>>> 4b02403d
                    addMonitoringTargetsLocked(inputTargets, windowInfo->portalToDisplayId,
                            -windowInfo->frameLeft, -windowInfo->frameTop);
                }
            }
        }
    }

    // Dispatch the motion.
    if (conflictingPointerActions) {
        CancelationOptions options(CancelationOptions::CANCEL_POINTER_EVENTS,
                "conflicting pointer actions");
        synthesizeCancelationEventsForAllConnectionsLocked(options);
    }
    dispatchEventLocked(currentTime, entry, inputTargets);
    return true;
}


void InputDispatcher::logOutboundMotionDetails(const char* prefix, const MotionEntry* entry) {
#if DEBUG_OUTBOUND_EVENT_DETAILS
    ALOGD("%seventTime=%" PRId64 ", deviceId=%d, source=0x%x, displayId=%" PRId32
            ", policyFlags=0x%x, "
            "action=0x%x, actionButton=0x%x, flags=0x%x, "
            "metaState=0x%x, buttonState=0x%x,"
            "edgeFlags=0x%x, xPrecision=%f, yPrecision=%f, downTime=%" PRId64,
            prefix,
            entry->eventTime, entry->deviceId, entry->source, entry->displayId, entry->policyFlags,
            entry->action, entry->actionButton, entry->flags,
            entry->metaState, entry->buttonState,
            entry->edgeFlags, entry->xPrecision, entry->yPrecision,
            entry->downTime);

    for (uint32_t i = 0; i < entry->pointerCount; i++) {
        ALOGD("  Pointer %d: id=%d, toolType=%d, "
                "x=%f, y=%f, pressure=%f, size=%f, "
                "touchMajor=%f, touchMinor=%f, toolMajor=%f, toolMinor=%f, "
                "orientation=%f",
                i, entry->pointerProperties[i].id,
                entry->pointerProperties[i].toolType,
                entry->pointerCoords[i].getAxisValue(AMOTION_EVENT_AXIS_X),
                entry->pointerCoords[i].getAxisValue(AMOTION_EVENT_AXIS_Y),
                entry->pointerCoords[i].getAxisValue(AMOTION_EVENT_AXIS_PRESSURE),
                entry->pointerCoords[i].getAxisValue(AMOTION_EVENT_AXIS_SIZE),
                entry->pointerCoords[i].getAxisValue(AMOTION_EVENT_AXIS_TOUCH_MAJOR),
                entry->pointerCoords[i].getAxisValue(AMOTION_EVENT_AXIS_TOUCH_MINOR),
                entry->pointerCoords[i].getAxisValue(AMOTION_EVENT_AXIS_TOOL_MAJOR),
                entry->pointerCoords[i].getAxisValue(AMOTION_EVENT_AXIS_TOOL_MINOR),
                entry->pointerCoords[i].getAxisValue(AMOTION_EVENT_AXIS_ORIENTATION));
    }
#endif
}

void InputDispatcher::dispatchEventLocked(nsecs_t currentTime,
        EventEntry* eventEntry, const std::vector<InputTarget>& inputTargets) {
#if DEBUG_DISPATCH_CYCLE
    ALOGD("dispatchEventToCurrentInputTargets");
#endif

    ALOG_ASSERT(eventEntry->dispatchInProgress); // should already have been set to true

    pokeUserActivityLocked(eventEntry);

    for (const InputTarget& inputTarget : inputTargets) {
        ssize_t connectionIndex = getConnectionIndexLocked(inputTarget.inputChannel);
        if (connectionIndex >= 0) {
            sp<Connection> connection = mConnectionsByFd.valueAt(connectionIndex);
            prepareDispatchCycleLocked(currentTime, connection, eventEntry, &inputTarget);
        } else {
#if DEBUG_FOCUS
            ALOGD("Dropping event delivery to target with channel '%s' because it "
                    "is no longer registered with the input dispatcher.",
                    inputTarget.inputChannel->getName().c_str());
#endif
        }
    }
}

int32_t InputDispatcher::handleTargetsNotReadyLocked(nsecs_t currentTime,
        const EventEntry* entry,
        const sp<InputApplicationHandle>& applicationHandle,
        const sp<InputWindowHandle>& windowHandle,
        nsecs_t* nextWakeupTime, const char* reason) {
    if (applicationHandle == nullptr && windowHandle == nullptr) {
        if (mInputTargetWaitCause != INPUT_TARGET_WAIT_CAUSE_SYSTEM_NOT_READY) {
#if DEBUG_FOCUS
            ALOGD("Waiting for system to become ready for input.  Reason: %s", reason);
#endif
            mInputTargetWaitCause = INPUT_TARGET_WAIT_CAUSE_SYSTEM_NOT_READY;
            mInputTargetWaitStartTime = currentTime;
            mInputTargetWaitTimeoutTime = LONG_LONG_MAX;
            mInputTargetWaitTimeoutExpired = false;
            mInputTargetWaitApplicationToken.clear();
        }
    } else {
        if (mInputTargetWaitCause != INPUT_TARGET_WAIT_CAUSE_APPLICATION_NOT_READY) {
#if DEBUG_FOCUS
            ALOGD("Waiting for application to become ready for input: %s.  Reason: %s",
                    getApplicationWindowLabel(applicationHandle, windowHandle).c_str(),
                    reason);
#endif
            nsecs_t timeout;
            if (windowHandle != nullptr) {
                timeout = windowHandle->getDispatchingTimeout(DEFAULT_INPUT_DISPATCHING_TIMEOUT);
            } else if (applicationHandle != nullptr) {
                timeout = applicationHandle->getDispatchingTimeout(
                        DEFAULT_INPUT_DISPATCHING_TIMEOUT);
            } else {
                timeout = DEFAULT_INPUT_DISPATCHING_TIMEOUT;
            }

            mInputTargetWaitCause = INPUT_TARGET_WAIT_CAUSE_APPLICATION_NOT_READY;
            mInputTargetWaitStartTime = currentTime;
            mInputTargetWaitTimeoutTime = currentTime + timeout;
            mInputTargetWaitTimeoutExpired = false;
            mInputTargetWaitApplicationToken.clear();

            if (windowHandle != nullptr) {
                mInputTargetWaitApplicationToken = windowHandle->getApplicationToken();
            }
            if (mInputTargetWaitApplicationToken == nullptr && applicationHandle != nullptr) {
                mInputTargetWaitApplicationToken = applicationHandle->getApplicationToken();
            }
        }
    }

    if (mInputTargetWaitTimeoutExpired) {
        return INPUT_EVENT_INJECTION_TIMED_OUT;
    }

    if (currentTime >= mInputTargetWaitTimeoutTime) {
        onANRLocked(currentTime, applicationHandle, windowHandle,
                entry->eventTime, mInputTargetWaitStartTime, reason);

        // Force poll loop to wake up immediately on next iteration once we get the
        // ANR response back from the policy.
        *nextWakeupTime = LONG_LONG_MIN;
        return INPUT_EVENT_INJECTION_PENDING;
    } else {
        // Force poll loop to wake up when timeout is due.
        if (mInputTargetWaitTimeoutTime < *nextWakeupTime) {
            *nextWakeupTime = mInputTargetWaitTimeoutTime;
        }
        return INPUT_EVENT_INJECTION_PENDING;
    }
}

void InputDispatcher::removeWindowByTokenLocked(const sp<IBinder>& token) {
    for (size_t d = 0; d < mTouchStatesByDisplay.size(); d++) {
        TouchState& state = mTouchStatesByDisplay.editValueAt(d);
        state.removeWindowByToken(token);
    }
}

void InputDispatcher::resumeAfterTargetsNotReadyTimeoutLocked(nsecs_t newTimeout,
        const sp<InputChannel>& inputChannel) {
    if (newTimeout > 0) {
        // Extend the timeout.
        mInputTargetWaitTimeoutTime = now() + newTimeout;
    } else {
        // Give up.
        mInputTargetWaitTimeoutExpired = true;

        // Input state will not be realistic.  Mark it out of sync.
        if (inputChannel.get()) {
            ssize_t connectionIndex = getConnectionIndexLocked(inputChannel);
            if (connectionIndex >= 0) {
                sp<Connection> connection = mConnectionsByFd.valueAt(connectionIndex);
                sp<IBinder> token = connection->inputChannel->getToken();

                if (token != nullptr) {
                    removeWindowByTokenLocked(token);
                }

                if (connection->status == Connection::STATUS_NORMAL) {
                    CancelationOptions options(CancelationOptions::CANCEL_ALL_EVENTS,
                            "application not responding");
                    synthesizeCancelationEventsForConnectionLocked(connection, options);
                }
            }
        }
    }
}

nsecs_t InputDispatcher::getTimeSpentWaitingForApplicationLocked(
        nsecs_t currentTime) {
    if (mInputTargetWaitCause == INPUT_TARGET_WAIT_CAUSE_APPLICATION_NOT_READY) {
        return currentTime - mInputTargetWaitStartTime;
    }
    return 0;
}

void InputDispatcher::resetANRTimeoutsLocked() {
#if DEBUG_FOCUS
        ALOGD("Resetting ANR timeouts.");
#endif

    // Reset input target wait timeout.
    mInputTargetWaitCause = INPUT_TARGET_WAIT_CAUSE_NONE;
    mInputTargetWaitApplicationToken.clear();
}

/**
 * Get the display id that the given event should go to. If this event specifies a valid display id,
 * then it should be dispatched to that display. Otherwise, the event goes to the focused display.
 * Focused display is the display that the user most recently interacted with.
 */
int32_t InputDispatcher::getTargetDisplayId(const EventEntry* entry) {
    int32_t displayId;
    switch (entry->type) {
    case EventEntry::TYPE_KEY: {
        const KeyEntry* typedEntry = static_cast<const KeyEntry*>(entry);
        displayId = typedEntry->displayId;
        break;
    }
    case EventEntry::TYPE_MOTION: {
        const MotionEntry* typedEntry = static_cast<const MotionEntry*>(entry);
        displayId = typedEntry->displayId;
        break;
    }
    default: {
        ALOGE("Unsupported event type '%" PRId32 "' for target display.", entry->type);
        return ADISPLAY_ID_NONE;
    }
    }
    return displayId == ADISPLAY_ID_NONE ? mFocusedDisplayId : displayId;
}

int32_t InputDispatcher::findFocusedWindowTargetsLocked(nsecs_t currentTime,
        const EventEntry* entry, std::vector<InputTarget>& inputTargets, nsecs_t* nextWakeupTime) {
    int32_t injectionResult;
    std::string reason;

    int32_t displayId = getTargetDisplayId(entry);
    sp<InputWindowHandle> focusedWindowHandle =
            getValueByKey(mFocusedWindowHandlesByDisplay, displayId);
    sp<InputApplicationHandle> focusedApplicationHandle =
            getValueByKey(mFocusedApplicationHandlesByDisplay, displayId);

    // If there is no currently focused window and no focused application
    // then drop the event.
    if (focusedWindowHandle == nullptr) {
        if (focusedApplicationHandle != nullptr) {
            injectionResult = handleTargetsNotReadyLocked(currentTime, entry,
                    focusedApplicationHandle, nullptr, nextWakeupTime,
                    "Waiting because no window has focus but there is a "
                    "focused application that may eventually add a window "
                    "when it finishes starting up.");
            goto Unresponsive;
        }

        ALOGI("Dropping event because there is no focused window or focused application in display "
                "%" PRId32 ".", displayId);
        injectionResult = INPUT_EVENT_INJECTION_FAILED;
        goto Failed;
    }

    // Check permissions.
    if (!checkInjectionPermission(focusedWindowHandle, entry->injectionState)) {
        injectionResult = INPUT_EVENT_INJECTION_PERMISSION_DENIED;
        goto Failed;
    }

    // Check whether the window is ready for more input.
    reason = checkWindowReadyForMoreInputLocked(currentTime,
            focusedWindowHandle, entry, "focused");
    if (!reason.empty()) {
        injectionResult = handleTargetsNotReadyLocked(currentTime, entry,
                focusedApplicationHandle, focusedWindowHandle, nextWakeupTime, reason.c_str());
        goto Unresponsive;
    }

    // Success!  Output targets.
    injectionResult = INPUT_EVENT_INJECTION_SUCCEEDED;
    addWindowTargetLocked(focusedWindowHandle,
            InputTarget::FLAG_FOREGROUND | InputTarget::FLAG_DISPATCH_AS_IS, BitSet32(0),
            inputTargets);

    // Done.
Failed:
Unresponsive:
    nsecs_t timeSpentWaitingForApplication = getTimeSpentWaitingForApplicationLocked(currentTime);
    updateDispatchStatistics(currentTime, entry, injectionResult, timeSpentWaitingForApplication);
#if DEBUG_FOCUS
    ALOGD("findFocusedWindow finished: injectionResult=%d, "
            "timeSpentWaitingForApplication=%0.1fms",
            injectionResult, timeSpentWaitingForApplication / 1000000.0);
#endif
    return injectionResult;
}

int32_t InputDispatcher::findTouchedWindowTargetsLocked(nsecs_t currentTime,
        const MotionEntry* entry, std::vector<InputTarget>& inputTargets, nsecs_t* nextWakeupTime,
        bool* outConflictingPointerActions) {
    enum InjectionPermission {
        INJECTION_PERMISSION_UNKNOWN,
        INJECTION_PERMISSION_GRANTED,
        INJECTION_PERMISSION_DENIED
    };

    // For security reasons, we defer updating the touch state until we are sure that
    // event injection will be allowed.
    int32_t displayId = entry->displayId;
    int32_t action = entry->action;
    int32_t maskedAction = action & AMOTION_EVENT_ACTION_MASK;

    // Update the touch state as needed based on the properties of the touch event.
    int32_t injectionResult = INPUT_EVENT_INJECTION_PENDING;
    InjectionPermission injectionPermission = INJECTION_PERMISSION_UNKNOWN;
    sp<InputWindowHandle> newHoverWindowHandle;

    // Copy current touch state into mTempTouchState.
    // This state is always reset at the end of this function, so if we don't find state
    // for the specified display then our initial state will be empty.
    const TouchState* oldState = nullptr;
    ssize_t oldStateIndex = mTouchStatesByDisplay.indexOfKey(displayId);
    if (oldStateIndex >= 0) {
        oldState = &mTouchStatesByDisplay.valueAt(oldStateIndex);
        mTempTouchState.copyFrom(*oldState);
    }

    bool isSplit = mTempTouchState.split;
    bool switchedDevice = mTempTouchState.deviceId >= 0 && mTempTouchState.displayId >= 0
            && (mTempTouchState.deviceId != entry->deviceId
                    || mTempTouchState.source != entry->source
                    || mTempTouchState.displayId != displayId);
    bool isHoverAction = (maskedAction == AMOTION_EVENT_ACTION_HOVER_MOVE
            || maskedAction == AMOTION_EVENT_ACTION_HOVER_ENTER
            || maskedAction == AMOTION_EVENT_ACTION_HOVER_EXIT);
    bool newGesture = (maskedAction == AMOTION_EVENT_ACTION_DOWN
            || maskedAction == AMOTION_EVENT_ACTION_SCROLL
            || isHoverAction);
    bool wrongDevice = false;
    if (newGesture) {
        bool down = maskedAction == AMOTION_EVENT_ACTION_DOWN;
        if (switchedDevice && mTempTouchState.down && !down && !isHoverAction) {
#if DEBUG_FOCUS
            ALOGD("Dropping event because a pointer for a different device is already down "
                    "in display %" PRId32, displayId);
#endif
            // TODO: test multiple simultaneous input streams.
            injectionResult = INPUT_EVENT_INJECTION_FAILED;
            switchedDevice = false;
            wrongDevice = true;
            goto Failed;
        }
        mTempTouchState.reset();
        mTempTouchState.down = down;
        mTempTouchState.deviceId = entry->deviceId;
        mTempTouchState.source = entry->source;
        mTempTouchState.displayId = displayId;
        isSplit = false;
    } else if (switchedDevice && maskedAction == AMOTION_EVENT_ACTION_MOVE) {
#if DEBUG_FOCUS
        ALOGI("Dropping move event because a pointer for a different device is already active "
                "in display %" PRId32, displayId);
#endif
        // TODO: test multiple simultaneous input streams.
        injectionResult = INPUT_EVENT_INJECTION_PERMISSION_DENIED;
        switchedDevice = false;
        wrongDevice = true;
        goto Failed;
    }

    if (newGesture || (isSplit && maskedAction == AMOTION_EVENT_ACTION_POINTER_DOWN)) {
        /* Case 1: New splittable pointer going down, or need target for hover or scroll. */

        int32_t pointerIndex = getMotionEventActionPointerIndex(action);
        int32_t x = int32_t(entry->pointerCoords[pointerIndex].
                getAxisValue(AMOTION_EVENT_AXIS_X));
        int32_t y = int32_t(entry->pointerCoords[pointerIndex].
                getAxisValue(AMOTION_EVENT_AXIS_Y));
        sp<InputWindowHandle> newTouchedWindowHandle = findTouchedWindowAtLocked(
                displayId, x, y, maskedAction == AMOTION_EVENT_ACTION_DOWN, true);

        // Figure out whether splitting will be allowed for this window.
        if (newTouchedWindowHandle != nullptr
                && newTouchedWindowHandle->getInfo()->supportsSplitTouch()) {
            // New window supports splitting.
            isSplit = true;
        } else if (isSplit) {
            // New window does not support splitting but we have already split events.
            // Ignore the new window.
            newTouchedWindowHandle = nullptr;
        }

        // Handle the case where we did not find a window.
        if (newTouchedWindowHandle == nullptr) {
            // Try to assign the pointer to the first foreground window we find, if there is one.
            newTouchedWindowHandle = mTempTouchState.getFirstForegroundWindowHandle();
            if (newTouchedWindowHandle == nullptr) {
                ALOGI("Dropping event because there is no touchable window at (%d, %d) in display "
                        "%" PRId32 ".", x, y, displayId);
                injectionResult = INPUT_EVENT_INJECTION_FAILED;
                goto Failed;
            }
        }

        // Set target flags.
        int32_t targetFlags = InputTarget::FLAG_FOREGROUND | InputTarget::FLAG_DISPATCH_AS_IS;
        if (isSplit) {
            targetFlags |= InputTarget::FLAG_SPLIT;
        }
        if (isWindowObscuredAtPointLocked(newTouchedWindowHandle, x, y)) {
            targetFlags |= InputTarget::FLAG_WINDOW_IS_OBSCURED;
        } else if (isWindowObscuredLocked(newTouchedWindowHandle)) {
            targetFlags |= InputTarget::FLAG_WINDOW_IS_PARTIALLY_OBSCURED;
        }

        // Update hover state.
        if (isHoverAction) {
            newHoverWindowHandle = newTouchedWindowHandle;
        } else if (maskedAction == AMOTION_EVENT_ACTION_SCROLL) {
            newHoverWindowHandle = mLastHoverWindowHandle;
        }

        // Update the temporary touch state.
        BitSet32 pointerIds;
        if (isSplit) {
            uint32_t pointerId = entry->pointerProperties[pointerIndex].id;
            pointerIds.markBit(pointerId);
        }
        mTempTouchState.addOrUpdateWindow(newTouchedWindowHandle, targetFlags, pointerIds);
    } else {
        /* Case 2: Pointer move, up, cancel or non-splittable pointer down. */

        // If the pointer is not currently down, then ignore the event.
        if (! mTempTouchState.down) {
#if DEBUG_FOCUS
            ALOGD("Dropping event because the pointer is not down or we previously "
                    "dropped the pointer down event in display %" PRId32, displayId);
#endif
            injectionResult = INPUT_EVENT_INJECTION_FAILED;
            goto Failed;
        }

        // Check whether touches should slip outside of the current foreground window.
        if (maskedAction == AMOTION_EVENT_ACTION_MOVE
                && entry->pointerCount == 1
                && mTempTouchState.isSlippery()) {
            int32_t x = int32_t(entry->pointerCoords[0].getAxisValue(AMOTION_EVENT_AXIS_X));
            int32_t y = int32_t(entry->pointerCoords[0].getAxisValue(AMOTION_EVENT_AXIS_Y));

            sp<InputWindowHandle> oldTouchedWindowHandle =
                    mTempTouchState.getFirstForegroundWindowHandle();
            sp<InputWindowHandle> newTouchedWindowHandle =
                    findTouchedWindowAtLocked(displayId, x, y);
            if (oldTouchedWindowHandle != newTouchedWindowHandle
                    && newTouchedWindowHandle != nullptr) {
#if DEBUG_FOCUS
                ALOGD("Touch is slipping out of window %s into window %s in display %" PRId32,
                        oldTouchedWindowHandle->getName().c_str(),
                        newTouchedWindowHandle->getName().c_str(),
                        displayId);
#endif
                // Make a slippery exit from the old window.
                mTempTouchState.addOrUpdateWindow(oldTouchedWindowHandle,
                        InputTarget::FLAG_DISPATCH_AS_SLIPPERY_EXIT, BitSet32(0));

                // Make a slippery entrance into the new window.
                if (newTouchedWindowHandle->getInfo()->supportsSplitTouch()) {
                    isSplit = true;
                }

                int32_t targetFlags = InputTarget::FLAG_FOREGROUND
                        | InputTarget::FLAG_DISPATCH_AS_SLIPPERY_ENTER;
                if (isSplit) {
                    targetFlags |= InputTarget::FLAG_SPLIT;
                }
                if (isWindowObscuredAtPointLocked(newTouchedWindowHandle, x, y)) {
                    targetFlags |= InputTarget::FLAG_WINDOW_IS_OBSCURED;
                }

                BitSet32 pointerIds;
                if (isSplit) {
                    pointerIds.markBit(entry->pointerProperties[0].id);
                }
                mTempTouchState.addOrUpdateWindow(newTouchedWindowHandle, targetFlags, pointerIds);
            }
        }
    }

    if (newHoverWindowHandle != mLastHoverWindowHandle) {
        // Let the previous window know that the hover sequence is over.
        if (mLastHoverWindowHandle != nullptr) {
#if DEBUG_HOVER
            ALOGD("Sending hover exit event to window %s.",
                    mLastHoverWindowHandle->getName().c_str());
#endif
            mTempTouchState.addOrUpdateWindow(mLastHoverWindowHandle,
                    InputTarget::FLAG_DISPATCH_AS_HOVER_EXIT, BitSet32(0));
        }

        // Let the new window know that the hover sequence is starting.
        if (newHoverWindowHandle != nullptr) {
#if DEBUG_HOVER
            ALOGD("Sending hover enter event to window %s.",
                    newHoverWindowHandle->getName().c_str());
#endif
            mTempTouchState.addOrUpdateWindow(newHoverWindowHandle,
                    InputTarget::FLAG_DISPATCH_AS_HOVER_ENTER, BitSet32(0));
        }
    }

    // Check permission to inject into all touched foreground windows and ensure there
    // is at least one touched foreground window.
    {
        bool haveForegroundWindow = false;
        for (const TouchedWindow& touchedWindow : mTempTouchState.windows) {
            if (touchedWindow.targetFlags & InputTarget::FLAG_FOREGROUND) {
                haveForegroundWindow = true;
                if (! checkInjectionPermission(touchedWindow.windowHandle,
                        entry->injectionState)) {
                    injectionResult = INPUT_EVENT_INJECTION_PERMISSION_DENIED;
                    injectionPermission = INJECTION_PERMISSION_DENIED;
                    goto Failed;
                }
            }
        }
        if (! haveForegroundWindow) {
#if DEBUG_FOCUS
            ALOGD("Dropping event because there is no touched foreground window in display %" PRId32
                    " to receive it.", displayId);
#endif
            injectionResult = INPUT_EVENT_INJECTION_FAILED;
            goto Failed;
        }

        // Permission granted to injection into all touched foreground windows.
        injectionPermission = INJECTION_PERMISSION_GRANTED;
    }

    // Check whether windows listening for outside touches are owned by the same UID. If it is
    // set the policy flag that we will not reveal coordinate information to this window.
    if (maskedAction == AMOTION_EVENT_ACTION_DOWN) {
        sp<InputWindowHandle> foregroundWindowHandle =
                mTempTouchState.getFirstForegroundWindowHandle();
        const int32_t foregroundWindowUid = foregroundWindowHandle->getInfo()->ownerUid;
        for (const TouchedWindow& touchedWindow : mTempTouchState.windows) {
            if (touchedWindow.targetFlags & InputTarget::FLAG_DISPATCH_AS_OUTSIDE) {
                sp<InputWindowHandle> inputWindowHandle = touchedWindow.windowHandle;
                if (inputWindowHandle->getInfo()->ownerUid != foregroundWindowUid) {
                    mTempTouchState.addOrUpdateWindow(inputWindowHandle,
                            InputTarget::FLAG_ZERO_COORDS, BitSet32(0));
                }
            }
        }
    }

    // Ensure all touched foreground windows are ready for new input.
    for (const TouchedWindow& touchedWindow : mTempTouchState.windows) {
        if (touchedWindow.targetFlags & InputTarget::FLAG_FOREGROUND) {
            // Check whether the window is ready for more input.
            std::string reason = checkWindowReadyForMoreInputLocked(currentTime,
                    touchedWindow.windowHandle, entry, "touched");
            if (!reason.empty()) {
                injectionResult = handleTargetsNotReadyLocked(currentTime, entry,
                        nullptr, touchedWindow.windowHandle, nextWakeupTime, reason.c_str());
                goto Unresponsive;
            }
        }
    }

    // If this is the first pointer going down and the touched window has a wallpaper
    // then also add the touched wallpaper windows so they are locked in for the duration
    // of the touch gesture.
    // We do not collect wallpapers during HOVER_MOVE or SCROLL because the wallpaper
    // engine only supports touch events.  We would need to add a mechanism similar
    // to View.onGenericMotionEvent to enable wallpapers to handle these events.
    if (maskedAction == AMOTION_EVENT_ACTION_DOWN) {
        sp<InputWindowHandle> foregroundWindowHandle =
                mTempTouchState.getFirstForegroundWindowHandle();
        if (foregroundWindowHandle->getInfo()->hasWallpaper) {
<<<<<<< HEAD
            const Vector<sp<InputWindowHandle>> windowHandles = getWindowHandlesLocked(displayId);
            size_t numWindows = windowHandles.size();
            for (size_t i = 0; i < numWindows; i++) {
                sp<InputWindowHandle> windowHandle = windowHandles.itemAt(i);
=======
            const std::vector<sp<InputWindowHandle>> windowHandles =
                    getWindowHandlesLocked(displayId);
            for (const sp<InputWindowHandle>& windowHandle : windowHandles) {
>>>>>>> 4b02403d
                const InputWindowInfo* info = windowHandle->getInfo();
                if (info->displayId == displayId
                        && windowHandle->getInfo()->layoutParamsType
                                == InputWindowInfo::TYPE_WALLPAPER) {
                    mTempTouchState.addOrUpdateWindow(windowHandle,
                            InputTarget::FLAG_WINDOW_IS_OBSCURED
                                    | InputTarget::FLAG_WINDOW_IS_PARTIALLY_OBSCURED
                                    | InputTarget::FLAG_DISPATCH_AS_IS,
                            BitSet32(0));
                }
            }
        }
    }

    // Success!  Output targets.
    injectionResult = INPUT_EVENT_INJECTION_SUCCEEDED;

    for (const TouchedWindow& touchedWindow : mTempTouchState.windows) {
        addWindowTargetLocked(touchedWindow.windowHandle, touchedWindow.targetFlags,
                touchedWindow.pointerIds, inputTargets);
    }

    // Drop the outside or hover touch windows since we will not care about them
    // in the next iteration.
    mTempTouchState.filterNonAsIsTouchWindows();

Failed:
    // Check injection permission once and for all.
    if (injectionPermission == INJECTION_PERMISSION_UNKNOWN) {
        if (checkInjectionPermission(nullptr, entry->injectionState)) {
            injectionPermission = INJECTION_PERMISSION_GRANTED;
        } else {
            injectionPermission = INJECTION_PERMISSION_DENIED;
        }
    }

    // Update final pieces of touch state if the injector had permission.
    if (injectionPermission == INJECTION_PERMISSION_GRANTED) {
        if (!wrongDevice) {
            if (switchedDevice) {
#if DEBUG_FOCUS
                ALOGD("Conflicting pointer actions: Switched to a different device.");
#endif
                *outConflictingPointerActions = true;
            }

            if (isHoverAction) {
                // Started hovering, therefore no longer down.
                if (oldState && oldState->down) {
#if DEBUG_FOCUS
                    ALOGD("Conflicting pointer actions: Hover received while pointer was down.");
#endif
                    *outConflictingPointerActions = true;
                }
                mTempTouchState.reset();
                if (maskedAction == AMOTION_EVENT_ACTION_HOVER_ENTER
                        || maskedAction == AMOTION_EVENT_ACTION_HOVER_MOVE) {
                    mTempTouchState.deviceId = entry->deviceId;
                    mTempTouchState.source = entry->source;
                    mTempTouchState.displayId = displayId;
                }
            } else if (maskedAction == AMOTION_EVENT_ACTION_UP
                    || maskedAction == AMOTION_EVENT_ACTION_CANCEL) {
                // All pointers up or canceled.
                mTempTouchState.reset();
            } else if (maskedAction == AMOTION_EVENT_ACTION_DOWN) {
                // First pointer went down.
                if (oldState && oldState->down) {
#if DEBUG_FOCUS
                    ALOGD("Conflicting pointer actions: Down received while already down.");
#endif
                    *outConflictingPointerActions = true;
                }
            } else if (maskedAction == AMOTION_EVENT_ACTION_POINTER_UP) {
                // One pointer went up.
                if (isSplit) {
                    int32_t pointerIndex = getMotionEventActionPointerIndex(action);
                    uint32_t pointerId = entry->pointerProperties[pointerIndex].id;

                    for (size_t i = 0; i < mTempTouchState.windows.size(); ) {
                        TouchedWindow& touchedWindow = mTempTouchState.windows[i];
                        if (touchedWindow.targetFlags & InputTarget::FLAG_SPLIT) {
                            touchedWindow.pointerIds.clearBit(pointerId);
                            if (touchedWindow.pointerIds.isEmpty()) {
                                mTempTouchState.windows.erase(mTempTouchState.windows.begin() + i);
                                continue;
                            }
                        }
                        i += 1;
                    }
                }
            }

            // Save changes unless the action was scroll in which case the temporary touch
            // state was only valid for this one action.
            if (maskedAction != AMOTION_EVENT_ACTION_SCROLL) {
                if (mTempTouchState.displayId >= 0) {
                    if (oldStateIndex >= 0) {
                        mTouchStatesByDisplay.editValueAt(oldStateIndex).copyFrom(mTempTouchState);
                    } else {
                        mTouchStatesByDisplay.add(displayId, mTempTouchState);
                    }
                } else if (oldStateIndex >= 0) {
                    mTouchStatesByDisplay.removeItemsAt(oldStateIndex);
                }
            }

            // Update hover state.
            mLastHoverWindowHandle = newHoverWindowHandle;
        }
    } else {
#if DEBUG_FOCUS
        ALOGD("Not updating touch focus because injection was denied.");
#endif
    }

Unresponsive:
    // Reset temporary touch state to ensure we release unnecessary references to input channels.
    mTempTouchState.reset();

    nsecs_t timeSpentWaitingForApplication = getTimeSpentWaitingForApplicationLocked(currentTime);
    updateDispatchStatistics(currentTime, entry, injectionResult, timeSpentWaitingForApplication);
#if DEBUG_FOCUS
    ALOGD("findTouchedWindow finished: injectionResult=%d, injectionPermission=%d, "
            "timeSpentWaitingForApplication=%0.1fms",
            injectionResult, injectionPermission, timeSpentWaitingForApplication / 1000000.0);
#endif
    return injectionResult;
}

void InputDispatcher::addWindowTargetLocked(const sp<InputWindowHandle>& windowHandle,
<<<<<<< HEAD
        int32_t targetFlags, BitSet32 pointerIds, Vector<InputTarget>& inputTargets) {
=======
        int32_t targetFlags, BitSet32 pointerIds, std::vector<InputTarget>& inputTargets) {
>>>>>>> 4b02403d
    sp<InputChannel> inputChannel = getInputChannelLocked(windowHandle->getToken());
    if (inputChannel == nullptr) {
        ALOGW("Window %s already unregistered input channel", windowHandle->getName().c_str());
        return;
    }
<<<<<<< HEAD

    inputTargets.push();

    const InputWindowInfo* windowInfo = windowHandle->getInfo();
    InputTarget& target = inputTargets.editTop();
=======

    const InputWindowInfo* windowInfo = windowHandle->getInfo();
    InputTarget target;
>>>>>>> 4b02403d
    target.inputChannel = inputChannel;
    target.flags = targetFlags;
    target.xOffset = - windowInfo->frameLeft;
    target.yOffset = - windowInfo->frameTop;
    target.globalScaleFactor = windowInfo->globalScaleFactor;
    target.windowXScale = windowInfo->windowXScale;
    target.windowYScale = windowInfo->windowYScale;
    target.pointerIds = pointerIds;
    inputTargets.push_back(target);
}

<<<<<<< HEAD
void InputDispatcher::addMonitoringTargetsLocked(Vector<InputTarget>& inputTargets,
        int32_t displayId, float xOffset, float yOffset) {
    std::unordered_map<int32_t, Vector<sp<InputChannel>>>::const_iterator it =
            mMonitoringChannelsByDisplay.find(displayId);

    if (it != mMonitoringChannelsByDisplay.end()) {
        const Vector<sp<InputChannel>>& monitoringChannels = it->second;
        const size_t numChannels = monitoringChannels.size();
        for (size_t i = 0; i < numChannels; i++) {
            inputTargets.push();

            InputTarget& target = inputTargets.editTop();
=======
void InputDispatcher::addMonitoringTargetsLocked(std::vector<InputTarget>& inputTargets,
        int32_t displayId, float xOffset, float yOffset) {
    std::unordered_map<int32_t, std::vector<sp<InputChannel>>>::const_iterator it =
            mMonitoringChannelsByDisplay.find(displayId);

    if (it != mMonitoringChannelsByDisplay.end()) {
        const std::vector<sp<InputChannel>>& monitoringChannels = it->second;
        const size_t numChannels = monitoringChannels.size();
        for (size_t i = 0; i < numChannels; i++) {
            InputTarget target;
>>>>>>> 4b02403d
            target.inputChannel = monitoringChannels[i];
            target.flags = InputTarget::FLAG_DISPATCH_AS_IS;
            target.xOffset = xOffset;
            target.yOffset = yOffset;
            target.pointerIds.clear();
            target.globalScaleFactor = 1.0f;
<<<<<<< HEAD
=======
            inputTargets.push_back(target);
>>>>>>> 4b02403d
        }
    } else {
        // If there is no monitor channel registered or all monitor channel unregistered,
        // the display can't detect the extra system gesture by a copy of input events.
        ALOGW("There is no monitor channel found in display %" PRId32, displayId);
    }
}

bool InputDispatcher::checkInjectionPermission(const sp<InputWindowHandle>& windowHandle,
        const InjectionState* injectionState) {
    if (injectionState
            && (windowHandle == nullptr
                    || windowHandle->getInfo()->ownerUid != injectionState->injectorUid)
            && !hasInjectionPermission(injectionState->injectorPid, injectionState->injectorUid)) {
        if (windowHandle != nullptr) {
            ALOGW("Permission denied: injecting event from pid %d uid %d to window %s "
                    "owned by uid %d",
                    injectionState->injectorPid, injectionState->injectorUid,
                    windowHandle->getName().c_str(),
                    windowHandle->getInfo()->ownerUid);
        } else {
            ALOGW("Permission denied: injecting event from pid %d uid %d",
                    injectionState->injectorPid, injectionState->injectorUid);
        }
        return false;
    }
    return true;
}

bool InputDispatcher::isWindowObscuredAtPointLocked(
        const sp<InputWindowHandle>& windowHandle, int32_t x, int32_t y) const {
    int32_t displayId = windowHandle->getInfo()->displayId;
<<<<<<< HEAD
    const Vector<sp<InputWindowHandle>> windowHandles = getWindowHandlesLocked(displayId);
    size_t numWindows = windowHandles.size();
    for (size_t i = 0; i < numWindows; i++) {
        sp<InputWindowHandle> otherHandle = windowHandles.itemAt(i);
=======
    const std::vector<sp<InputWindowHandle>> windowHandles = getWindowHandlesLocked(displayId);
    for (const sp<InputWindowHandle>& otherHandle : windowHandles) {
>>>>>>> 4b02403d
        if (otherHandle == windowHandle) {
            break;
        }

        const InputWindowInfo* otherInfo = otherHandle->getInfo();
        if (otherInfo->displayId == displayId
                && otherInfo->visible && !otherInfo->isTrustedOverlay()
                && otherInfo->frameContainsPoint(x, y)) {
            return true;
        }
    }
    return false;
}


bool InputDispatcher::isWindowObscuredLocked(const sp<InputWindowHandle>& windowHandle) const {
    int32_t displayId = windowHandle->getInfo()->displayId;
<<<<<<< HEAD
    const Vector<sp<InputWindowHandle>> windowHandles = getWindowHandlesLocked(displayId);
    const InputWindowInfo* windowInfo = windowHandle->getInfo();
    size_t numWindows = windowHandles.size();
    for (size_t i = 0; i < numWindows; i++) {
        sp<InputWindowHandle> otherHandle = windowHandles.itemAt(i);
=======
    const std::vector<sp<InputWindowHandle>> windowHandles = getWindowHandlesLocked(displayId);
    const InputWindowInfo* windowInfo = windowHandle->getInfo();
    for (const sp<InputWindowHandle>& otherHandle : windowHandles) {
>>>>>>> 4b02403d
        if (otherHandle == windowHandle) {
            break;
        }

        const InputWindowInfo* otherInfo = otherHandle->getInfo();
        if (otherInfo->displayId == displayId
                && otherInfo->visible && !otherInfo->isTrustedOverlay()
                && otherInfo->overlaps(windowInfo)) {
            return true;
        }
    }
    return false;
}

std::string InputDispatcher::checkWindowReadyForMoreInputLocked(nsecs_t currentTime,
        const sp<InputWindowHandle>& windowHandle, const EventEntry* eventEntry,
        const char* targetType) {
    // If the window is paused then keep waiting.
    if (windowHandle->getInfo()->paused) {
        return StringPrintf("Waiting because the %s window is paused.", targetType);
    }

    // If the window's connection is not registered then keep waiting.
    ssize_t connectionIndex = getConnectionIndexLocked(
            getInputChannelLocked(windowHandle->getToken()));
    if (connectionIndex < 0) {
        return StringPrintf("Waiting because the %s window's input channel is not "
                "registered with the input dispatcher.  The window may be in the process "
                "of being removed.", targetType);
    }

    // If the connection is dead then keep waiting.
    sp<Connection> connection = mConnectionsByFd.valueAt(connectionIndex);
    if (connection->status != Connection::STATUS_NORMAL) {
        return StringPrintf("Waiting because the %s window's input connection is %s."
                "The window may be in the process of being removed.", targetType,
                connection->getStatusLabel());
    }

    // If the connection is backed up then keep waiting.
    if (connection->inputPublisherBlocked) {
        return StringPrintf("Waiting because the %s window's input channel is full.  "
                "Outbound queue length: %d.  Wait queue length: %d.",
                targetType, connection->outboundQueue.count(), connection->waitQueue.count());
    }

    // Ensure that the dispatch queues aren't too far backed up for this event.
    if (eventEntry->type == EventEntry::TYPE_KEY) {
        // If the event is a key event, then we must wait for all previous events to
        // complete before delivering it because previous events may have the
        // side-effect of transferring focus to a different window and we want to
        // ensure that the following keys are sent to the new window.
        //
        // Suppose the user touches a button in a window then immediately presses "A".
        // If the button causes a pop-up window to appear then we want to ensure that
        // the "A" key is delivered to the new pop-up window.  This is because users
        // often anticipate pending UI changes when typing on a keyboard.
        // To obtain this behavior, we must serialize key events with respect to all
        // prior input events.
        if (!connection->outboundQueue.isEmpty() || !connection->waitQueue.isEmpty()) {
            return StringPrintf("Waiting to send key event because the %s window has not "
                    "finished processing all of the input events that were previously "
                    "delivered to it.  Outbound queue length: %d.  Wait queue length: %d.",
                    targetType, connection->outboundQueue.count(), connection->waitQueue.count());
        }
    } else {
        // Touch events can always be sent to a window immediately because the user intended
        // to touch whatever was visible at the time.  Even if focus changes or a new
        // window appears moments later, the touch event was meant to be delivered to
        // whatever window happened to be on screen at the time.
        //
        // Generic motion events, such as trackball or joystick events are a little trickier.
        // Like key events, generic motion events are delivered to the focused window.
        // Unlike key events, generic motion events don't tend to transfer focus to other
        // windows and it is not important for them to be serialized.  So we prefer to deliver
        // generic motion events as soon as possible to improve efficiency and reduce lag
        // through batching.
        //
        // The one case where we pause input event delivery is when the wait queue is piling
        // up with lots of events because the application is not responding.
        // This condition ensures that ANRs are detected reliably.
        if (!connection->waitQueue.isEmpty()
                && currentTime >= connection->waitQueue.head->deliveryTime
                        + STREAM_AHEAD_EVENT_TIMEOUT) {
            return StringPrintf("Waiting to send non-key event because the %s window has not "
                    "finished processing certain input events that were delivered to it over "
                    "%0.1fms ago.  Wait queue length: %d.  Wait queue head age: %0.1fms.",
                    targetType, STREAM_AHEAD_EVENT_TIMEOUT * 0.000001f,
                    connection->waitQueue.count(),
                    (currentTime - connection->waitQueue.head->deliveryTime) * 0.000001f);
        }
    }
    return "";
}

std::string InputDispatcher::getApplicationWindowLabel(
        const sp<InputApplicationHandle>& applicationHandle,
        const sp<InputWindowHandle>& windowHandle) {
    if (applicationHandle != nullptr) {
        if (windowHandle != nullptr) {
            std::string label(applicationHandle->getName());
            label += " - ";
            label += windowHandle->getName();
            return label;
        } else {
            return applicationHandle->getName();
        }
    } else if (windowHandle != nullptr) {
        return windowHandle->getName();
    } else {
        return "<unknown application or window>";
    }
}

void InputDispatcher::pokeUserActivityLocked(const EventEntry* eventEntry) {
    int32_t displayId = getTargetDisplayId(eventEntry);
    sp<InputWindowHandle> focusedWindowHandle =
            getValueByKey(mFocusedWindowHandlesByDisplay, displayId);
    if (focusedWindowHandle != nullptr) {
        const InputWindowInfo* info = focusedWindowHandle->getInfo();
        if (info->inputFeatures & InputWindowInfo::INPUT_FEATURE_DISABLE_USER_ACTIVITY) {
#if DEBUG_DISPATCH_CYCLE
            ALOGD("Not poking user activity: disabled by window '%s'.", info->name.c_str());
#endif
            return;
        }
    }

    int32_t eventType = USER_ACTIVITY_EVENT_OTHER;
    switch (eventEntry->type) {
    case EventEntry::TYPE_MOTION: {
        const MotionEntry* motionEntry = static_cast<const MotionEntry*>(eventEntry);
        if (motionEntry->action == AMOTION_EVENT_ACTION_CANCEL) {
            return;
        }

        if (MotionEvent::isTouchEvent(motionEntry->source, motionEntry->action)) {
            eventType = USER_ACTIVITY_EVENT_TOUCH;
        }
        break;
    }
    case EventEntry::TYPE_KEY: {
        const KeyEntry* keyEntry = static_cast<const KeyEntry*>(eventEntry);
        if (keyEntry->flags & AKEY_EVENT_FLAG_CANCELED) {
            return;
        }
        eventType = USER_ACTIVITY_EVENT_BUTTON;
        break;
    }
    }

    CommandEntry* commandEntry = postCommandLocked(
            & InputDispatcher::doPokeUserActivityLockedInterruptible);
    commandEntry->eventTime = eventEntry->eventTime;
    commandEntry->userActivityEventType = eventType;
}

void InputDispatcher::prepareDispatchCycleLocked(nsecs_t currentTime,
        const sp<Connection>& connection, EventEntry* eventEntry, const InputTarget* inputTarget) {
#if DEBUG_DISPATCH_CYCLE
    ALOGD("channel '%s' ~ prepareDispatchCycle - flags=0x%08x, "
            "xOffset=%f, yOffset=%f, globalScaleFactor=%f, "
            "windowScaleFactor=(%f, %f), pointerIds=0x%x",
            connection->getInputChannelName().c_str(), inputTarget->flags,
            inputTarget->xOffset, inputTarget->yOffset,
            inputTarget->globalScaleFactor,
            inputTarget->windowXScale, inputTarget->windowYScale,
            inputTarget->pointerIds.value);
#endif

    // Skip this event if the connection status is not normal.
    // We don't want to enqueue additional outbound events if the connection is broken.
    if (connection->status != Connection::STATUS_NORMAL) {
#if DEBUG_DISPATCH_CYCLE
        ALOGD("channel '%s' ~ Dropping event because the channel status is %s",
                connection->getInputChannelName().c_str(), connection->getStatusLabel());
#endif
        return;
    }

    // Split a motion event if needed.
    if (inputTarget->flags & InputTarget::FLAG_SPLIT) {
        ALOG_ASSERT(eventEntry->type == EventEntry::TYPE_MOTION);

        MotionEntry* originalMotionEntry = static_cast<MotionEntry*>(eventEntry);
        if (inputTarget->pointerIds.count() != originalMotionEntry->pointerCount) {
            MotionEntry* splitMotionEntry = splitMotionEvent(
                    originalMotionEntry, inputTarget->pointerIds);
            if (!splitMotionEntry) {
                return; // split event was dropped
            }
#if DEBUG_FOCUS
            ALOGD("channel '%s' ~ Split motion event.",
                    connection->getInputChannelName().c_str());
            logOutboundMotionDetails("  ", splitMotionEntry);
#endif
            enqueueDispatchEntriesLocked(currentTime, connection,
                    splitMotionEntry, inputTarget);
            splitMotionEntry->release();
            return;
        }
    }

    // Not splitting.  Enqueue dispatch entries for the event as is.
    enqueueDispatchEntriesLocked(currentTime, connection, eventEntry, inputTarget);
}

void InputDispatcher::enqueueDispatchEntriesLocked(nsecs_t currentTime,
        const sp<Connection>& connection, EventEntry* eventEntry, const InputTarget* inputTarget) {
    bool wasEmpty = connection->outboundQueue.isEmpty();

    // Enqueue dispatch entries for the requested modes.
    enqueueDispatchEntry(connection, eventEntry, inputTarget,
            InputTarget::FLAG_DISPATCH_AS_HOVER_EXIT);
    enqueueDispatchEntry(connection, eventEntry, inputTarget,
            InputTarget::FLAG_DISPATCH_AS_OUTSIDE);
    enqueueDispatchEntry(connection, eventEntry, inputTarget,
            InputTarget::FLAG_DISPATCH_AS_HOVER_ENTER);
    enqueueDispatchEntry(connection, eventEntry, inputTarget,
            InputTarget::FLAG_DISPATCH_AS_IS);
    enqueueDispatchEntry(connection, eventEntry, inputTarget,
            InputTarget::FLAG_DISPATCH_AS_SLIPPERY_EXIT);
    enqueueDispatchEntry(connection, eventEntry, inputTarget,
            InputTarget::FLAG_DISPATCH_AS_SLIPPERY_ENTER);

    // If the outbound queue was previously empty, start the dispatch cycle going.
    if (wasEmpty && !connection->outboundQueue.isEmpty()) {
        startDispatchCycleLocked(currentTime, connection);
    }
}

void InputDispatcher::enqueueDispatchEntry(
        const sp<Connection>& connection, EventEntry* eventEntry, const InputTarget* inputTarget,
        int32_t dispatchMode) {
    int32_t inputTargetFlags = inputTarget->flags;
    if (!(inputTargetFlags & dispatchMode)) {
        return;
    }
    inputTargetFlags = (inputTargetFlags & ~InputTarget::FLAG_DISPATCH_MASK) | dispatchMode;

    // This is a new event.
    // Enqueue a new dispatch entry onto the outbound queue for this connection.
    DispatchEntry* dispatchEntry = new DispatchEntry(eventEntry, // increments ref
            inputTargetFlags, inputTarget->xOffset, inputTarget->yOffset,
            inputTarget->globalScaleFactor, inputTarget->windowXScale,
            inputTarget->windowYScale);

    // Apply target flags and update the connection's input state.
    switch (eventEntry->type) {
    case EventEntry::TYPE_KEY: {
        KeyEntry* keyEntry = static_cast<KeyEntry*>(eventEntry);
        dispatchEntry->resolvedAction = keyEntry->action;
        dispatchEntry->resolvedFlags = keyEntry->flags;

        if (!connection->inputState.trackKey(keyEntry,
                dispatchEntry->resolvedAction, dispatchEntry->resolvedFlags)) {
#if DEBUG_DISPATCH_CYCLE
            ALOGD("channel '%s' ~ enqueueDispatchEntryLocked: skipping inconsistent key event",
                    connection->getInputChannelName().c_str());
#endif
            delete dispatchEntry;
            return; // skip the inconsistent event
        }
        break;
    }

    case EventEntry::TYPE_MOTION: {
        MotionEntry* motionEntry = static_cast<MotionEntry*>(eventEntry);
        if (dispatchMode & InputTarget::FLAG_DISPATCH_AS_OUTSIDE) {
            dispatchEntry->resolvedAction = AMOTION_EVENT_ACTION_OUTSIDE;
        } else if (dispatchMode & InputTarget::FLAG_DISPATCH_AS_HOVER_EXIT) {
            dispatchEntry->resolvedAction = AMOTION_EVENT_ACTION_HOVER_EXIT;
        } else if (dispatchMode & InputTarget::FLAG_DISPATCH_AS_HOVER_ENTER) {
            dispatchEntry->resolvedAction = AMOTION_EVENT_ACTION_HOVER_ENTER;
        } else if (dispatchMode & InputTarget::FLAG_DISPATCH_AS_SLIPPERY_EXIT) {
            dispatchEntry->resolvedAction = AMOTION_EVENT_ACTION_CANCEL;
        } else if (dispatchMode & InputTarget::FLAG_DISPATCH_AS_SLIPPERY_ENTER) {
            dispatchEntry->resolvedAction = AMOTION_EVENT_ACTION_DOWN;
        } else {
            dispatchEntry->resolvedAction = motionEntry->action;
        }
        if (dispatchEntry->resolvedAction == AMOTION_EVENT_ACTION_HOVER_MOVE
                && !connection->inputState.isHovering(
                        motionEntry->deviceId, motionEntry->source, motionEntry->displayId)) {
#if DEBUG_DISPATCH_CYCLE
        ALOGD("channel '%s' ~ enqueueDispatchEntryLocked: filling in missing hover enter event",
                connection->getInputChannelName().c_str());
#endif
            dispatchEntry->resolvedAction = AMOTION_EVENT_ACTION_HOVER_ENTER;
        }

        dispatchEntry->resolvedFlags = motionEntry->flags;
        if (dispatchEntry->targetFlags & InputTarget::FLAG_WINDOW_IS_OBSCURED) {
            dispatchEntry->resolvedFlags |= AMOTION_EVENT_FLAG_WINDOW_IS_OBSCURED;
        }
        if (dispatchEntry->targetFlags & InputTarget::FLAG_WINDOW_IS_PARTIALLY_OBSCURED) {
            dispatchEntry->resolvedFlags |= AMOTION_EVENT_FLAG_WINDOW_IS_PARTIALLY_OBSCURED;
        }

        if (!connection->inputState.trackMotion(motionEntry,
                dispatchEntry->resolvedAction, dispatchEntry->resolvedFlags)) {
#if DEBUG_DISPATCH_CYCLE
            ALOGD("channel '%s' ~ enqueueDispatchEntryLocked: skipping inconsistent motion event",
                    connection->getInputChannelName().c_str());
#endif
            delete dispatchEntry;
            return; // skip the inconsistent event
        }
        break;
    }
    }

    // Remember that we are waiting for this dispatch to complete.
    if (dispatchEntry->hasForegroundTarget()) {
        incrementPendingForegroundDispatches(eventEntry);
    }

    // Enqueue the dispatch entry.
    connection->outboundQueue.enqueueAtTail(dispatchEntry);
    traceOutboundQueueLength(connection);
}

void InputDispatcher::startDispatchCycleLocked(nsecs_t currentTime,
        const sp<Connection>& connection) {
#if DEBUG_DISPATCH_CYCLE
    ALOGD("channel '%s' ~ startDispatchCycle",
            connection->getInputChannelName().c_str());
#endif

    while (connection->status == Connection::STATUS_NORMAL
            && !connection->outboundQueue.isEmpty()) {
        DispatchEntry* dispatchEntry = connection->outboundQueue.head;
        dispatchEntry->deliveryTime = currentTime;

        // Publish the event.
        status_t status;
        EventEntry* eventEntry = dispatchEntry->eventEntry;
        switch (eventEntry->type) {
        case EventEntry::TYPE_KEY: {
            KeyEntry* keyEntry = static_cast<KeyEntry*>(eventEntry);

            // Publish the key event.
            status = connection->inputPublisher.publishKeyEvent(dispatchEntry->seq,
                    keyEntry->deviceId, keyEntry->source, keyEntry->displayId,
                    dispatchEntry->resolvedAction, dispatchEntry->resolvedFlags,
                    keyEntry->keyCode, keyEntry->scanCode,
                    keyEntry->metaState, keyEntry->repeatCount, keyEntry->downTime,
                    keyEntry->eventTime);
            break;
        }

        case EventEntry::TYPE_MOTION: {
            MotionEntry* motionEntry = static_cast<MotionEntry*>(eventEntry);

            PointerCoords scaledCoords[MAX_POINTERS];
            const PointerCoords* usingCoords = motionEntry->pointerCoords;

            // Set the X and Y offset depending on the input source.
            float xOffset, yOffset;
            if ((motionEntry->source & AINPUT_SOURCE_CLASS_POINTER)
                    && !(dispatchEntry->targetFlags & InputTarget::FLAG_ZERO_COORDS)) {
                float globalScaleFactor = dispatchEntry->globalScaleFactor;
                float wxs = dispatchEntry->windowXScale;
                float wys = dispatchEntry->windowYScale;
                xOffset = dispatchEntry->xOffset * wxs;
                yOffset = dispatchEntry->yOffset * wys;
                if (wxs != 1.0f || wys != 1.0f || globalScaleFactor != 1.0f) {
                    for (uint32_t i = 0; i < motionEntry->pointerCount; i++) {
                        scaledCoords[i] = motionEntry->pointerCoords[i];
                        scaledCoords[i].scale(globalScaleFactor, wxs, wys);
                    }
                    usingCoords = scaledCoords;
                }
            } else {
                xOffset = 0.0f;
                yOffset = 0.0f;

                // We don't want the dispatch target to know.
                if (dispatchEntry->targetFlags & InputTarget::FLAG_ZERO_COORDS) {
                    for (uint32_t i = 0; i < motionEntry->pointerCount; i++) {
                        scaledCoords[i].clear();
                    }
                    usingCoords = scaledCoords;
                }
            }

            // Publish the motion event.
            status = connection->inputPublisher.publishMotionEvent(dispatchEntry->seq,
                    motionEntry->deviceId, motionEntry->source, motionEntry->displayId,
                    dispatchEntry->resolvedAction, motionEntry->actionButton,
                    dispatchEntry->resolvedFlags, motionEntry->edgeFlags,
                    motionEntry->metaState, motionEntry->buttonState, motionEntry->classification,
                    xOffset, yOffset, motionEntry->xPrecision, motionEntry->yPrecision,
                    motionEntry->downTime, motionEntry->eventTime,
                    motionEntry->pointerCount, motionEntry->pointerProperties,
                    usingCoords);
            break;
        }

        default:
            ALOG_ASSERT(false);
            return;
        }

        // Check the result.
        if (status) {
            if (status == WOULD_BLOCK) {
                if (connection->waitQueue.isEmpty()) {
                    ALOGE("channel '%s' ~ Could not publish event because the pipe is full. "
                            "This is unexpected because the wait queue is empty, so the pipe "
                            "should be empty and we shouldn't have any problems writing an "
                            "event to it, status=%d", connection->getInputChannelName().c_str(),
                            status);
                    abortBrokenDispatchCycleLocked(currentTime, connection, true /*notify*/);
                } else {
                    // Pipe is full and we are waiting for the app to finish process some events
                    // before sending more events to it.
#if DEBUG_DISPATCH_CYCLE
                    ALOGD("channel '%s' ~ Could not publish event because the pipe is full, "
                            "waiting for the application to catch up",
                            connection->getInputChannelName().c_str());
#endif
                    connection->inputPublisherBlocked = true;
                }
            } else {
                ALOGE("channel '%s' ~ Could not publish event due to an unexpected error, "
                        "status=%d", connection->getInputChannelName().c_str(), status);
                abortBrokenDispatchCycleLocked(currentTime, connection, true /*notify*/);
            }
            return;
        }

        // Re-enqueue the event on the wait queue.
        connection->outboundQueue.dequeue(dispatchEntry);
        traceOutboundQueueLength(connection);
        connection->waitQueue.enqueueAtTail(dispatchEntry);
        traceWaitQueueLength(connection);
    }
}

void InputDispatcher::finishDispatchCycleLocked(nsecs_t currentTime,
        const sp<Connection>& connection, uint32_t seq, bool handled) {
#if DEBUG_DISPATCH_CYCLE
    ALOGD("channel '%s' ~ finishDispatchCycle - seq=%u, handled=%s",
            connection->getInputChannelName().c_str(), seq, toString(handled));
#endif

    connection->inputPublisherBlocked = false;

    if (connection->status == Connection::STATUS_BROKEN
            || connection->status == Connection::STATUS_ZOMBIE) {
        return;
    }

    // Notify other system components and prepare to start the next dispatch cycle.
    onDispatchCycleFinishedLocked(currentTime, connection, seq, handled);
}

void InputDispatcher::abortBrokenDispatchCycleLocked(nsecs_t currentTime,
        const sp<Connection>& connection, bool notify) {
#if DEBUG_DISPATCH_CYCLE
    ALOGD("channel '%s' ~ abortBrokenDispatchCycle - notify=%s",
            connection->getInputChannelName().c_str(), toString(notify));
#endif

    // Clear the dispatch queues.
<<<<<<< HEAD
    drainDispatchQueueLocked(&connection->outboundQueue);
    traceOutboundQueueLength(connection);
    drainDispatchQueueLocked(&connection->waitQueue);
=======
    drainDispatchQueue(&connection->outboundQueue);
    traceOutboundQueueLength(connection);
    drainDispatchQueue(&connection->waitQueue);
>>>>>>> 4b02403d
    traceWaitQueueLength(connection);

    // The connection appears to be unrecoverably broken.
    // Ignore already broken or zombie connections.
    if (connection->status == Connection::STATUS_NORMAL) {
        connection->status = Connection::STATUS_BROKEN;

        if (notify) {
            // Notify other system components.
            onDispatchCycleBrokenLocked(currentTime, connection);
        }
    }
}

void InputDispatcher::drainDispatchQueue(Queue<DispatchEntry>* queue) {
    while (!queue->isEmpty()) {
        DispatchEntry* dispatchEntry = queue->dequeueAtHead();
        releaseDispatchEntry(dispatchEntry);
    }
}

void InputDispatcher::releaseDispatchEntry(DispatchEntry* dispatchEntry) {
    if (dispatchEntry->hasForegroundTarget()) {
        decrementPendingForegroundDispatches(dispatchEntry->eventEntry);
    }
    delete dispatchEntry;
}

int InputDispatcher::handleReceiveCallback(int fd, int events, void* data) {
    InputDispatcher* d = static_cast<InputDispatcher*>(data);

    { // acquire lock
        std::scoped_lock _l(d->mLock);

        ssize_t connectionIndex = d->mConnectionsByFd.indexOfKey(fd);
        if (connectionIndex < 0) {
            ALOGE("Received spurious receive callback for unknown input channel.  "
                    "fd=%d, events=0x%x", fd, events);
            return 0; // remove the callback
        }

        bool notify;
        sp<Connection> connection = d->mConnectionsByFd.valueAt(connectionIndex);
        if (!(events & (ALOOPER_EVENT_ERROR | ALOOPER_EVENT_HANGUP))) {
            if (!(events & ALOOPER_EVENT_INPUT)) {
                ALOGW("channel '%s' ~ Received spurious callback for unhandled poll event.  "
                        "events=0x%x", connection->getInputChannelName().c_str(), events);
                return 1;
            }

            nsecs_t currentTime = now();
            bool gotOne = false;
            status_t status;
            for (;;) {
                uint32_t seq;
                bool handled;
                status = connection->inputPublisher.receiveFinishedSignal(&seq, &handled);
                if (status) {
                    break;
                }
                d->finishDispatchCycleLocked(currentTime, connection, seq, handled);
                gotOne = true;
            }
            if (gotOne) {
                d->runCommandsLockedInterruptible();
                if (status == WOULD_BLOCK) {
                    return 1;
                }
            }

            notify = status != DEAD_OBJECT || !connection->monitor;
            if (notify) {
                ALOGE("channel '%s' ~ Failed to receive finished signal.  status=%d",
                        connection->getInputChannelName().c_str(), status);
            }
        } else {
            // Monitor channels are never explicitly unregistered.
            // We do it automatically when the remote endpoint is closed so don't warn
            // about them.
            notify = !connection->monitor;
            if (notify) {
                ALOGW("channel '%s' ~ Consumer closed input channel or an error occurred.  "
                        "events=0x%x", connection->getInputChannelName().c_str(), events);
            }
        }

        // Unregister the channel.
        d->unregisterInputChannelLocked(connection->inputChannel, notify);
        return 0; // remove the callback
    } // release lock
}

void InputDispatcher::synthesizeCancelationEventsForAllConnectionsLocked (
        const CancelationOptions& options) {
    for (size_t i = 0; i < mConnectionsByFd.size(); i++) {
        synthesizeCancelationEventsForConnectionLocked(
                mConnectionsByFd.valueAt(i), options);
    }
}

void InputDispatcher::synthesizeCancelationEventsForMonitorsLocked (
        const CancelationOptions& options) {
    for (auto& it : mMonitoringChannelsByDisplay) {
<<<<<<< HEAD
        const Vector<sp<InputChannel>>& monitoringChannels = it.second;
=======
        const std::vector<sp<InputChannel>>& monitoringChannels = it.second;
>>>>>>> 4b02403d
        const size_t numChannels = monitoringChannels.size();
        for (size_t i = 0; i < numChannels; i++) {
            synthesizeCancelationEventsForInputChannelLocked(monitoringChannels[i], options);
        }
    }
}

void InputDispatcher::synthesizeCancelationEventsForInputChannelLocked(
        const sp<InputChannel>& channel, const CancelationOptions& options) {
    ssize_t index = getConnectionIndexLocked(channel);
    if (index >= 0) {
        synthesizeCancelationEventsForConnectionLocked(
                mConnectionsByFd.valueAt(index), options);
    }
}

void InputDispatcher::synthesizeCancelationEventsForConnectionLocked(
        const sp<Connection>& connection, const CancelationOptions& options) {
    if (connection->status == Connection::STATUS_BROKEN) {
        return;
    }

    nsecs_t currentTime = now();

    std::vector<EventEntry*> cancelationEvents;
    connection->inputState.synthesizeCancelationEvents(currentTime,
            cancelationEvents, options);

    if (!cancelationEvents.empty()) {
#if DEBUG_OUTBOUND_EVENT_DETAILS
        ALOGD("channel '%s' ~ Synthesized %zu cancelation events to bring channel back in sync "
                "with reality: %s, mode=%d.",
                connection->getInputChannelName().c_str(), cancelationEvents.size(),
                options.reason, options.mode);
#endif
        for (size_t i = 0; i < cancelationEvents.size(); i++) {
            EventEntry* cancelationEventEntry = cancelationEvents[i];
            switch (cancelationEventEntry->type) {
            case EventEntry::TYPE_KEY:
                logOutboundKeyDetails("cancel - ",
                        static_cast<KeyEntry*>(cancelationEventEntry));
                break;
            case EventEntry::TYPE_MOTION:
                logOutboundMotionDetails("cancel - ",
                        static_cast<MotionEntry*>(cancelationEventEntry));
                break;
            }

            InputTarget target;
            sp<InputWindowHandle> windowHandle = getWindowHandleLocked(
                    connection->inputChannel->getToken());
            if (windowHandle != nullptr) {
                const InputWindowInfo* windowInfo = windowHandle->getInfo();
                target.xOffset = -windowInfo->frameLeft;
                target.yOffset = -windowInfo->frameTop;
                target.globalScaleFactor = windowInfo->globalScaleFactor;
                target.windowXScale = windowInfo->windowXScale;
                target.windowYScale = windowInfo->windowYScale;
            } else {
                target.xOffset = 0;
                target.yOffset = 0;
                target.globalScaleFactor = 1.0f;
            }
            target.inputChannel = connection->inputChannel;
            target.flags = InputTarget::FLAG_DISPATCH_AS_IS;

            enqueueDispatchEntry(connection, cancelationEventEntry, // increments ref
                    &target, InputTarget::FLAG_DISPATCH_AS_IS);

            cancelationEventEntry->release();
        }

        startDispatchCycleLocked(currentTime, connection);
    }
}

InputDispatcher::MotionEntry*
InputDispatcher::splitMotionEvent(const MotionEntry* originalMotionEntry, BitSet32 pointerIds) {
    ALOG_ASSERT(pointerIds.value != 0);

    uint32_t splitPointerIndexMap[MAX_POINTERS];
    PointerProperties splitPointerProperties[MAX_POINTERS];
    PointerCoords splitPointerCoords[MAX_POINTERS];

    uint32_t originalPointerCount = originalMotionEntry->pointerCount;
    uint32_t splitPointerCount = 0;

    for (uint32_t originalPointerIndex = 0; originalPointerIndex < originalPointerCount;
            originalPointerIndex++) {
        const PointerProperties& pointerProperties =
                originalMotionEntry->pointerProperties[originalPointerIndex];
        uint32_t pointerId = uint32_t(pointerProperties.id);
        if (pointerIds.hasBit(pointerId)) {
            splitPointerIndexMap[splitPointerCount] = originalPointerIndex;
            splitPointerProperties[splitPointerCount].copyFrom(pointerProperties);
            splitPointerCoords[splitPointerCount].copyFrom(
                    originalMotionEntry->pointerCoords[originalPointerIndex]);
            splitPointerCount += 1;
        }
    }

    if (splitPointerCount != pointerIds.count()) {
        // This is bad.  We are missing some of the pointers that we expected to deliver.
        // Most likely this indicates that we received an ACTION_MOVE events that has
        // different pointer ids than we expected based on the previous ACTION_DOWN
        // or ACTION_POINTER_DOWN events that caused us to decide to split the pointers
        // in this way.
        ALOGW("Dropping split motion event because the pointer count is %d but "
                "we expected there to be %d pointers.  This probably means we received "
                "a broken sequence of pointer ids from the input device.",
                splitPointerCount, pointerIds.count());
        return nullptr;
    }

    int32_t action = originalMotionEntry->action;
    int32_t maskedAction = action & AMOTION_EVENT_ACTION_MASK;
    if (maskedAction == AMOTION_EVENT_ACTION_POINTER_DOWN
            || maskedAction == AMOTION_EVENT_ACTION_POINTER_UP) {
        int32_t originalPointerIndex = getMotionEventActionPointerIndex(action);
        const PointerProperties& pointerProperties =
                originalMotionEntry->pointerProperties[originalPointerIndex];
        uint32_t pointerId = uint32_t(pointerProperties.id);
        if (pointerIds.hasBit(pointerId)) {
            if (pointerIds.count() == 1) {
                // The first/last pointer went down/up.
                action = maskedAction == AMOTION_EVENT_ACTION_POINTER_DOWN
                        ? AMOTION_EVENT_ACTION_DOWN : AMOTION_EVENT_ACTION_UP;
            } else {
                // A secondary pointer went down/up.
                uint32_t splitPointerIndex = 0;
                while (pointerId != uint32_t(splitPointerProperties[splitPointerIndex].id)) {
                    splitPointerIndex += 1;
                }
                action = maskedAction | (splitPointerIndex
                        << AMOTION_EVENT_ACTION_POINTER_INDEX_SHIFT);
            }
        } else {
            // An unrelated pointer changed.
            action = AMOTION_EVENT_ACTION_MOVE;
        }
    }

    MotionEntry* splitMotionEntry = new MotionEntry(
            originalMotionEntry->sequenceNum,
            originalMotionEntry->eventTime,
            originalMotionEntry->deviceId,
            originalMotionEntry->source,
            originalMotionEntry->displayId,
            originalMotionEntry->policyFlags,
            action,
            originalMotionEntry->actionButton,
            originalMotionEntry->flags,
            originalMotionEntry->metaState,
            originalMotionEntry->buttonState,
            originalMotionEntry->classification,
            originalMotionEntry->edgeFlags,
            originalMotionEntry->xPrecision,
            originalMotionEntry->yPrecision,
            originalMotionEntry->downTime,
            splitPointerCount, splitPointerProperties, splitPointerCoords, 0, 0);

    if (originalMotionEntry->injectionState) {
        splitMotionEntry->injectionState = originalMotionEntry->injectionState;
        splitMotionEntry->injectionState->refCount += 1;
    }

    return splitMotionEntry;
}

void InputDispatcher::notifyConfigurationChanged(const NotifyConfigurationChangedArgs* args) {
#if DEBUG_INBOUND_EVENT_DETAILS
    ALOGD("notifyConfigurationChanged - eventTime=%" PRId64, args->eventTime);
#endif

    bool needWake;
    { // acquire lock
        std::scoped_lock _l(mLock);

        ConfigurationChangedEntry* newEntry =
                new ConfigurationChangedEntry(args->sequenceNum, args->eventTime);
        needWake = enqueueInboundEventLocked(newEntry);
    } // release lock

    if (needWake) {
        mLooper->wake();
    }
}

/**
 * If one of the meta shortcuts is detected, process them here:
 *     Meta + Backspace -> generate BACK
 *     Meta + Enter -> generate HOME
 * This will potentially overwrite keyCode and metaState.
 */
void InputDispatcher::accelerateMetaShortcuts(const int32_t deviceId, const int32_t action,
        int32_t& keyCode, int32_t& metaState) {
    if (metaState & AMETA_META_ON && action == AKEY_EVENT_ACTION_DOWN) {
        int32_t newKeyCode = AKEYCODE_UNKNOWN;
        if (keyCode == AKEYCODE_DEL) {
            newKeyCode = AKEYCODE_BACK;
        } else if (keyCode == AKEYCODE_ENTER) {
            newKeyCode = AKEYCODE_HOME;
        }
        if (newKeyCode != AKEYCODE_UNKNOWN) {
<<<<<<< HEAD
            AutoMutex _l(mLock);
=======
            std::scoped_lock _l(mLock);
>>>>>>> 4b02403d
            struct KeyReplacement replacement = {keyCode, deviceId};
            mReplacedKeys.add(replacement, newKeyCode);
            keyCode = newKeyCode;
            metaState &= ~(AMETA_META_ON | AMETA_META_LEFT_ON | AMETA_META_RIGHT_ON);
        }
    } else if (action == AKEY_EVENT_ACTION_UP) {
        // In order to maintain a consistent stream of up and down events, check to see if the key
        // going up is one we've replaced in a down event and haven't yet replaced in an up event,
        // even if the modifier was released between the down and the up events.
<<<<<<< HEAD
        AutoMutex _l(mLock);
=======
        std::scoped_lock _l(mLock);
>>>>>>> 4b02403d
        struct KeyReplacement replacement = {keyCode, deviceId};
        ssize_t index = mReplacedKeys.indexOfKey(replacement);
        if (index >= 0) {
            keyCode = mReplacedKeys.valueAt(index);
            mReplacedKeys.removeItemsAt(index);
            metaState &= ~(AMETA_META_ON | AMETA_META_LEFT_ON | AMETA_META_RIGHT_ON);
        }
    }
}

void InputDispatcher::notifyKey(const NotifyKeyArgs* args) {
#if DEBUG_INBOUND_EVENT_DETAILS
    ALOGD("notifyKey - eventTime=%" PRId64
            ", deviceId=%d, source=0x%x, displayId=%" PRId32 "policyFlags=0x%x, action=0x%x, "
            "flags=0x%x, keyCode=0x%x, scanCode=0x%x, metaState=0x%x, downTime=%" PRId64,
            args->eventTime, args->deviceId, args->source, args->displayId, args->policyFlags,
            args->action, args->flags, args->keyCode, args->scanCode,
            args->metaState, args->downTime);
#endif
    if (!validateKeyEvent(args->action)) {
        return;
    }

    uint32_t policyFlags = args->policyFlags;
    int32_t flags = args->flags;
    int32_t metaState = args->metaState;
    // InputDispatcher tracks and generates key repeats on behalf of
    // whatever notifies it, so repeatCount should always be set to 0
    constexpr int32_t repeatCount = 0;
    if ((policyFlags & POLICY_FLAG_VIRTUAL) || (flags & AKEY_EVENT_FLAG_VIRTUAL_HARD_KEY)) {
        policyFlags |= POLICY_FLAG_VIRTUAL;
        flags |= AKEY_EVENT_FLAG_VIRTUAL_HARD_KEY;
    }
    if (policyFlags & POLICY_FLAG_FUNCTION) {
        metaState |= AMETA_FUNCTION_ON;
    }

    policyFlags |= POLICY_FLAG_TRUSTED;

    int32_t keyCode = args->keyCode;
    accelerateMetaShortcuts(args->deviceId, args->action, keyCode, metaState);

    KeyEvent event;
    event.initialize(args->deviceId, args->source, args->displayId, args->action,
            flags, keyCode, args->scanCode, metaState, repeatCount,
            args->downTime, args->eventTime);

    android::base::Timer t;
    mPolicy->interceptKeyBeforeQueueing(&event, /*byref*/ policyFlags);
    if (t.duration() > SLOW_INTERCEPTION_THRESHOLD) {
        ALOGW("Excessive delay in interceptKeyBeforeQueueing; took %s ms",
                std::to_string(t.duration().count()).c_str());
    }

    bool needWake;
    { // acquire lock
        mLock.lock();

        if (shouldSendKeyToInputFilterLocked(args)) {
            mLock.unlock();

            policyFlags |= POLICY_FLAG_FILTERED;
            if (!mPolicy->filterInputEvent(&event, policyFlags)) {
                return; // event was consumed by the filter
            }

            mLock.lock();
        }

        KeyEntry* newEntry = new KeyEntry(args->sequenceNum, args->eventTime,
                args->deviceId, args->source, args->displayId, policyFlags,
                args->action, flags, keyCode, args->scanCode,
                metaState, repeatCount, args->downTime);

        needWake = enqueueInboundEventLocked(newEntry);
        mLock.unlock();
    } // release lock

    if (needWake) {
        mLooper->wake();
    }
}

bool InputDispatcher::shouldSendKeyToInputFilterLocked(const NotifyKeyArgs* args) {
    return mInputFilterEnabled;
}

void InputDispatcher::notifyMotion(const NotifyMotionArgs* args) {
#if DEBUG_INBOUND_EVENT_DETAILS
    ALOGD("notifyMotion - eventTime=%" PRId64 ", deviceId=%d, source=0x%x, displayId=%" PRId32
            ", policyFlags=0x%x, "
            "action=0x%x, actionButton=0x%x, flags=0x%x, metaState=0x%x, buttonState=0x%x,"
            "edgeFlags=0x%x, xPrecision=%f, yPrecision=%f, downTime=%" PRId64,
            args->eventTime, args->deviceId, args->source, args->displayId, args->policyFlags,
            args->action, args->actionButton, args->flags, args->metaState, args->buttonState,
            args->edgeFlags, args->xPrecision, args->yPrecision, args->downTime);
    for (uint32_t i = 0; i < args->pointerCount; i++) {
        ALOGD("  Pointer %d: id=%d, toolType=%d, "
                "x=%f, y=%f, pressure=%f, size=%f, "
                "touchMajor=%f, touchMinor=%f, toolMajor=%f, toolMinor=%f, "
                "orientation=%f",
                i, args->pointerProperties[i].id,
                args->pointerProperties[i].toolType,
                args->pointerCoords[i].getAxisValue(AMOTION_EVENT_AXIS_X),
                args->pointerCoords[i].getAxisValue(AMOTION_EVENT_AXIS_Y),
                args->pointerCoords[i].getAxisValue(AMOTION_EVENT_AXIS_PRESSURE),
                args->pointerCoords[i].getAxisValue(AMOTION_EVENT_AXIS_SIZE),
                args->pointerCoords[i].getAxisValue(AMOTION_EVENT_AXIS_TOUCH_MAJOR),
                args->pointerCoords[i].getAxisValue(AMOTION_EVENT_AXIS_TOUCH_MINOR),
                args->pointerCoords[i].getAxisValue(AMOTION_EVENT_AXIS_TOOL_MAJOR),
                args->pointerCoords[i].getAxisValue(AMOTION_EVENT_AXIS_TOOL_MINOR),
                args->pointerCoords[i].getAxisValue(AMOTION_EVENT_AXIS_ORIENTATION));
    }
#endif
    if (!validateMotionEvent(args->action, args->actionButton,
                args->pointerCount, args->pointerProperties)) {
        return;
    }

    uint32_t policyFlags = args->policyFlags;
    policyFlags |= POLICY_FLAG_TRUSTED;

    android::base::Timer t;
    mPolicy->interceptMotionBeforeQueueing(args->displayId, args->eventTime, /*byref*/ policyFlags);
    if (t.duration() > SLOW_INTERCEPTION_THRESHOLD) {
        ALOGW("Excessive delay in interceptMotionBeforeQueueing; took %s ms",
                std::to_string(t.duration().count()).c_str());
    }

    bool needWake;
    { // acquire lock
        mLock.lock();

        if (shouldSendMotionToInputFilterLocked(args)) {
            mLock.unlock();

            MotionEvent event;
            event.initialize(args->deviceId, args->source, args->displayId,
                    args->action, args->actionButton,
                    args->flags, args->edgeFlags, args->metaState, args->buttonState,
                    args->classification, 0, 0, args->xPrecision, args->yPrecision,
                    args->downTime, args->eventTime,
                    args->pointerCount, args->pointerProperties, args->pointerCoords);

            policyFlags |= POLICY_FLAG_FILTERED;
            if (!mPolicy->filterInputEvent(&event, policyFlags)) {
                return; // event was consumed by the filter
            }

            mLock.lock();
        }

        // Just enqueue a new motion event.
        MotionEntry* newEntry = new MotionEntry(args->sequenceNum, args->eventTime,
                args->deviceId, args->source, args->displayId, policyFlags,
                args->action, args->actionButton, args->flags,
                args->metaState, args->buttonState, args->classification,
                args->edgeFlags, args->xPrecision, args->yPrecision, args->downTime,
                args->pointerCount, args->pointerProperties, args->pointerCoords, 0, 0);

        needWake = enqueueInboundEventLocked(newEntry);
        mLock.unlock();
    } // release lock

    if (needWake) {
        mLooper->wake();
    }
}

bool InputDispatcher::shouldSendMotionToInputFilterLocked(const NotifyMotionArgs* args) {
    return mInputFilterEnabled;
}

void InputDispatcher::notifySwitch(const NotifySwitchArgs* args) {
#if DEBUG_INBOUND_EVENT_DETAILS
    ALOGD("notifySwitch - eventTime=%" PRId64 ", policyFlags=0x%x, switchValues=0x%08x, "
            "switchMask=0x%08x",
            args->eventTime, args->policyFlags, args->switchValues, args->switchMask);
#endif

    uint32_t policyFlags = args->policyFlags;
    policyFlags |= POLICY_FLAG_TRUSTED;
    mPolicy->notifySwitch(args->eventTime,
            args->switchValues, args->switchMask, policyFlags);
}

void InputDispatcher::notifyDeviceReset(const NotifyDeviceResetArgs* args) {
#if DEBUG_INBOUND_EVENT_DETAILS
    ALOGD("notifyDeviceReset - eventTime=%" PRId64 ", deviceId=%d",
            args->eventTime, args->deviceId);
#endif

    bool needWake;
    { // acquire lock
        std::scoped_lock _l(mLock);

        DeviceResetEntry* newEntry =
                new DeviceResetEntry(args->sequenceNum, args->eventTime, args->deviceId);
        needWake = enqueueInboundEventLocked(newEntry);
    } // release lock

    if (needWake) {
        mLooper->wake();
    }
}

int32_t InputDispatcher::injectInputEvent(const InputEvent* event,
        int32_t injectorPid, int32_t injectorUid, int32_t syncMode, int32_t timeoutMillis,
        uint32_t policyFlags) {
#if DEBUG_INBOUND_EVENT_DETAILS
    ALOGD("injectInputEvent - eventType=%d, injectorPid=%d, injectorUid=%d, "
            "syncMode=%d, timeoutMillis=%d, policyFlags=0x%08x",
            event->getType(), injectorPid, injectorUid, syncMode, timeoutMillis, policyFlags);
#endif

    nsecs_t endTime = now() + milliseconds_to_nanoseconds(timeoutMillis);

    policyFlags |= POLICY_FLAG_INJECTED;
    if (hasInjectionPermission(injectorPid, injectorUid)) {
        policyFlags |= POLICY_FLAG_TRUSTED;
    }

    EventEntry* firstInjectedEntry;
    EventEntry* lastInjectedEntry;
    switch (event->getType()) {
    case AINPUT_EVENT_TYPE_KEY: {
        KeyEvent keyEvent;
        keyEvent.initialize(*static_cast<const KeyEvent*>(event));
        int32_t action = keyEvent.getAction();
        if (! validateKeyEvent(action)) {
            return INPUT_EVENT_INJECTION_FAILED;
        }

        int32_t flags = keyEvent.getFlags();
        int32_t keyCode = keyEvent.getKeyCode();
        int32_t metaState = keyEvent.getMetaState();
        accelerateMetaShortcuts(keyEvent.getDeviceId(), action,
                /*byref*/ keyCode, /*byref*/ metaState);
        keyEvent.initialize(keyEvent.getDeviceId(), keyEvent.getSource(), keyEvent.getDisplayId(),
            action, flags, keyCode, keyEvent.getScanCode(), metaState, keyEvent.getRepeatCount(),
            keyEvent.getDownTime(), keyEvent.getEventTime());

        if (flags & AKEY_EVENT_FLAG_VIRTUAL_HARD_KEY) {
            policyFlags |= POLICY_FLAG_VIRTUAL;
        }

        if (!(policyFlags & POLICY_FLAG_FILTERED)) {
            android::base::Timer t;
            mPolicy->interceptKeyBeforeQueueing(&keyEvent, /*byref*/ policyFlags);
            if (t.duration() > SLOW_INTERCEPTION_THRESHOLD) {
                ALOGW("Excessive delay in interceptKeyBeforeQueueing; took %s ms",
                        std::to_string(t.duration().count()).c_str());
            }
        }

        mLock.lock();
        firstInjectedEntry = new KeyEntry(SYNTHESIZED_EVENT_SEQUENCE_NUM, keyEvent.getEventTime(),
                keyEvent.getDeviceId(), keyEvent.getSource(), keyEvent.getDisplayId(),
                policyFlags, action, flags,
                keyEvent.getKeyCode(), keyEvent.getScanCode(), keyEvent.getMetaState(),
                keyEvent.getRepeatCount(), keyEvent.getDownTime());
        lastInjectedEntry = firstInjectedEntry;
        break;
    }

    case AINPUT_EVENT_TYPE_MOTION: {
        const MotionEvent* motionEvent = static_cast<const MotionEvent*>(event);
        int32_t action = motionEvent->getAction();
        size_t pointerCount = motionEvent->getPointerCount();
        const PointerProperties* pointerProperties = motionEvent->getPointerProperties();
        int32_t actionButton = motionEvent->getActionButton();
        int32_t displayId = motionEvent->getDisplayId();
        if (! validateMotionEvent(action, actionButton, pointerCount, pointerProperties)) {
            return INPUT_EVENT_INJECTION_FAILED;
        }

        if (!(policyFlags & POLICY_FLAG_FILTERED)) {
            nsecs_t eventTime = motionEvent->getEventTime();
            android::base::Timer t;
            mPolicy->interceptMotionBeforeQueueing(displayId, eventTime, /*byref*/ policyFlags);
            if (t.duration() > SLOW_INTERCEPTION_THRESHOLD) {
                ALOGW("Excessive delay in interceptMotionBeforeQueueing; took %s ms",
                        std::to_string(t.duration().count()).c_str());
            }
        }

        mLock.lock();
        const nsecs_t* sampleEventTimes = motionEvent->getSampleEventTimes();
        const PointerCoords* samplePointerCoords = motionEvent->getSamplePointerCoords();
        firstInjectedEntry = new MotionEntry(SYNTHESIZED_EVENT_SEQUENCE_NUM, *sampleEventTimes,
                motionEvent->getDeviceId(), motionEvent->getSource(), motionEvent->getDisplayId(),
                policyFlags,
                action, actionButton, motionEvent->getFlags(),
                motionEvent->getMetaState(), motionEvent->getButtonState(),
                motionEvent->getClassification(), motionEvent->getEdgeFlags(),
                motionEvent->getXPrecision(), motionEvent->getYPrecision(),
                motionEvent->getDownTime(),
                uint32_t(pointerCount), pointerProperties, samplePointerCoords,
                motionEvent->getXOffset(), motionEvent->getYOffset());
        lastInjectedEntry = firstInjectedEntry;
        for (size_t i = motionEvent->getHistorySize(); i > 0; i--) {
            sampleEventTimes += 1;
            samplePointerCoords += pointerCount;
            MotionEntry* nextInjectedEntry = new MotionEntry(SYNTHESIZED_EVENT_SEQUENCE_NUM,
                    *sampleEventTimes,
                    motionEvent->getDeviceId(), motionEvent->getSource(),
                    motionEvent->getDisplayId(), policyFlags,
                    action, actionButton, motionEvent->getFlags(),
                    motionEvent->getMetaState(), motionEvent->getButtonState(),
                    motionEvent->getClassification(), motionEvent->getEdgeFlags(),
                    motionEvent->getXPrecision(), motionEvent->getYPrecision(),
                    motionEvent->getDownTime(),
                    uint32_t(pointerCount), pointerProperties, samplePointerCoords,
                    motionEvent->getXOffset(), motionEvent->getYOffset());
            lastInjectedEntry->next = nextInjectedEntry;
            lastInjectedEntry = nextInjectedEntry;
        }
        break;
    }

    default:
        ALOGW("Cannot inject event of type %d", event->getType());
        return INPUT_EVENT_INJECTION_FAILED;
    }

    InjectionState* injectionState = new InjectionState(injectorPid, injectorUid);
    if (syncMode == INPUT_EVENT_INJECTION_SYNC_NONE) {
        injectionState->injectionIsAsync = true;
    }

    injectionState->refCount += 1;
    lastInjectedEntry->injectionState = injectionState;

    bool needWake = false;
    for (EventEntry* entry = firstInjectedEntry; entry != nullptr; ) {
        EventEntry* nextEntry = entry->next;
        needWake |= enqueueInboundEventLocked(entry);
        entry = nextEntry;
    }

    mLock.unlock();

    if (needWake) {
        mLooper->wake();
    }

    int32_t injectionResult;
    { // acquire lock
        std::unique_lock _l(mLock);

        if (syncMode == INPUT_EVENT_INJECTION_SYNC_NONE) {
            injectionResult = INPUT_EVENT_INJECTION_SUCCEEDED;
        } else {
            for (;;) {
                injectionResult = injectionState->injectionResult;
                if (injectionResult != INPUT_EVENT_INJECTION_PENDING) {
                    break;
                }

                nsecs_t remainingTimeout = endTime - now();
                if (remainingTimeout <= 0) {
#if DEBUG_INJECTION
                    ALOGD("injectInputEvent - Timed out waiting for injection result "
                            "to become available.");
#endif
                    injectionResult = INPUT_EVENT_INJECTION_TIMED_OUT;
                    break;
                }

                mInjectionResultAvailable.wait_for(_l, std::chrono::nanoseconds(remainingTimeout));
            }

            if (injectionResult == INPUT_EVENT_INJECTION_SUCCEEDED
                    && syncMode == INPUT_EVENT_INJECTION_SYNC_WAIT_FOR_FINISHED) {
                while (injectionState->pendingForegroundDispatches != 0) {
#if DEBUG_INJECTION
                    ALOGD("injectInputEvent - Waiting for %d pending foreground dispatches.",
                            injectionState->pendingForegroundDispatches);
#endif
                    nsecs_t remainingTimeout = endTime - now();
                    if (remainingTimeout <= 0) {
#if DEBUG_INJECTION
                    ALOGD("injectInputEvent - Timed out waiting for pending foreground "
                            "dispatches to finish.");
#endif
                        injectionResult = INPUT_EVENT_INJECTION_TIMED_OUT;
                        break;
                    }

                    mInjectionSyncFinished.wait_for(_l, std::chrono::nanoseconds(remainingTimeout));
                }
            }
        }

        injectionState->release();
    } // release lock

#if DEBUG_INJECTION
    ALOGD("injectInputEvent - Finished with result %d.  "
            "injectorPid=%d, injectorUid=%d",
            injectionResult, injectorPid, injectorUid);
#endif

    return injectionResult;
}

bool InputDispatcher::hasInjectionPermission(int32_t injectorPid, int32_t injectorUid) {
    return injectorUid == 0
            || mPolicy->checkInjectEventsPermissionNonReentrant(injectorPid, injectorUid);
}

void InputDispatcher::setInjectionResult(EventEntry* entry, int32_t injectionResult) {
    InjectionState* injectionState = entry->injectionState;
    if (injectionState) {
#if DEBUG_INJECTION
        ALOGD("Setting input event injection result to %d.  "
                "injectorPid=%d, injectorUid=%d",
                 injectionResult, injectionState->injectorPid, injectionState->injectorUid);
#endif

        if (injectionState->injectionIsAsync
                && !(entry->policyFlags & POLICY_FLAG_FILTERED)) {
            // Log the outcome since the injector did not wait for the injection result.
            switch (injectionResult) {
            case INPUT_EVENT_INJECTION_SUCCEEDED:
                ALOGV("Asynchronous input event injection succeeded.");
                break;
            case INPUT_EVENT_INJECTION_FAILED:
                ALOGW("Asynchronous input event injection failed.");
                break;
            case INPUT_EVENT_INJECTION_PERMISSION_DENIED:
                ALOGW("Asynchronous input event injection permission denied.");
                break;
            case INPUT_EVENT_INJECTION_TIMED_OUT:
                ALOGW("Asynchronous input event injection timed out.");
                break;
            }
        }

        injectionState->injectionResult = injectionResult;
        mInjectionResultAvailable.notify_all();
    }
}

void InputDispatcher::incrementPendingForegroundDispatches(EventEntry* entry) {
    InjectionState* injectionState = entry->injectionState;
    if (injectionState) {
        injectionState->pendingForegroundDispatches += 1;
    }
}

void InputDispatcher::decrementPendingForegroundDispatches(EventEntry* entry) {
    InjectionState* injectionState = entry->injectionState;
    if (injectionState) {
        injectionState->pendingForegroundDispatches -= 1;

        if (injectionState->pendingForegroundDispatches == 0) {
            mInjectionSyncFinished.notify_all();
        }
    }
}

<<<<<<< HEAD
Vector<sp<InputWindowHandle>> InputDispatcher::getWindowHandlesLocked(int32_t displayId) const {
    std::unordered_map<int32_t, Vector<sp<InputWindowHandle>>>::const_iterator it =
=======
std::vector<sp<InputWindowHandle>> InputDispatcher::getWindowHandlesLocked(
        int32_t displayId) const {
    std::unordered_map<int32_t, std::vector<sp<InputWindowHandle>>>::const_iterator it =
>>>>>>> 4b02403d
            mWindowHandlesByDisplay.find(displayId);
    if(it != mWindowHandlesByDisplay.end()) {
        return it->second;
    }

    // Return an empty one if nothing found.
<<<<<<< HEAD
    return Vector<sp<InputWindowHandle>>();
=======
    return std::vector<sp<InputWindowHandle>>();
>>>>>>> 4b02403d
}

sp<InputWindowHandle> InputDispatcher::getWindowHandleLocked(
        const sp<IBinder>& windowHandleToken) const {
    for (auto& it : mWindowHandlesByDisplay) {
<<<<<<< HEAD
        const Vector<sp<InputWindowHandle>> windowHandles = it.second;
        size_t numWindows = windowHandles.size();
        for (size_t i = 0; i < numWindows; i++) {
            const sp<InputWindowHandle>& windowHandle = windowHandles.itemAt(i);
=======
        const std::vector<sp<InputWindowHandle>> windowHandles = it.second;
        for (const sp<InputWindowHandle>& windowHandle : windowHandles) {
>>>>>>> 4b02403d
            if (windowHandle->getToken() == windowHandleToken) {
                return windowHandle;
            }
        }
    }
    return nullptr;
}

bool InputDispatcher::hasWindowHandleLocked(const sp<InputWindowHandle>& windowHandle) const {
    for (auto& it : mWindowHandlesByDisplay) {
<<<<<<< HEAD
        const Vector<sp<InputWindowHandle>> windowHandles = it.second;
        size_t numWindows = windowHandles.size();
        for (size_t i = 0; i < numWindows; i++) {
            if (windowHandles.itemAt(i)->getToken()
                    == windowHandle->getToken()) {
=======
        const std::vector<sp<InputWindowHandle>> windowHandles = it.second;
        for (const sp<InputWindowHandle>& handle : windowHandles) {
            if (handle->getToken() == windowHandle->getToken()) {
>>>>>>> 4b02403d
                if (windowHandle->getInfo()->displayId != it.first) {
                    ALOGE("Found window %s in display %" PRId32
                            ", but it should belong to display %" PRId32,
                            windowHandle->getName().c_str(), it.first,
                            windowHandle->getInfo()->displayId);
                }
                return true;
            }
        }
    }
    return false;
}

sp<InputChannel> InputDispatcher::getInputChannelLocked(const sp<IBinder>& token) const {
    size_t count = mInputChannelsByToken.count(token);
    if (count == 0) {
        return nullptr;
    }
    return mInputChannelsByToken.at(token);
}

/**
 * Called from InputManagerService, update window handle list by displayId that can receive input.
 * A window handle contains information about InputChannel, Touch Region, Types, Focused,...
 * If set an empty list, remove all handles from the specific display.
 * For focused handle, check if need to change and send a cancel event to previous one.
 * For removed handle, check if need to send a cancel event if already in touch.
 */
<<<<<<< HEAD
void InputDispatcher::setInputWindows(const Vector<sp<InputWindowHandle>>& inputWindowHandles,
=======
void InputDispatcher::setInputWindows(const std::vector<sp<InputWindowHandle>>& inputWindowHandles,
>>>>>>> 4b02403d
        int32_t displayId, const sp<ISetInputWindowsListener>& setInputWindowsListener) {
#if DEBUG_FOCUS
    ALOGD("setInputWindows displayId=%" PRId32, displayId);
#endif
    { // acquire lock
        std::scoped_lock _l(mLock);

        // Copy old handles for release if they are no longer present.
<<<<<<< HEAD
        const Vector<sp<InputWindowHandle>> oldWindowHandles = getWindowHandlesLocked(displayId);
=======
        const std::vector<sp<InputWindowHandle>> oldWindowHandles =
                getWindowHandlesLocked(displayId);
>>>>>>> 4b02403d

        sp<InputWindowHandle> newFocusedWindowHandle = nullptr;
        bool foundHoveredWindow = false;

<<<<<<< HEAD
        if (inputWindowHandles.isEmpty()) {
=======
        if (inputWindowHandles.empty()) {
>>>>>>> 4b02403d
            // Remove all handles on a display if there are no windows left.
            mWindowHandlesByDisplay.erase(displayId);
        } else {
            // Since we compare the pointer of input window handles across window updates, we need
            // to make sure the handle object for the same window stays unchanged across updates.
<<<<<<< HEAD
            const Vector<sp<InputWindowHandle>>& oldHandles = mWindowHandlesByDisplay[displayId];
            std::unordered_map<sp<IBinder>, sp<InputWindowHandle>, IBinderHash> oldHandlesByTokens;
            for (size_t i = 0; i < oldHandles.size(); i++) {
                const sp<InputWindowHandle>& handle = oldHandles.itemAt(i);
                oldHandlesByTokens[handle->getToken()] = handle;
            }

            const size_t numWindows = inputWindowHandles.size();
            Vector<sp<InputWindowHandle>> newHandles;
            for (size_t i = 0; i < numWindows; i++) {
                const sp<InputWindowHandle>& handle = inputWindowHandles.itemAt(i);
=======
            const std::vector<sp<InputWindowHandle>>& oldHandles =
                    mWindowHandlesByDisplay[displayId];
            std::unordered_map<sp<IBinder>, sp<InputWindowHandle>, IBinderHash> oldHandlesByTokens;
            for (const sp<InputWindowHandle>& handle : oldHandles) {
                oldHandlesByTokens[handle->getToken()] = handle;
            }

            std::vector<sp<InputWindowHandle>> newHandles;
            for (const sp<InputWindowHandle>& handle : inputWindowHandles) {
>>>>>>> 4b02403d
                if (!handle->updateInfo() || (getInputChannelLocked(handle->getToken()) == nullptr
                        && handle->getInfo()->portalToDisplayId == ADISPLAY_ID_NONE)) {
                    ALOGE("Window handle %s has no registered input channel",
                            handle->getName().c_str());
                    continue;
                }

                if (handle->getInfo()->displayId != displayId) {
                    ALOGE("Window %s updated by wrong display %d, should belong to display %d",
                        handle->getName().c_str(), displayId,
                        handle->getInfo()->displayId);
                    continue;
                }

                if (oldHandlesByTokens.find(handle->getToken()) != oldHandlesByTokens.end()) {
                    const sp<InputWindowHandle> oldHandle =
                            oldHandlesByTokens.at(handle->getToken());
                    oldHandle->updateFrom(handle);
                    newHandles.push_back(oldHandle);
                } else {
                    newHandles.push_back(handle);
                }
            }

<<<<<<< HEAD
            for (size_t i = 0; i < newHandles.size(); i++) {
                const sp<InputWindowHandle>& windowHandle = newHandles.itemAt(i);
=======
            for (const sp<InputWindowHandle>& windowHandle : newHandles) {
>>>>>>> 4b02403d
                // Set newFocusedWindowHandle to the top most focused window instead of the last one
                if (!newFocusedWindowHandle && windowHandle->getInfo()->hasFocus
                        && windowHandle->getInfo()->visible) {
                    newFocusedWindowHandle = windowHandle;
                }
                if (windowHandle == mLastHoverWindowHandle) {
                    foundHoveredWindow = true;
                }
            }

            // Insert or replace
            mWindowHandlesByDisplay[displayId] = newHandles;
        }

        if (!foundHoveredWindow) {
            mLastHoverWindowHandle = nullptr;
        }

        sp<InputWindowHandle> oldFocusedWindowHandle =
                getValueByKey(mFocusedWindowHandlesByDisplay, displayId);

        if (oldFocusedWindowHandle != newFocusedWindowHandle) {
            if (oldFocusedWindowHandle != nullptr) {
#if DEBUG_FOCUS
                ALOGD("Focus left window: %s in display %" PRId32,
                        oldFocusedWindowHandle->getName().c_str(), displayId);
#endif
                sp<InputChannel> focusedInputChannel = getInputChannelLocked(
                        oldFocusedWindowHandle->getToken());
                if (focusedInputChannel != nullptr) {
                    CancelationOptions options(CancelationOptions::CANCEL_NON_POINTER_EVENTS,
                            "focus left window");
                    synthesizeCancelationEventsForInputChannelLocked(
                            focusedInputChannel, options);
                }
                mFocusedWindowHandlesByDisplay.erase(displayId);
            }
            if (newFocusedWindowHandle != nullptr) {
#if DEBUG_FOCUS
                ALOGD("Focus entered window: %s in display %" PRId32,
                        newFocusedWindowHandle->getName().c_str(), displayId);
#endif
                mFocusedWindowHandlesByDisplay[displayId] = newFocusedWindowHandle;
            }

            if (mFocusedDisplayId == displayId) {
                onFocusChangedLocked(oldFocusedWindowHandle, newFocusedWindowHandle);
            }

        }

        ssize_t stateIndex = mTouchStatesByDisplay.indexOfKey(displayId);
        if (stateIndex >= 0) {
            TouchState& state = mTouchStatesByDisplay.editValueAt(stateIndex);
            for (size_t i = 0; i < state.windows.size(); ) {
                TouchedWindow& touchedWindow = state.windows[i];
                if (!hasWindowHandleLocked(touchedWindow.windowHandle)) {
#if DEBUG_FOCUS
                    ALOGD("Touched window was removed: %s in display %" PRId32,
                            touchedWindow.windowHandle->getName().c_str(), displayId);
#endif
                    sp<InputChannel> touchedInputChannel =
                            getInputChannelLocked(touchedWindow.windowHandle->getToken());
                    if (touchedInputChannel != nullptr) {
                        CancelationOptions options(CancelationOptions::CANCEL_POINTER_EVENTS,
                                "touched window was removed");
                        synthesizeCancelationEventsForInputChannelLocked(
                                touchedInputChannel, options);
                    }
                    state.windows.erase(state.windows.begin() + i);
                } else {
                  ++i;
                }
            }
        }

        // Release information for windows that are no longer present.
        // This ensures that unused input channels are released promptly.
        // Otherwise, they might stick around until the window handle is destroyed
        // which might not happen until the next GC.
<<<<<<< HEAD
        size_t numWindows = oldWindowHandles.size();
        for (size_t i = 0; i < numWindows; i++) {
            const sp<InputWindowHandle>& oldWindowHandle = oldWindowHandles.itemAt(i);
=======
        for (const sp<InputWindowHandle>& oldWindowHandle : oldWindowHandles) {
>>>>>>> 4b02403d
            if (!hasWindowHandleLocked(oldWindowHandle)) {
#if DEBUG_FOCUS
                ALOGD("Window went away: %s", oldWindowHandle->getName().c_str());
#endif
                oldWindowHandle->releaseChannel();
            }
        }
    } // release lock

    // Wake up poll loop since it may need to make new input dispatching choices.
    mLooper->wake();

    if (setInputWindowsListener) {
        setInputWindowsListener->onSetInputWindowsFinished();
    }
}

void InputDispatcher::setFocusedApplication(
        int32_t displayId, const sp<InputApplicationHandle>& inputApplicationHandle) {
#if DEBUG_FOCUS
    ALOGD("setFocusedApplication displayId=%" PRId32, displayId);
#endif
    { // acquire lock
        std::scoped_lock _l(mLock);

        sp<InputApplicationHandle> oldFocusedApplicationHandle =
                getValueByKey(mFocusedApplicationHandlesByDisplay, displayId);
        if (inputApplicationHandle != nullptr && inputApplicationHandle->updateInfo()) {
            if (oldFocusedApplicationHandle != inputApplicationHandle) {
                if (oldFocusedApplicationHandle != nullptr) {
                    resetANRTimeoutsLocked();
                    oldFocusedApplicationHandle->releaseInfo();
                }
                mFocusedApplicationHandlesByDisplay[displayId] = inputApplicationHandle;
            }
        } else if (oldFocusedApplicationHandle != nullptr) {
            resetANRTimeoutsLocked();
            oldFocusedApplicationHandle->releaseInfo();
            oldFocusedApplicationHandle.clear();
            mFocusedApplicationHandlesByDisplay.erase(displayId);
        }

#if DEBUG_FOCUS
        //logDispatchStateLocked();
#endif
    } // release lock

    // Wake up poll loop since it may need to make new input dispatching choices.
    mLooper->wake();
}

/**
 * Sets the focused display, which is responsible for receiving focus-dispatched input events where
 * the display not specified.
 *
 * We track any unreleased events for each window. If a window loses the ability to receive the
 * released event, we will send a cancel event to it. So when the focused display is changed, we
 * cancel all the unreleased display-unspecified events for the focused window on the old focused
 * display. The display-specified events won't be affected.
 */
void InputDispatcher::setFocusedDisplay(int32_t displayId) {
#if DEBUG_FOCUS
    ALOGD("setFocusedDisplay displayId=%" PRId32, displayId);
#endif
    { // acquire lock
<<<<<<< HEAD
        AutoMutex _l(mLock);
=======
        std::scoped_lock _l(mLock);
>>>>>>> 4b02403d

        if (mFocusedDisplayId != displayId) {
            sp<InputWindowHandle> oldFocusedWindowHandle =
                    getValueByKey(mFocusedWindowHandlesByDisplay, mFocusedDisplayId);
            if (oldFocusedWindowHandle != nullptr) {
                sp<InputChannel> inputChannel =
                    getInputChannelLocked(oldFocusedWindowHandle->getToken());
                if (inputChannel != nullptr) {
                    CancelationOptions options(
                            CancelationOptions::CANCEL_DISPLAY_UNSPECIFIED_EVENTS,
                            "The display which contains this window no longer has focus.");
                    synthesizeCancelationEventsForInputChannelLocked(inputChannel, options);
                }
            }
            mFocusedDisplayId = displayId;

            // Sanity check
            sp<InputWindowHandle> newFocusedWindowHandle =
                    getValueByKey(mFocusedWindowHandlesByDisplay, displayId);
            onFocusChangedLocked(oldFocusedWindowHandle, newFocusedWindowHandle);

            if (newFocusedWindowHandle == nullptr) {
                ALOGW("Focused display #%" PRId32 " does not have a focused window.", displayId);
                if (!mFocusedWindowHandlesByDisplay.empty()) {
                    ALOGE("But another display has a focused window:");
                    for (auto& it : mFocusedWindowHandlesByDisplay) {
                        const int32_t displayId = it.first;
                        const sp<InputWindowHandle>& windowHandle = it.second;
                        ALOGE("Display #%" PRId32 " has focused window: '%s'\n",
                                displayId, windowHandle->getName().c_str());
                    }
                }
            }
        }

#if DEBUG_FOCUS
        logDispatchStateLocked();
#endif
    } // release lock

    // Wake up poll loop since it may need to make new input dispatching choices.
    mLooper->wake();
}

void InputDispatcher::setInputDispatchMode(bool enabled, bool frozen) {
#if DEBUG_FOCUS
    ALOGD("setInputDispatchMode: enabled=%d, frozen=%d", enabled, frozen);
#endif

    bool changed;
    { // acquire lock
        std::scoped_lock _l(mLock);

        if (mDispatchEnabled != enabled || mDispatchFrozen != frozen) {
            if (mDispatchFrozen && !frozen) {
                resetANRTimeoutsLocked();
            }

            if (mDispatchEnabled && !enabled) {
                resetAndDropEverythingLocked("dispatcher is being disabled");
            }

            mDispatchEnabled = enabled;
            mDispatchFrozen = frozen;
            changed = true;
        } else {
            changed = false;
        }

#if DEBUG_FOCUS
        logDispatchStateLocked();
#endif
    } // release lock

    if (changed) {
        // Wake up poll loop since it may need to make new input dispatching choices.
        mLooper->wake();
    }
}

void InputDispatcher::setInputFilterEnabled(bool enabled) {
#if DEBUG_FOCUS
    ALOGD("setInputFilterEnabled: enabled=%d", enabled);
#endif

    { // acquire lock
        std::scoped_lock _l(mLock);

        if (mInputFilterEnabled == enabled) {
            return;
        }

        mInputFilterEnabled = enabled;
        resetAndDropEverythingLocked("input filter is being enabled or disabled");
    } // release lock

    // Wake up poll loop since there might be work to do to drop everything.
    mLooper->wake();
}

bool InputDispatcher::transferTouchFocus(const sp<IBinder>& fromToken, const sp<IBinder>& toToken) {
    if (fromToken == toToken) {
#if DEBUG_FOCUS
        ALOGD("Trivial transfer to same window.");
#endif
        return true;
    }

    { // acquire lock
        std::scoped_lock _l(mLock);

        sp<InputWindowHandle> fromWindowHandle = getWindowHandleLocked(fromToken);
        sp<InputWindowHandle> toWindowHandle = getWindowHandleLocked(toToken);
        if (fromWindowHandle == nullptr || toWindowHandle == nullptr) {
            ALOGW("Cannot transfer focus because from or to window not found.");
            return false;
        }
#if DEBUG_FOCUS
        ALOGD("transferTouchFocus: fromWindowHandle=%s, toWindowHandle=%s",
            fromWindowHandle->getName().c_str(), toWindowHandle->getName().c_str());
#endif
        if (fromWindowHandle->getInfo()->displayId != toWindowHandle->getInfo()->displayId) {
#if DEBUG_FOCUS
            ALOGD("Cannot transfer focus because windows are on different displays.");
#endif
            return false;
        }

        bool found = false;
        for (size_t d = 0; d < mTouchStatesByDisplay.size(); d++) {
            TouchState& state = mTouchStatesByDisplay.editValueAt(d);
            for (size_t i = 0; i < state.windows.size(); i++) {
                const TouchedWindow& touchedWindow = state.windows[i];
                if (touchedWindow.windowHandle == fromWindowHandle) {
                    int32_t oldTargetFlags = touchedWindow.targetFlags;
                    BitSet32 pointerIds = touchedWindow.pointerIds;

                    state.windows.erase(state.windows.begin() + i);

                    int32_t newTargetFlags = oldTargetFlags
                            & (InputTarget::FLAG_FOREGROUND
                                    | InputTarget::FLAG_SPLIT | InputTarget::FLAG_DISPATCH_AS_IS);
                    state.addOrUpdateWindow(toWindowHandle, newTargetFlags, pointerIds);

                    found = true;
                    goto Found;
                }
            }
        }
Found:

        if (! found) {
#if DEBUG_FOCUS
            ALOGD("Focus transfer failed because from window did not have focus.");
#endif
            return false;
        }


        sp<InputChannel> fromChannel = getInputChannelLocked(fromToken);
        sp<InputChannel> toChannel = getInputChannelLocked(toToken);
        ssize_t fromConnectionIndex = getConnectionIndexLocked(fromChannel);
        ssize_t toConnectionIndex = getConnectionIndexLocked(toChannel);
        if (fromConnectionIndex >= 0 && toConnectionIndex >= 0) {
            sp<Connection> fromConnection = mConnectionsByFd.valueAt(fromConnectionIndex);
            sp<Connection> toConnection = mConnectionsByFd.valueAt(toConnectionIndex);

            fromConnection->inputState.copyPointerStateTo(toConnection->inputState);
            CancelationOptions options(CancelationOptions::CANCEL_POINTER_EVENTS,
                    "transferring touch focus from this window to another window");
            synthesizeCancelationEventsForConnectionLocked(fromConnection, options);
        }

#if DEBUG_FOCUS
        logDispatchStateLocked();
#endif
    } // release lock

    // Wake up poll loop since it may need to make new input dispatching choices.
    mLooper->wake();
    return true;
}

void InputDispatcher::resetAndDropEverythingLocked(const char* reason) {
#if DEBUG_FOCUS
    ALOGD("Resetting and dropping all events (%s).", reason);
#endif

    CancelationOptions options(CancelationOptions::CANCEL_ALL_EVENTS, reason);
    synthesizeCancelationEventsForAllConnectionsLocked(options);

    resetKeyRepeatLocked();
    releasePendingEventLocked();
    drainInboundQueueLocked();
    resetANRTimeoutsLocked();

    mTouchStatesByDisplay.clear();
    mLastHoverWindowHandle.clear();
    mReplacedKeys.clear();
}

void InputDispatcher::logDispatchStateLocked() {
    std::string dump;
    dumpDispatchStateLocked(dump);

    std::istringstream stream(dump);
    std::string line;

    while (std::getline(stream, line, '\n')) {
        ALOGD("%s", line.c_str());
    }
}

void InputDispatcher::dumpDispatchStateLocked(std::string& dump) {
    dump += StringPrintf(INDENT "DispatchEnabled: %d\n", mDispatchEnabled);
    dump += StringPrintf(INDENT "DispatchFrozen: %d\n", mDispatchFrozen);
    dump += StringPrintf(INDENT "FocusedDisplayId: %" PRId32 "\n", mFocusedDisplayId);

    if (!mFocusedApplicationHandlesByDisplay.empty()) {
        dump += StringPrintf(INDENT "FocusedApplications:\n");
        for (auto& it : mFocusedApplicationHandlesByDisplay) {
            const int32_t displayId = it.first;
            const sp<InputApplicationHandle>& applicationHandle = it.second;
            dump += StringPrintf(
                    INDENT2 "displayId=%" PRId32 ", name='%s', dispatchingTimeout=%0.3fms\n",
                    displayId,
                    applicationHandle->getName().c_str(),
                    applicationHandle->getDispatchingTimeout(
                            DEFAULT_INPUT_DISPATCHING_TIMEOUT) / 1000000.0);
        }
    } else {
        dump += StringPrintf(INDENT "FocusedApplications: <none>\n");
    }

    if (!mFocusedWindowHandlesByDisplay.empty()) {
        dump += StringPrintf(INDENT "FocusedWindows:\n");
        for (auto& it : mFocusedWindowHandlesByDisplay) {
            const int32_t displayId = it.first;
            const sp<InputWindowHandle>& windowHandle = it.second;
            dump += StringPrintf(INDENT2 "displayId=%" PRId32 ", name='%s'\n",
                    displayId, windowHandle->getName().c_str());
        }
    } else {
        dump += StringPrintf(INDENT "FocusedWindows: <none>\n");
    }

    if (!mTouchStatesByDisplay.isEmpty()) {
        dump += StringPrintf(INDENT "TouchStatesByDisplay:\n");
        for (size_t i = 0; i < mTouchStatesByDisplay.size(); i++) {
            const TouchState& state = mTouchStatesByDisplay.valueAt(i);
            dump += StringPrintf(INDENT2 "%d: down=%s, split=%s, deviceId=%d, source=0x%08x\n",
                    state.displayId, toString(state.down), toString(state.split),
                    state.deviceId, state.source);
            if (!state.windows.empty()) {
                dump += INDENT3 "Windows:\n";
                for (size_t i = 0; i < state.windows.size(); i++) {
                    const TouchedWindow& touchedWindow = state.windows[i];
                    dump += StringPrintf(INDENT4 "%zu: name='%s', pointerIds=0x%0x, targetFlags=0x%x\n",
                            i, touchedWindow.windowHandle->getName().c_str(),
                            touchedWindow.pointerIds.value,
                            touchedWindow.targetFlags);
                }
            } else {
                dump += INDENT3 "Windows: <none>\n";
            }
<<<<<<< HEAD
            if (!state.portalWindows.isEmpty()) {
                dump += INDENT3 "Portal windows:\n";
                for (size_t i = 0; i < state.portalWindows.size(); i++) {
                    const sp<InputWindowHandle> portalWindowHandle = state.portalWindows.itemAt(i);
=======
            if (!state.portalWindows.empty()) {
                dump += INDENT3 "Portal windows:\n";
                for (size_t i = 0; i < state.portalWindows.size(); i++) {
                    const sp<InputWindowHandle> portalWindowHandle = state.portalWindows[i];
>>>>>>> 4b02403d
                    dump += StringPrintf(INDENT4 "%zu: name='%s'\n",
                            i, portalWindowHandle->getName().c_str());
                }
            }
        }
    } else {
        dump += INDENT "TouchStates: <no displays touched>\n";
    }

    if (!mWindowHandlesByDisplay.empty()) {
       for (auto& it : mWindowHandlesByDisplay) {
<<<<<<< HEAD
            const Vector<sp<InputWindowHandle>> windowHandles = it.second;
            dump += StringPrintf(INDENT "Display: %" PRId32 "\n", it.first);
            if (!windowHandles.isEmpty()) {
                dump += INDENT2 "Windows:\n";
                for (size_t i = 0; i < windowHandles.size(); i++) {
                    const sp<InputWindowHandle>& windowHandle = windowHandles.itemAt(i);
=======
            const std::vector<sp<InputWindowHandle>> windowHandles = it.second;
            dump += StringPrintf(INDENT "Display: %" PRId32 "\n", it.first);
            if (!windowHandles.empty()) {
                dump += INDENT2 "Windows:\n";
                for (size_t i = 0; i < windowHandles.size(); i++) {
                    const sp<InputWindowHandle>& windowHandle = windowHandles[i];
>>>>>>> 4b02403d
                    const InputWindowInfo* windowInfo = windowHandle->getInfo();

                    dump += StringPrintf(INDENT3 "%zu: name='%s', displayId=%d, "
                            "portalToDisplayId=%d, paused=%s, hasFocus=%s, hasWallpaper=%s, "
                            "visible=%s, canReceiveKeys=%s, flags=0x%08x, type=0x%08x, layer=%d, "
                            "frame=[%d,%d][%d,%d], globalScale=%f, windowScale=(%f,%f), "
                            "touchableRegion=",
                            i, windowInfo->name.c_str(), windowInfo->displayId,
                            windowInfo->portalToDisplayId,
                            toString(windowInfo->paused),
                            toString(windowInfo->hasFocus),
                            toString(windowInfo->hasWallpaper),
                            toString(windowInfo->visible),
                            toString(windowInfo->canReceiveKeys),
                            windowInfo->layoutParamsFlags, windowInfo->layoutParamsType,
                            windowInfo->layer,
                            windowInfo->frameLeft, windowInfo->frameTop,
                            windowInfo->frameRight, windowInfo->frameBottom,
                            windowInfo->globalScaleFactor,
                            windowInfo->windowXScale, windowInfo->windowYScale);
                    dumpRegion(dump, windowInfo->touchableRegion);
                    dump += StringPrintf(", inputFeatures=0x%08x", windowInfo->inputFeatures);
                    dump += StringPrintf(", ownerPid=%d, ownerUid=%d, dispatchingTimeout=%0.3fms\n",
                            windowInfo->ownerPid, windowInfo->ownerUid,
                            windowInfo->dispatchingTimeout / 1000000.0);
                }
            } else {
                dump += INDENT2 "Windows: <none>\n";
            }
        }
    } else {
        dump += INDENT "Displays: <none>\n";
    }

    if (!mMonitoringChannelsByDisplay.empty()) {
       for (auto& it : mMonitoringChannelsByDisplay) {
<<<<<<< HEAD
            const Vector<sp<InputChannel>>& monitoringChannels = it.second;
=======
            const std::vector<sp<InputChannel>>& monitoringChannels = it.second;
>>>>>>> 4b02403d
            dump += StringPrintf(INDENT "MonitoringChannels in display %" PRId32 ":\n", it.first);
            const size_t numChannels = monitoringChannels.size();
            for (size_t i = 0; i < numChannels; i++) {
                const sp<InputChannel>& channel = monitoringChannels[i];
                dump += StringPrintf(INDENT2 "%zu: '%s'\n", i, channel->getName().c_str());
            }
       }
    } else {
        dump += INDENT "MonitoringChannels: <none>\n";
    }

    nsecs_t currentTime = now();

    // Dump recently dispatched or dropped events from oldest to newest.
    if (!mRecentQueue.isEmpty()) {
        dump += StringPrintf(INDENT "RecentQueue: length=%u\n", mRecentQueue.count());
        for (EventEntry* entry = mRecentQueue.head; entry; entry = entry->next) {
            dump += INDENT2;
            entry->appendDescription(dump);
            dump += StringPrintf(", age=%0.1fms\n",
                    (currentTime - entry->eventTime) * 0.000001f);
        }
    } else {
        dump += INDENT "RecentQueue: <empty>\n";
    }

    // Dump event currently being dispatched.
    if (mPendingEvent) {
        dump += INDENT "PendingEvent:\n";
        dump += INDENT2;
        mPendingEvent->appendDescription(dump);
        dump += StringPrintf(", age=%0.1fms\n",
                (currentTime - mPendingEvent->eventTime) * 0.000001f);
    } else {
        dump += INDENT "PendingEvent: <none>\n";
    }

    // Dump inbound events from oldest to newest.
    if (!mInboundQueue.isEmpty()) {
        dump += StringPrintf(INDENT "InboundQueue: length=%u\n", mInboundQueue.count());
        for (EventEntry* entry = mInboundQueue.head; entry; entry = entry->next) {
            dump += INDENT2;
            entry->appendDescription(dump);
            dump += StringPrintf(", age=%0.1fms\n",
                    (currentTime - entry->eventTime) * 0.000001f);
        }
    } else {
        dump += INDENT "InboundQueue: <empty>\n";
    }

    if (!mReplacedKeys.isEmpty()) {
        dump += INDENT "ReplacedKeys:\n";
        for (size_t i = 0; i < mReplacedKeys.size(); i++) {
            const KeyReplacement& replacement = mReplacedKeys.keyAt(i);
            int32_t newKeyCode = mReplacedKeys.valueAt(i);
            dump += StringPrintf(INDENT2 "%zu: originalKeyCode=%d, deviceId=%d, newKeyCode=%d\n",
                    i, replacement.keyCode, replacement.deviceId, newKeyCode);
        }
    } else {
        dump += INDENT "ReplacedKeys: <empty>\n";
    }

    if (!mConnectionsByFd.isEmpty()) {
        dump += INDENT "Connections:\n";
        for (size_t i = 0; i < mConnectionsByFd.size(); i++) {
            const sp<Connection>& connection = mConnectionsByFd.valueAt(i);
            dump += StringPrintf(INDENT2 "%zu: channelName='%s', windowName='%s', "
                    "status=%s, monitor=%s, inputPublisherBlocked=%s\n",
                    i, connection->getInputChannelName().c_str(),
                    connection->getWindowName().c_str(),
                    connection->getStatusLabel(), toString(connection->monitor),
                    toString(connection->inputPublisherBlocked));

            if (!connection->outboundQueue.isEmpty()) {
                dump += StringPrintf(INDENT3 "OutboundQueue: length=%u\n",
                        connection->outboundQueue.count());
                for (DispatchEntry* entry = connection->outboundQueue.head; entry;
                        entry = entry->next) {
                    dump.append(INDENT4);
                    entry->eventEntry->appendDescription(dump);
                    dump += StringPrintf(", targetFlags=0x%08x, resolvedAction=%d, age=%0.1fms\n",
                            entry->targetFlags, entry->resolvedAction,
                            (currentTime - entry->eventEntry->eventTime) * 0.000001f);
                }
            } else {
                dump += INDENT3 "OutboundQueue: <empty>\n";
            }

            if (!connection->waitQueue.isEmpty()) {
                dump += StringPrintf(INDENT3 "WaitQueue: length=%u\n",
                        connection->waitQueue.count());
                for (DispatchEntry* entry = connection->waitQueue.head; entry;
                        entry = entry->next) {
                    dump += INDENT4;
                    entry->eventEntry->appendDescription(dump);
                    dump += StringPrintf(", targetFlags=0x%08x, resolvedAction=%d, "
                            "age=%0.1fms, wait=%0.1fms\n",
                            entry->targetFlags, entry->resolvedAction,
                            (currentTime - entry->eventEntry->eventTime) * 0.000001f,
                            (currentTime - entry->deliveryTime) * 0.000001f);
                }
            } else {
                dump += INDENT3 "WaitQueue: <empty>\n";
            }
        }
    } else {
        dump += INDENT "Connections: <none>\n";
    }

    if (isAppSwitchPendingLocked()) {
        dump += StringPrintf(INDENT "AppSwitch: pending, due in %0.1fms\n",
                (mAppSwitchDueTime - now()) / 1000000.0);
    } else {
        dump += INDENT "AppSwitch: not pending\n";
    }

    dump += INDENT "Configuration:\n";
    dump += StringPrintf(INDENT2 "KeyRepeatDelay: %0.1fms\n",
            mConfig.keyRepeatDelay * 0.000001f);
    dump += StringPrintf(INDENT2 "KeyRepeatTimeout: %0.1fms\n",
            mConfig.keyRepeatTimeout * 0.000001f);
}

status_t InputDispatcher::registerInputChannel(const sp<InputChannel>& inputChannel, int32_t displayId) {
#if DEBUG_REGISTRATION
    ALOGD("channel '%s' ~ registerInputChannel - displayId=%" PRId32,
            inputChannel->getName().c_str(), displayId);
#endif

    { // acquire lock
        std::scoped_lock _l(mLock);

        // If InputWindowHandle is null and displayId is not ADISPLAY_ID_NONE,
        // treat inputChannel as monitor channel for displayId.
        bool monitor = inputChannel->getToken() == nullptr && displayId != ADISPLAY_ID_NONE;
        if (monitor) {
            inputChannel->setToken(new BBinder());
        }

        // If InputWindowHandle is null and displayId is not ADISPLAY_ID_NONE,
        // treat inputChannel as monitor channel for displayId.
        bool monitor = inputChannel->getToken() == nullptr && displayId != ADISPLAY_ID_NONE;
        if (monitor) {
            inputChannel->setToken(new BBinder());
        }

        if (getConnectionIndexLocked(inputChannel) >= 0) {
            ALOGW("Attempted to register already registered input channel '%s'",
                    inputChannel->getName().c_str());
            return BAD_VALUE;
        }

        sp<Connection> connection = new Connection(inputChannel, monitor);

        int fd = inputChannel->getFd();
        mConnectionsByFd.add(fd, connection);
        mInputChannelsByToken[inputChannel->getToken()] = inputChannel;

        // Store monitor channel by displayId.
        if (monitor) {
<<<<<<< HEAD
            Vector<sp<InputChannel>>& monitoringChannels =
                    mMonitoringChannelsByDisplay[displayId];
            monitoringChannels.push(inputChannel);
=======
            std::vector<sp<InputChannel>>& monitoringChannels =
                    mMonitoringChannelsByDisplay[displayId];
            monitoringChannels.push_back(inputChannel);
>>>>>>> 4b02403d
        }

        mLooper->addFd(fd, 0, ALOOPER_EVENT_INPUT, handleReceiveCallback, this);
    } // release lock

    // Wake the looper because some connections have changed.
    mLooper->wake();
    return OK;
}

status_t InputDispatcher::unregisterInputChannel(const sp<InputChannel>& inputChannel) {
#if DEBUG_REGISTRATION
    ALOGD("channel '%s' ~ unregisterInputChannel", inputChannel->getName().c_str());
#endif

    { // acquire lock
        std::scoped_lock _l(mLock);

        status_t status = unregisterInputChannelLocked(inputChannel, false /*notify*/);
        if (status) {
            return status;
        }
    } // release lock

    // Wake the poll loop because removing the connection may have changed the current
    // synchronization state.
    mLooper->wake();
    return OK;
}

status_t InputDispatcher::unregisterInputChannelLocked(const sp<InputChannel>& inputChannel,
        bool notify) {
    ssize_t connectionIndex = getConnectionIndexLocked(inputChannel);
    if (connectionIndex < 0) {
        ALOGW("Attempted to unregister already unregistered input channel '%s'",
                inputChannel->getName().c_str());
        return BAD_VALUE;
    }

    sp<Connection> connection = mConnectionsByFd.valueAt(connectionIndex);
    mConnectionsByFd.removeItemsAt(connectionIndex);

    mInputChannelsByToken.erase(inputChannel->getToken());

    if (connection->monitor) {
        removeMonitorChannelLocked(inputChannel);
    }

    mLooper->removeFd(inputChannel->getFd());

    nsecs_t currentTime = now();
    abortBrokenDispatchCycleLocked(currentTime, connection, notify);

    connection->status = Connection::STATUS_ZOMBIE;
    return OK;
}

void InputDispatcher::removeMonitorChannelLocked(const sp<InputChannel>& inputChannel) {
    for (auto it = mMonitoringChannelsByDisplay.begin();
            it != mMonitoringChannelsByDisplay.end(); ) {
<<<<<<< HEAD
        Vector<sp<InputChannel>>& monitoringChannels = it->second;
        const size_t numChannels = monitoringChannels.size();
        for (size_t i = 0; i < numChannels; i++) {
             if (monitoringChannels[i] == inputChannel) {
                 monitoringChannels.removeAt(i);
=======
        std::vector<sp<InputChannel>>& monitoringChannels = it->second;
        const size_t numChannels = monitoringChannels.size();
        for (size_t i = 0; i < numChannels; i++) {
             if (monitoringChannels[i] == inputChannel) {
                 monitoringChannels.erase(monitoringChannels.begin() + i);
>>>>>>> 4b02403d
                 break;
             }
        }
        if (monitoringChannels.empty()) {
            it = mMonitoringChannelsByDisplay.erase(it);
        } else {
            ++it;
        }
    }
}

ssize_t InputDispatcher::getConnectionIndexLocked(const sp<InputChannel>& inputChannel) {
    if (inputChannel == nullptr) {
        return -1;
    }

    for (size_t i = 0; i < mConnectionsByFd.size(); i++) {
        sp<Connection> connection = mConnectionsByFd.valueAt(i);
        if (connection->inputChannel->getToken() == inputChannel->getToken()) {
            return i;
        }
    }

    return -1;
}

void InputDispatcher::onDispatchCycleFinishedLocked(
        nsecs_t currentTime, const sp<Connection>& connection, uint32_t seq, bool handled) {
    CommandEntry* commandEntry = postCommandLocked(
            & InputDispatcher::doDispatchCycleFinishedLockedInterruptible);
    commandEntry->connection = connection;
    commandEntry->eventTime = currentTime;
    commandEntry->seq = seq;
    commandEntry->handled = handled;
}

void InputDispatcher::onDispatchCycleBrokenLocked(
        nsecs_t currentTime, const sp<Connection>& connection) {
    ALOGE("channel '%s' ~ Channel is unrecoverably broken and will be disposed!",
            connection->getInputChannelName().c_str());

    CommandEntry* commandEntry = postCommandLocked(
            & InputDispatcher::doNotifyInputChannelBrokenLockedInterruptible);
    commandEntry->connection = connection;
}

void InputDispatcher::onFocusChangedLocked(const sp<InputWindowHandle>& oldFocus,
        const sp<InputWindowHandle>& newFocus) {
    sp<IBinder> oldToken = oldFocus != nullptr ? oldFocus->getToken() : nullptr;
    sp<IBinder> newToken = newFocus != nullptr ? newFocus->getToken() : nullptr;
    CommandEntry* commandEntry = postCommandLocked(
            & InputDispatcher::doNotifyFocusChangedLockedInterruptible);
    commandEntry->oldToken = oldToken;
    commandEntry->newToken = newToken;
}

void InputDispatcher::onANRLocked(
        nsecs_t currentTime, const sp<InputApplicationHandle>& applicationHandle,
        const sp<InputWindowHandle>& windowHandle,
        nsecs_t eventTime, nsecs_t waitStartTime, const char* reason) {
    float dispatchLatency = (currentTime - eventTime) * 0.000001f;
    float waitDuration = (currentTime - waitStartTime) * 0.000001f;
    ALOGI("Application is not responding: %s.  "
            "It has been %0.1fms since event, %0.1fms since wait started.  Reason: %s",
            getApplicationWindowLabel(applicationHandle, windowHandle).c_str(),
            dispatchLatency, waitDuration, reason);

    // Capture a record of the InputDispatcher state at the time of the ANR.
    time_t t = time(nullptr);
    struct tm tm;
    localtime_r(&t, &tm);
    char timestr[64];
    strftime(timestr, sizeof(timestr), "%F %T", &tm);
    mLastANRState.clear();
    mLastANRState += INDENT "ANR:\n";
    mLastANRState += StringPrintf(INDENT2 "Time: %s\n", timestr);
    mLastANRState += StringPrintf(INDENT2 "Window: %s\n",
            getApplicationWindowLabel(applicationHandle, windowHandle).c_str());
    mLastANRState += StringPrintf(INDENT2 "DispatchLatency: %0.1fms\n", dispatchLatency);
    mLastANRState += StringPrintf(INDENT2 "WaitDuration: %0.1fms\n", waitDuration);
    mLastANRState += StringPrintf(INDENT2 "Reason: %s\n", reason);
    dumpDispatchStateLocked(mLastANRState);

    CommandEntry* commandEntry = postCommandLocked(
            & InputDispatcher::doNotifyANRLockedInterruptible);
    commandEntry->inputApplicationHandle = applicationHandle;
    commandEntry->inputChannel = windowHandle != nullptr ?
            getInputChannelLocked(windowHandle->getToken()) : nullptr;
    commandEntry->reason = reason;
}

void InputDispatcher::doNotifyConfigurationChangedLockedInterruptible (
        CommandEntry* commandEntry) {
    mLock.unlock();

    mPolicy->notifyConfigurationChanged(commandEntry->eventTime);

    mLock.lock();
}

void InputDispatcher::doNotifyInputChannelBrokenLockedInterruptible(
        CommandEntry* commandEntry) {
    sp<Connection> connection = commandEntry->connection;

    if (connection->status != Connection::STATUS_ZOMBIE) {
        mLock.unlock();

        mPolicy->notifyInputChannelBroken(connection->inputChannel->getToken());

        mLock.lock();
    }
}

void InputDispatcher::doNotifyFocusChangedLockedInterruptible(
        CommandEntry* commandEntry) {
    sp<IBinder> oldToken = commandEntry->oldToken;
    sp<IBinder> newToken = commandEntry->newToken;
    mLock.unlock();
    mPolicy->notifyFocusChanged(oldToken, newToken);
    mLock.lock();
}

void InputDispatcher::doNotifyANRLockedInterruptible(
        CommandEntry* commandEntry) {
    mLock.unlock();

    nsecs_t newTimeout = mPolicy->notifyANR(
            commandEntry->inputApplicationHandle,
            commandEntry->inputChannel ? commandEntry->inputChannel->getToken() : nullptr,
            commandEntry->reason);

    mLock.lock();

    resumeAfterTargetsNotReadyTimeoutLocked(newTimeout,
            commandEntry->inputChannel);
}

void InputDispatcher::doInterceptKeyBeforeDispatchingLockedInterruptible(
        CommandEntry* commandEntry) {
    KeyEntry* entry = commandEntry->keyEntry;

    KeyEvent event;
    initializeKeyEvent(&event, entry);

    mLock.unlock();

    android::base::Timer t;
    sp<IBinder> token = commandEntry->inputChannel != nullptr ?
        commandEntry->inputChannel->getToken() : nullptr;
    nsecs_t delay = mPolicy->interceptKeyBeforeDispatching(token,
            &event, entry->policyFlags);
    if (t.duration() > SLOW_INTERCEPTION_THRESHOLD) {
        ALOGW("Excessive delay in interceptKeyBeforeDispatching; took %s ms",
                std::to_string(t.duration().count()).c_str());
    }

    mLock.lock();

    if (delay < 0) {
        entry->interceptKeyResult = KeyEntry::INTERCEPT_KEY_RESULT_SKIP;
    } else if (!delay) {
        entry->interceptKeyResult = KeyEntry::INTERCEPT_KEY_RESULT_CONTINUE;
    } else {
        entry->interceptKeyResult = KeyEntry::INTERCEPT_KEY_RESULT_TRY_AGAIN_LATER;
        entry->interceptKeyWakeupTime = now() + delay;
    }
    entry->release();
}

void InputDispatcher::doDispatchCycleFinishedLockedInterruptible(
        CommandEntry* commandEntry) {
    sp<Connection> connection = commandEntry->connection;
    nsecs_t finishTime = commandEntry->eventTime;
    uint32_t seq = commandEntry->seq;
    bool handled = commandEntry->handled;

    // Handle post-event policy actions.
    DispatchEntry* dispatchEntry = connection->findWaitQueueEntry(seq);
    if (dispatchEntry) {
        nsecs_t eventDuration = finishTime - dispatchEntry->deliveryTime;
        if (eventDuration > SLOW_EVENT_PROCESSING_WARNING_TIMEOUT) {
            std::string msg =
                    StringPrintf("Window '%s' spent %0.1fms processing the last input event: ",
                    connection->getWindowName().c_str(), eventDuration * 0.000001f);
            dispatchEntry->eventEntry->appendDescription(msg);
            ALOGI("%s", msg.c_str());
        }

        bool restartEvent;
        if (dispatchEntry->eventEntry->type == EventEntry::TYPE_KEY) {
            KeyEntry* keyEntry = static_cast<KeyEntry*>(dispatchEntry->eventEntry);
            restartEvent = afterKeyEventLockedInterruptible(connection,
                    dispatchEntry, keyEntry, handled);
        } else if (dispatchEntry->eventEntry->type == EventEntry::TYPE_MOTION) {
            MotionEntry* motionEntry = static_cast<MotionEntry*>(dispatchEntry->eventEntry);
            restartEvent = afterMotionEventLockedInterruptible(connection,
                    dispatchEntry, motionEntry, handled);
        } else {
            restartEvent = false;
        }

        // Dequeue the event and start the next cycle.
        // Note that because the lock might have been released, it is possible that the
        // contents of the wait queue to have been drained, so we need to double-check
        // a few things.
        if (dispatchEntry == connection->findWaitQueueEntry(seq)) {
            connection->waitQueue.dequeue(dispatchEntry);
            traceWaitQueueLength(connection);
            if (restartEvent && connection->status == Connection::STATUS_NORMAL) {
                connection->outboundQueue.enqueueAtHead(dispatchEntry);
                traceOutboundQueueLength(connection);
            } else {
                releaseDispatchEntry(dispatchEntry);
            }
        }

        // Start the next dispatch cycle for this connection.
        startDispatchCycleLocked(now(), connection);
    }
}

bool InputDispatcher::afterKeyEventLockedInterruptible(const sp<Connection>& connection,
        DispatchEntry* dispatchEntry, KeyEntry* keyEntry, bool handled) {
    if (keyEntry->flags & AKEY_EVENT_FLAG_FALLBACK) {
        if (!handled) {
            // Report the key as unhandled, since the fallback was not handled.
            mReporter->reportUnhandledKey(keyEntry->sequenceNum);
        }
        return false;
    }
<<<<<<< HEAD

    // Get the fallback key state.
    // Clear it out after dispatching the UP.
    int32_t originalKeyCode = keyEntry->keyCode;
    int32_t fallbackKeyCode = connection->inputState.getFallbackKey(originalKeyCode);
    if (keyEntry->action == AKEY_EVENT_ACTION_UP) {
        connection->inputState.removeFallbackKey(originalKeyCode);
    }

=======

    // Get the fallback key state.
    // Clear it out after dispatching the UP.
    int32_t originalKeyCode = keyEntry->keyCode;
    int32_t fallbackKeyCode = connection->inputState.getFallbackKey(originalKeyCode);
    if (keyEntry->action == AKEY_EVENT_ACTION_UP) {
        connection->inputState.removeFallbackKey(originalKeyCode);
    }

>>>>>>> 4b02403d
    if (handled || !dispatchEntry->hasForegroundTarget()) {
        // If the application handles the original key for which we previously
        // generated a fallback or if the window is not a foreground window,
        // then cancel the associated fallback key, if any.
        if (fallbackKeyCode != -1) {
            // Dispatch the unhandled key to the policy with the cancel flag.
#if DEBUG_OUTBOUND_EVENT_DETAILS
            ALOGD("Unhandled key event: Asking policy to cancel fallback action.  "
                    "keyCode=%d, action=%d, repeatCount=%d, policyFlags=0x%08x",
                    keyEntry->keyCode, keyEntry->action, keyEntry->repeatCount,
                    keyEntry->policyFlags);
#endif
            KeyEvent event;
            initializeKeyEvent(&event, keyEntry);
            event.setFlags(event.getFlags() | AKEY_EVENT_FLAG_CANCELED);

            mLock.unlock();

            mPolicy->dispatchUnhandledKey(connection->inputChannel->getToken(),
                                          &event, keyEntry->policyFlags, &event);

            mLock.lock();

            // Cancel the fallback key.
            if (fallbackKeyCode != AKEYCODE_UNKNOWN) {
                CancelationOptions options(CancelationOptions::CANCEL_FALLBACK_EVENTS,
                                           "application handled the original non-fallback key "
                                           "or is no longer a foreground target, "
                                           "canceling previously dispatched fallback key");
                options.keyCode = fallbackKeyCode;
                synthesizeCancelationEventsForConnectionLocked(connection, options);
            }
            connection->inputState.removeFallbackKey(originalKeyCode);
        }
    } else {
        // If the application did not handle a non-fallback key, first check
        // that we are in a good state to perform unhandled key event processing
        // Then ask the policy what to do with it.
        bool initialDown = keyEntry->action == AKEY_EVENT_ACTION_DOWN
                && keyEntry->repeatCount == 0;
        if (fallbackKeyCode == -1 && !initialDown) {
#if DEBUG_OUTBOUND_EVENT_DETAILS
            ALOGD("Unhandled key event: Skipping unhandled key event processing "
                    "since this is not an initial down.  "
                    "keyCode=%d, action=%d, repeatCount=%d, policyFlags=0x%08x",
                    originalKeyCode, keyEntry->action, keyEntry->repeatCount,
                    keyEntry->policyFlags);
#endif
            return false;
        }

        // Dispatch the unhandled key to the policy.
#if DEBUG_OUTBOUND_EVENT_DETAILS
        ALOGD("Unhandled key event: Asking policy to perform fallback action.  "
                "keyCode=%d, action=%d, repeatCount=%d, policyFlags=0x%08x",
                keyEntry->keyCode, keyEntry->action, keyEntry->repeatCount,
                keyEntry->policyFlags);
#endif
        KeyEvent event;
        initializeKeyEvent(&event, keyEntry);

        mLock.unlock();

        bool fallback = mPolicy->dispatchUnhandledKey(connection->inputChannel->getToken(),
                                                      &event, keyEntry->policyFlags, &event);

        mLock.lock();

        if (connection->status != Connection::STATUS_NORMAL) {
            connection->inputState.removeFallbackKey(originalKeyCode);
            return false;
        }

        // Latch the fallback keycode for this key on an initial down.
        // The fallback keycode cannot change at any other point in the lifecycle.
        if (initialDown) {
            if (fallback) {
                fallbackKeyCode = event.getKeyCode();
            } else {
                fallbackKeyCode = AKEYCODE_UNKNOWN;
            }
            connection->inputState.setFallbackKey(originalKeyCode, fallbackKeyCode);
        }

        ALOG_ASSERT(fallbackKeyCode != -1);

        // Cancel the fallback key if the policy decides not to send it anymore.
        // We will continue to dispatch the key to the policy but we will no
        // longer dispatch a fallback key to the application.
        if (fallbackKeyCode != AKEYCODE_UNKNOWN
                && (!fallback || fallbackKeyCode != event.getKeyCode())) {
#if DEBUG_OUTBOUND_EVENT_DETAILS
            if (fallback) {
                ALOGD("Unhandled key event: Policy requested to send key %d"
                        "as a fallback for %d, but on the DOWN it had requested "
                        "to send %d instead.  Fallback canceled.",
                        event.getKeyCode(), originalKeyCode, fallbackKeyCode);
            } else {
                ALOGD("Unhandled key event: Policy did not request fallback for %d, "
                        "but on the DOWN it had requested to send %d.  "
                        "Fallback canceled.",
                        originalKeyCode, fallbackKeyCode);
            }
#endif

            CancelationOptions options(CancelationOptions::CANCEL_FALLBACK_EVENTS,
                                       "canceling fallback, policy no longer desires it");
            options.keyCode = fallbackKeyCode;
            synthesizeCancelationEventsForConnectionLocked(connection, options);

            fallback = false;
            fallbackKeyCode = AKEYCODE_UNKNOWN;
            if (keyEntry->action != AKEY_EVENT_ACTION_UP) {
                connection->inputState.setFallbackKey(originalKeyCode,
                                                      fallbackKeyCode);
            }
        }

#if DEBUG_OUTBOUND_EVENT_DETAILS
        {
            std::string msg;
            const KeyedVector<int32_t, int32_t>& fallbackKeys =
                    connection->inputState.getFallbackKeys();
            for (size_t i = 0; i < fallbackKeys.size(); i++) {
                msg += StringPrintf(", %d->%d", fallbackKeys.keyAt(i),
                        fallbackKeys.valueAt(i));
            }
            ALOGD("Unhandled key event: %zu currently tracked fallback keys%s.",
                    fallbackKeys.size(), msg.c_str());
        }
#endif

        if (fallback) {
            // Restart the dispatch cycle using the fallback key.
            keyEntry->eventTime = event.getEventTime();
            keyEntry->deviceId = event.getDeviceId();
            keyEntry->source = event.getSource();
            keyEntry->displayId = event.getDisplayId();
            keyEntry->flags = event.getFlags() | AKEY_EVENT_FLAG_FALLBACK;
            keyEntry->keyCode = fallbackKeyCode;
            keyEntry->scanCode = event.getScanCode();
            keyEntry->metaState = event.getMetaState();
            keyEntry->repeatCount = event.getRepeatCount();
            keyEntry->downTime = event.getDownTime();
            keyEntry->syntheticRepeat = false;

#if DEBUG_OUTBOUND_EVENT_DETAILS
            ALOGD("Unhandled key event: Dispatching fallback key.  "
                    "originalKeyCode=%d, fallbackKeyCode=%d, fallbackMetaState=%08x",
                    originalKeyCode, fallbackKeyCode, keyEntry->metaState);
#endif
            return true; // restart the event
        } else {
#if DEBUG_OUTBOUND_EVENT_DETAILS
            ALOGD("Unhandled key event: No fallback key.");
#endif

            // Report the key as unhandled, since there is no fallback key.
            mReporter->reportUnhandledKey(keyEntry->sequenceNum);
        }
    }
    return false;
}

bool InputDispatcher::afterMotionEventLockedInterruptible(const sp<Connection>& connection,
        DispatchEntry* dispatchEntry, MotionEntry* motionEntry, bool handled) {
    return false;
}

void InputDispatcher::doPokeUserActivityLockedInterruptible(CommandEntry* commandEntry) {
    mLock.unlock();

    mPolicy->pokeUserActivity(commandEntry->eventTime, commandEntry->userActivityEventType);

    mLock.lock();
}

void InputDispatcher::initializeKeyEvent(KeyEvent* event, const KeyEntry* entry) {
    event->initialize(entry->deviceId, entry->source, entry->displayId, entry->action, entry->flags,
            entry->keyCode, entry->scanCode, entry->metaState, entry->repeatCount,
            entry->downTime, entry->eventTime);
}

void InputDispatcher::updateDispatchStatistics(nsecs_t currentTime, const EventEntry* entry,
        int32_t injectionResult, nsecs_t timeSpentWaitingForApplication) {
    // TODO Write some statistics about how long we spend waiting.
}

void InputDispatcher::traceInboundQueueLengthLocked() {
    if (ATRACE_ENABLED()) {
        ATRACE_INT("iq", mInboundQueue.count());
    }
}

void InputDispatcher::traceOutboundQueueLength(const sp<Connection>& connection) {
    if (ATRACE_ENABLED()) {
        char counterName[40];
        snprintf(counterName, sizeof(counterName), "oq:%s", connection->getWindowName().c_str());
        ATRACE_INT(counterName, connection->outboundQueue.count());
    }
}

void InputDispatcher::traceWaitQueueLength(const sp<Connection>& connection) {
    if (ATRACE_ENABLED()) {
        char counterName[40];
        snprintf(counterName, sizeof(counterName), "wq:%s", connection->getWindowName().c_str());
        ATRACE_INT(counterName, connection->waitQueue.count());
    }
}

void InputDispatcher::dump(std::string& dump) {
    std::scoped_lock _l(mLock);

    dump += "Input Dispatcher State:\n";
    dumpDispatchStateLocked(dump);

    if (!mLastANRState.empty()) {
        dump += "\nInput Dispatcher State at time of last ANR:\n";
        dump += mLastANRState;
    }
}

void InputDispatcher::monitor() {
    // Acquire and release the lock to ensure that the dispatcher has not deadlocked.
    std::unique_lock _l(mLock);
    mLooper->wake();
    mDispatcherIsAlive.wait(_l);
}


// --- InputDispatcher::InjectionState ---

InputDispatcher::InjectionState::InjectionState(int32_t injectorPid, int32_t injectorUid) :
        refCount(1),
        injectorPid(injectorPid), injectorUid(injectorUid),
        injectionResult(INPUT_EVENT_INJECTION_PENDING), injectionIsAsync(false),
        pendingForegroundDispatches(0) {
}

InputDispatcher::InjectionState::~InjectionState() {
}

void InputDispatcher::InjectionState::release() {
    refCount -= 1;
    if (refCount == 0) {
        delete this;
    } else {
        ALOG_ASSERT(refCount > 0);
    }
}


// --- InputDispatcher::EventEntry ---

InputDispatcher::EventEntry::EventEntry(uint32_t sequenceNum, int32_t type,
        nsecs_t eventTime, uint32_t policyFlags) :
        sequenceNum(sequenceNum), refCount(1), type(type), eventTime(eventTime),
        policyFlags(policyFlags), injectionState(nullptr), dispatchInProgress(false) {
}

InputDispatcher::EventEntry::~EventEntry() {
    releaseInjectionState();
}

void InputDispatcher::EventEntry::release() {
    refCount -= 1;
    if (refCount == 0) {
        delete this;
    } else {
        ALOG_ASSERT(refCount > 0);
    }
}

void InputDispatcher::EventEntry::releaseInjectionState() {
    if (injectionState) {
        injectionState->release();
        injectionState = nullptr;
    }
}


// --- InputDispatcher::ConfigurationChangedEntry ---

InputDispatcher::ConfigurationChangedEntry::ConfigurationChangedEntry(
        uint32_t sequenceNum, nsecs_t eventTime) :
        EventEntry(sequenceNum, TYPE_CONFIGURATION_CHANGED, eventTime, 0) {
}

InputDispatcher::ConfigurationChangedEntry::~ConfigurationChangedEntry() {
}

void InputDispatcher::ConfigurationChangedEntry::appendDescription(std::string& msg) const {
    msg += StringPrintf("ConfigurationChangedEvent(), policyFlags=0x%08x", policyFlags);
}


// --- InputDispatcher::DeviceResetEntry ---

InputDispatcher::DeviceResetEntry::DeviceResetEntry(
        uint32_t sequenceNum, nsecs_t eventTime, int32_t deviceId) :
        EventEntry(sequenceNum, TYPE_DEVICE_RESET, eventTime, 0),
        deviceId(deviceId) {
}

InputDispatcher::DeviceResetEntry::~DeviceResetEntry() {
}

void InputDispatcher::DeviceResetEntry::appendDescription(std::string& msg) const {
    msg += StringPrintf("DeviceResetEvent(deviceId=%d), policyFlags=0x%08x",
            deviceId, policyFlags);
}


// --- InputDispatcher::KeyEntry ---

InputDispatcher::KeyEntry::KeyEntry(uint32_t sequenceNum, nsecs_t eventTime,
        int32_t deviceId, uint32_t source, int32_t displayId, uint32_t policyFlags, int32_t action,
        int32_t flags, int32_t keyCode, int32_t scanCode, int32_t metaState,
        int32_t repeatCount, nsecs_t downTime) :
        EventEntry(sequenceNum, TYPE_KEY, eventTime, policyFlags),
        deviceId(deviceId), source(source), displayId(displayId), action(action), flags(flags),
        keyCode(keyCode), scanCode(scanCode), metaState(metaState),
        repeatCount(repeatCount), downTime(downTime),
        syntheticRepeat(false), interceptKeyResult(KeyEntry::INTERCEPT_KEY_RESULT_UNKNOWN),
        interceptKeyWakeupTime(0) {
}

InputDispatcher::KeyEntry::~KeyEntry() {
}

void InputDispatcher::KeyEntry::appendDescription(std::string& msg) const {
    msg += StringPrintf("KeyEvent(deviceId=%d, source=0x%08x, displayId=%" PRId32 ", action=%s, "
            "flags=0x%08x, keyCode=%d, scanCode=%d, metaState=0x%08x, "
            "repeatCount=%d), policyFlags=0x%08x",
            deviceId, source, displayId, keyActionToString(action).c_str(), flags, keyCode,
            scanCode, metaState, repeatCount, policyFlags);
}

void InputDispatcher::KeyEntry::recycle() {
    releaseInjectionState();

    dispatchInProgress = false;
    syntheticRepeat = false;
    interceptKeyResult = KeyEntry::INTERCEPT_KEY_RESULT_UNKNOWN;
    interceptKeyWakeupTime = 0;
}


// --- InputDispatcher::MotionEntry ---

InputDispatcher::MotionEntry::MotionEntry(uint32_t sequenceNum, nsecs_t eventTime, int32_t deviceId,
        uint32_t source, int32_t displayId, uint32_t policyFlags, int32_t action,
        int32_t actionButton,
        int32_t flags, int32_t metaState, int32_t buttonState, MotionClassification classification,
        int32_t edgeFlags, float xPrecision, float yPrecision, nsecs_t downTime,
        uint32_t pointerCount,
        const PointerProperties* pointerProperties, const PointerCoords* pointerCoords,
        float xOffset, float yOffset) :
        EventEntry(sequenceNum, TYPE_MOTION, eventTime, policyFlags),
        eventTime(eventTime),
        deviceId(deviceId), source(source), displayId(displayId), action(action),
        actionButton(actionButton), flags(flags), metaState(metaState), buttonState(buttonState),
        classification(classification), edgeFlags(edgeFlags),
        xPrecision(xPrecision), yPrecision(yPrecision),
        downTime(downTime), pointerCount(pointerCount) {
    for (uint32_t i = 0; i < pointerCount; i++) {
        this->pointerProperties[i].copyFrom(pointerProperties[i]);
        this->pointerCoords[i].copyFrom(pointerCoords[i]);
        if (xOffset || yOffset) {
            this->pointerCoords[i].applyOffset(xOffset, yOffset);
        }
    }
}

InputDispatcher::MotionEntry::~MotionEntry() {
}

void InputDispatcher::MotionEntry::appendDescription(std::string& msg) const {
    msg += StringPrintf("MotionEvent(deviceId=%d, source=0x%08x, displayId=%" PRId32
            ", action=%s, actionButton=0x%08x, flags=0x%08x, metaState=0x%08x, buttonState=0x%08x, "
            "classification=%s, edgeFlags=0x%08x, xPrecision=%.1f, yPrecision=%.1f, pointers=[",
            deviceId, source, displayId, motionActionToString(action).c_str(), actionButton, flags,
            metaState, buttonState, motionClassificationToString(classification), edgeFlags,
            xPrecision, yPrecision);

    for (uint32_t i = 0; i < pointerCount; i++) {
        if (i) {
            msg += ", ";
        }
        msg += StringPrintf("%d: (%.1f, %.1f)", pointerProperties[i].id,
                pointerCoords[i].getX(), pointerCoords[i].getY());
    }
    msg += StringPrintf("]), policyFlags=0x%08x", policyFlags);
}


// --- InputDispatcher::DispatchEntry ---

volatile int32_t InputDispatcher::DispatchEntry::sNextSeqAtomic;

InputDispatcher::DispatchEntry::DispatchEntry(EventEntry* eventEntry,
        int32_t targetFlags, float xOffset, float yOffset, float globalScaleFactor,
        float windowXScale, float windowYScale) :
        seq(nextSeq()),
        eventEntry(eventEntry), targetFlags(targetFlags),
        xOffset(xOffset), yOffset(yOffset), globalScaleFactor(globalScaleFactor),
        windowXScale(windowXScale), windowYScale(windowYScale),
        deliveryTime(0), resolvedAction(0), resolvedFlags(0) {
    eventEntry->refCount += 1;
}

InputDispatcher::DispatchEntry::~DispatchEntry() {
    eventEntry->release();
}

uint32_t InputDispatcher::DispatchEntry::nextSeq() {
    // Sequence number 0 is reserved and will never be returned.
    uint32_t seq;
    do {
        seq = android_atomic_inc(&sNextSeqAtomic);
    } while (!seq);
    return seq;
}


// --- InputDispatcher::InputState ---

InputDispatcher::InputState::InputState() {
}

InputDispatcher::InputState::~InputState() {
}

bool InputDispatcher::InputState::isNeutral() const {
    return mKeyMementos.empty() && mMotionMementos.empty();
}

bool InputDispatcher::InputState::isHovering(int32_t deviceId, uint32_t source,
        int32_t displayId) const {
    for (const MotionMemento& memento : mMotionMementos) {
        if (memento.deviceId == deviceId
                && memento.source == source
                && memento.displayId == displayId
                && memento.hovering) {
            return true;
        }
    }
    return false;
}

bool InputDispatcher::InputState::trackKey(const KeyEntry* entry,
        int32_t action, int32_t flags) {
    switch (action) {
    case AKEY_EVENT_ACTION_UP: {
        if (entry->flags & AKEY_EVENT_FLAG_FALLBACK) {
            for (size_t i = 0; i < mFallbackKeys.size(); ) {
                if (mFallbackKeys.valueAt(i) == entry->keyCode) {
                    mFallbackKeys.removeItemsAt(i);
                } else {
                    i += 1;
                }
            }
        }
        ssize_t index = findKeyMemento(entry);
        if (index >= 0) {
            mKeyMementos.erase(mKeyMementos.begin() + index);
            return true;
        }
        /* FIXME: We can't just drop the key up event because that prevents creating
         * popup windows that are automatically shown when a key is held and then
         * dismissed when the key is released.  The problem is that the popup will
         * not have received the original key down, so the key up will be considered
         * to be inconsistent with its observed state.  We could perhaps handle this
         * by synthesizing a key down but that will cause other problems.
         *
         * So for now, allow inconsistent key up events to be dispatched.
         *
#if DEBUG_OUTBOUND_EVENT_DETAILS
        ALOGD("Dropping inconsistent key up event: deviceId=%d, source=%08x, "
                "keyCode=%d, scanCode=%d",
                entry->deviceId, entry->source, entry->keyCode, entry->scanCode);
#endif
        return false;
        */
        return true;
    }

    case AKEY_EVENT_ACTION_DOWN: {
        ssize_t index = findKeyMemento(entry);
        if (index >= 0) {
            mKeyMementos.erase(mKeyMementos.begin() + index);
        }
        addKeyMemento(entry, flags);
        return true;
    }

    default:
        return true;
    }
}

bool InputDispatcher::InputState::trackMotion(const MotionEntry* entry,
        int32_t action, int32_t flags) {
    int32_t actionMasked = action & AMOTION_EVENT_ACTION_MASK;
    switch (actionMasked) {
    case AMOTION_EVENT_ACTION_UP:
    case AMOTION_EVENT_ACTION_CANCEL: {
        ssize_t index = findMotionMemento(entry, false /*hovering*/);
        if (index >= 0) {
            mMotionMementos.erase(mMotionMementos.begin() + index);
            return true;
        }
#if DEBUG_OUTBOUND_EVENT_DETAILS
        ALOGD("Dropping inconsistent motion up or cancel event: deviceId=%d, source=%08x, "
                "displayId=%" PRId32 ", actionMasked=%d",
                entry->deviceId, entry->source, entry->displayId, actionMasked);
#endif
        return false;
    }

    case AMOTION_EVENT_ACTION_DOWN: {
        ssize_t index = findMotionMemento(entry, false /*hovering*/);
        if (index >= 0) {
            mMotionMementos.erase(mMotionMementos.begin() + index);
        }
        addMotionMemento(entry, flags, false /*hovering*/);
        return true;
    }

    case AMOTION_EVENT_ACTION_POINTER_UP:
    case AMOTION_EVENT_ACTION_POINTER_DOWN:
    case AMOTION_EVENT_ACTION_MOVE: {
        if (entry->source & AINPUT_SOURCE_CLASS_NAVIGATION) {
            // Trackballs can send MOVE events with a corresponding DOWN or UP. There's no need to
            // generate cancellation events for these since they're based in relative rather than
            // absolute units.
            return true;
        }

        ssize_t index = findMotionMemento(entry, false /*hovering*/);

        if (entry->source & AINPUT_SOURCE_CLASS_JOYSTICK) {
            // Joysticks can send MOVE events without a corresponding DOWN or UP. Since all
            // joystick axes are normalized to [-1, 1] we can trust that 0 means it's neutral. Any
            // other value and we need to track the motion so we can send cancellation events for
            // anything generating fallback events (e.g. DPad keys for joystick movements).
            if (index >= 0) {
                if (entry->pointerCoords[0].isEmpty()) {
                    mMotionMementos.erase(mMotionMementos.begin() + index);
                } else {
                    MotionMemento& memento = mMotionMementos[index];
                    memento.setPointers(entry);
                }
            } else if (!entry->pointerCoords[0].isEmpty()) {
                addMotionMemento(entry, flags, false /*hovering*/);
            }

            // Joysticks and trackballs can send MOVE events without corresponding DOWN or UP.
            return true;
        }
        if (index >= 0) {
            MotionMemento& memento = mMotionMementos[index];
            memento.setPointers(entry);
            return true;
        }
#if DEBUG_OUTBOUND_EVENT_DETAILS
        ALOGD("Dropping inconsistent motion pointer up/down or move event: "
                "deviceId=%d, source=%08x, displayId=%" PRId32 ", actionMasked=%d",
                entry->deviceId, entry->source, entry->displayId, actionMasked);
#endif
        return false;
    }

    case AMOTION_EVENT_ACTION_HOVER_EXIT: {
        ssize_t index = findMotionMemento(entry, true /*hovering*/);
        if (index >= 0) {
            mMotionMementos.erase(mMotionMementos.begin() + index);
            return true;
        }
#if DEBUG_OUTBOUND_EVENT_DETAILS
        ALOGD("Dropping inconsistent motion hover exit event: deviceId=%d, source=%08x, "
                "displayId=%" PRId32,
                entry->deviceId, entry->source, entry->displayId);
#endif
        return false;
    }

    case AMOTION_EVENT_ACTION_HOVER_ENTER:
    case AMOTION_EVENT_ACTION_HOVER_MOVE: {
        ssize_t index = findMotionMemento(entry, true /*hovering*/);
        if (index >= 0) {
            mMotionMementos.erase(mMotionMementos.begin() + index);
        }
        addMotionMemento(entry, flags, true /*hovering*/);
        return true;
    }

    default:
        return true;
    }
}

ssize_t InputDispatcher::InputState::findKeyMemento(const KeyEntry* entry) const {
    for (size_t i = 0; i < mKeyMementos.size(); i++) {
        const KeyMemento& memento = mKeyMementos[i];
        if (memento.deviceId == entry->deviceId
                && memento.source == entry->source
                && memento.displayId == entry->displayId
                && memento.keyCode == entry->keyCode
                && memento.scanCode == entry->scanCode) {
            return i;
        }
    }
    return -1;
}

ssize_t InputDispatcher::InputState::findMotionMemento(const MotionEntry* entry,
        bool hovering) const {
    for (size_t i = 0; i < mMotionMementos.size(); i++) {
        const MotionMemento& memento = mMotionMementos[i];
        if (memento.deviceId == entry->deviceId
                && memento.source == entry->source
                && memento.displayId == entry->displayId
                && memento.hovering == hovering) {
            return i;
        }
    }
    return -1;
}

void InputDispatcher::InputState::addKeyMemento(const KeyEntry* entry, int32_t flags) {
    KeyMemento memento;
    memento.deviceId = entry->deviceId;
    memento.source = entry->source;
    memento.displayId = entry->displayId;
    memento.keyCode = entry->keyCode;
    memento.scanCode = entry->scanCode;
    memento.metaState = entry->metaState;
    memento.flags = flags;
    memento.downTime = entry->downTime;
    memento.policyFlags = entry->policyFlags;
    mKeyMementos.push_back(memento);
}

void InputDispatcher::InputState::addMotionMemento(const MotionEntry* entry,
        int32_t flags, bool hovering) {
    MotionMemento memento;
    memento.deviceId = entry->deviceId;
    memento.source = entry->source;
    memento.displayId = entry->displayId;
    memento.flags = flags;
    memento.xPrecision = entry->xPrecision;
    memento.yPrecision = entry->yPrecision;
    memento.downTime = entry->downTime;
    memento.setPointers(entry);
    memento.hovering = hovering;
    memento.policyFlags = entry->policyFlags;
    mMotionMementos.push_back(memento);
}

void InputDispatcher::InputState::MotionMemento::setPointers(const MotionEntry* entry) {
    pointerCount = entry->pointerCount;
    for (uint32_t i = 0; i < entry->pointerCount; i++) {
        pointerProperties[i].copyFrom(entry->pointerProperties[i]);
        pointerCoords[i].copyFrom(entry->pointerCoords[i]);
    }
}

void InputDispatcher::InputState::synthesizeCancelationEvents(nsecs_t currentTime,
        std::vector<EventEntry*>& outEvents, const CancelationOptions& options) {
    for (KeyMemento& memento : mKeyMementos) {
        if (shouldCancelKey(memento, options)) {
<<<<<<< HEAD
            outEvents.push(new KeyEntry(SYNTHESIZED_EVENT_SEQUENCE_NUM, currentTime,
=======
            outEvents.push_back(new KeyEntry(SYNTHESIZED_EVENT_SEQUENCE_NUM, currentTime,
>>>>>>> 4b02403d
                    memento.deviceId, memento.source, memento.displayId, memento.policyFlags,
                    AKEY_EVENT_ACTION_UP, memento.flags | AKEY_EVENT_FLAG_CANCELED,
                    memento.keyCode, memento.scanCode, memento.metaState, 0, memento.downTime));
        }
    }

    for (const MotionMemento& memento : mMotionMementos) {
        if (shouldCancelMotion(memento, options)) {
            const int32_t action = memento.hovering ?
                    AMOTION_EVENT_ACTION_HOVER_EXIT : AMOTION_EVENT_ACTION_CANCEL;
<<<<<<< HEAD
            outEvents.push(new MotionEntry(SYNTHESIZED_EVENT_SEQUENCE_NUM, currentTime,
=======
            outEvents.push_back(new MotionEntry(SYNTHESIZED_EVENT_SEQUENCE_NUM, currentTime,
>>>>>>> 4b02403d
                    memento.deviceId, memento.source, memento.displayId, memento.policyFlags,
                    action, 0 /*actionButton*/, memento.flags, AMETA_NONE, 0 /*buttonState*/,
                    MotionClassification::NONE, AMOTION_EVENT_EDGE_FLAG_NONE,
                    memento.xPrecision, memento.yPrecision, memento.downTime,
                    memento.pointerCount, memento.pointerProperties, memento.pointerCoords,
                    0 /*xOffset*/, 0 /*yOffset*/));
        }
    }
}

void InputDispatcher::InputState::clear() {
    mKeyMementos.clear();
    mMotionMementos.clear();
    mFallbackKeys.clear();
}

void InputDispatcher::InputState::copyPointerStateTo(InputState& other) const {
    for (size_t i = 0; i < mMotionMementos.size(); i++) {
        const MotionMemento& memento = mMotionMementos[i];
        if (memento.source & AINPUT_SOURCE_CLASS_POINTER) {
            for (size_t j = 0; j < other.mMotionMementos.size(); ) {
                const MotionMemento& otherMemento = other.mMotionMementos[j];
                if (memento.deviceId == otherMemento.deviceId
                        && memento.source == otherMemento.source
                        && memento.displayId == otherMemento.displayId) {
                    other.mMotionMementos.erase(other.mMotionMementos.begin() + j);
                } else {
                    j += 1;
                }
            }
            other.mMotionMementos.push_back(memento);
        }
    }
}

int32_t InputDispatcher::InputState::getFallbackKey(int32_t originalKeyCode) {
    ssize_t index = mFallbackKeys.indexOfKey(originalKeyCode);
    return index >= 0 ? mFallbackKeys.valueAt(index) : -1;
}

void InputDispatcher::InputState::setFallbackKey(int32_t originalKeyCode,
        int32_t fallbackKeyCode) {
    ssize_t index = mFallbackKeys.indexOfKey(originalKeyCode);
    if (index >= 0) {
        mFallbackKeys.replaceValueAt(index, fallbackKeyCode);
    } else {
        mFallbackKeys.add(originalKeyCode, fallbackKeyCode);
    }
}

void InputDispatcher::InputState::removeFallbackKey(int32_t originalKeyCode) {
    mFallbackKeys.removeItem(originalKeyCode);
}

bool InputDispatcher::InputState::shouldCancelKey(const KeyMemento& memento,
        const CancelationOptions& options) {
    if (options.keyCode != -1 && memento.keyCode != options.keyCode) {
        return false;
    }

    if (options.deviceId != -1 && memento.deviceId != options.deviceId) {
        return false;
    }

    switch (options.mode) {
    case CancelationOptions::CANCEL_ALL_EVENTS:
    case CancelationOptions::CANCEL_NON_POINTER_EVENTS:
        return true;
    case CancelationOptions::CANCEL_FALLBACK_EVENTS:
        return memento.flags & AKEY_EVENT_FLAG_FALLBACK;
    case CancelationOptions::CANCEL_DISPLAY_UNSPECIFIED_EVENTS:
        return memento.displayId == ADISPLAY_ID_NONE;
    default:
        return false;
    }
}

bool InputDispatcher::InputState::shouldCancelMotion(const MotionMemento& memento,
        const CancelationOptions& options) {
    if (options.deviceId != -1 && memento.deviceId != options.deviceId) {
        return false;
    }

    switch (options.mode) {
    case CancelationOptions::CANCEL_ALL_EVENTS:
        return true;
    case CancelationOptions::CANCEL_POINTER_EVENTS:
        return memento.source & AINPUT_SOURCE_CLASS_POINTER;
    case CancelationOptions::CANCEL_NON_POINTER_EVENTS:
        return !(memento.source & AINPUT_SOURCE_CLASS_POINTER);
    case CancelationOptions::CANCEL_DISPLAY_UNSPECIFIED_EVENTS:
        return memento.displayId == ADISPLAY_ID_NONE;
    default:
        return false;
    }
}


// --- InputDispatcher::Connection ---

InputDispatcher::Connection::Connection(const sp<InputChannel>& inputChannel, bool monitor) :
        status(STATUS_NORMAL), inputChannel(inputChannel),
        monitor(monitor),
        inputPublisher(inputChannel), inputPublisherBlocked(false) {
}

InputDispatcher::Connection::~Connection() {
}

const std::string InputDispatcher::Connection::getWindowName() const {
    if (inputChannel != nullptr) {
        return inputChannel->getName();
    }
    if (monitor) {
        return "monitor";
    }
    return "?";
}

const char* InputDispatcher::Connection::getStatusLabel() const {
    switch (status) {
    case STATUS_NORMAL:
        return "NORMAL";

    case STATUS_BROKEN:
        return "BROKEN";

    case STATUS_ZOMBIE:
        return "ZOMBIE";

    default:
        return "UNKNOWN";
    }
}

InputDispatcher::DispatchEntry* InputDispatcher::Connection::findWaitQueueEntry(uint32_t seq) {
    for (DispatchEntry* entry = waitQueue.head; entry != nullptr; entry = entry->next) {
        if (entry->seq == seq) {
            return entry;
        }
    }
    return nullptr;
}


// --- InputDispatcher::CommandEntry ---

InputDispatcher::CommandEntry::CommandEntry(Command command) :
    command(command), eventTime(0), keyEntry(nullptr), userActivityEventType(0),
    seq(0), handled(false) {
}

InputDispatcher::CommandEntry::~CommandEntry() {
}


// --- InputDispatcher::TouchState ---

InputDispatcher::TouchState::TouchState() :
    down(false), split(false), deviceId(-1), source(0), displayId(ADISPLAY_ID_NONE) {
}

InputDispatcher::TouchState::~TouchState() {
}

void InputDispatcher::TouchState::reset() {
    down = false;
    split = false;
    deviceId = -1;
    source = 0;
    displayId = ADISPLAY_ID_NONE;
    windows.clear();
    portalWindows.clear();
}

void InputDispatcher::TouchState::copyFrom(const TouchState& other) {
    down = other.down;
    split = other.split;
    deviceId = other.deviceId;
    source = other.source;
    displayId = other.displayId;
    windows = other.windows;
    portalWindows = other.portalWindows;
}

void InputDispatcher::TouchState::addOrUpdateWindow(const sp<InputWindowHandle>& windowHandle,
        int32_t targetFlags, BitSet32 pointerIds) {
    if (targetFlags & InputTarget::FLAG_SPLIT) {
        split = true;
    }

    for (size_t i = 0; i < windows.size(); i++) {
        TouchedWindow& touchedWindow = windows[i];
        if (touchedWindow.windowHandle == windowHandle) {
            touchedWindow.targetFlags |= targetFlags;
            if (targetFlags & InputTarget::FLAG_DISPATCH_AS_SLIPPERY_EXIT) {
                touchedWindow.targetFlags &= ~InputTarget::FLAG_DISPATCH_AS_IS;
            }
            touchedWindow.pointerIds.value |= pointerIds.value;
            return;
        }
    }

    TouchedWindow touchedWindow;
    touchedWindow.windowHandle = windowHandle;
    touchedWindow.targetFlags = targetFlags;
    touchedWindow.pointerIds = pointerIds;
    windows.push_back(touchedWindow);
}

void InputDispatcher::TouchState::addPortalWindow(const sp<InputWindowHandle>& windowHandle) {
    size_t numWindows = portalWindows.size();
    for (size_t i = 0; i < numWindows; i++) {
        if (portalWindows[i] == windowHandle) {
            return;
        }
    }
    portalWindows.push_back(windowHandle);
}

void InputDispatcher::TouchState::addPortalWindow(const sp<InputWindowHandle>& windowHandle) {
    size_t numWindows = portalWindows.size();
    for (size_t i = 0; i < numWindows; i++) {
        sp<InputWindowHandle> portalWindowHandle = portalWindows.itemAt(i);
        if (portalWindowHandle == windowHandle) {
            return;
        }
    }
    portalWindows.push_back(windowHandle);
}

void InputDispatcher::TouchState::removeWindow(const sp<InputWindowHandle>& windowHandle) {
    for (size_t i = 0; i < windows.size(); i++) {
        if (windows[i].windowHandle == windowHandle) {
            windows.erase(windows.begin() + i);
            return;
        }
    }
}

void InputDispatcher::TouchState::removeWindowByToken(const sp<IBinder>& token) {
    for (size_t i = 0; i < windows.size(); i++) {
        if (windows[i].windowHandle->getToken() == token) {
            windows.erase(windows.begin() + i);
            return;
        }
    }
}

void InputDispatcher::TouchState::removeWindowByToken(const sp<IBinder>& token) {
    for (size_t i = 0; i < windows.size(); i++) {
        if (windows.itemAt(i).windowHandle->getToken() == token) {
            windows.removeAt(i);
            return;
        }
    }
}

void InputDispatcher::TouchState::filterNonAsIsTouchWindows() {
    for (size_t i = 0 ; i < windows.size(); ) {
        TouchedWindow& window = windows[i];
        if (window.targetFlags & (InputTarget::FLAG_DISPATCH_AS_IS
                | InputTarget::FLAG_DISPATCH_AS_SLIPPERY_ENTER)) {
            window.targetFlags &= ~InputTarget::FLAG_DISPATCH_MASK;
            window.targetFlags |= InputTarget::FLAG_DISPATCH_AS_IS;
            i += 1;
        } else {
            windows.erase(windows.begin() + i);
        }
    }
}

sp<InputWindowHandle> InputDispatcher::TouchState::getFirstForegroundWindowHandle() const {
    for (size_t i = 0; i < windows.size(); i++) {
        const TouchedWindow& window = windows[i];
        if (window.targetFlags & InputTarget::FLAG_FOREGROUND) {
            return window.windowHandle;
        }
    }
    return nullptr;
}

bool InputDispatcher::TouchState::isSlippery() const {
    // Must have exactly one foreground window.
    bool haveSlipperyForegroundWindow = false;
    for (const TouchedWindow& window : windows) {
        if (window.targetFlags & InputTarget::FLAG_FOREGROUND) {
            if (haveSlipperyForegroundWindow
                    || !(window.windowHandle->getInfo()->layoutParamsFlags
                            & InputWindowInfo::FLAG_SLIPPERY)) {
                return false;
            }
            haveSlipperyForegroundWindow = true;
        }
    }
    return haveSlipperyForegroundWindow;
}


// --- InputDispatcherThread ---

InputDispatcherThread::InputDispatcherThread(const sp<InputDispatcherInterface>& dispatcher) :
        Thread(/*canCallJava*/ true), mDispatcher(dispatcher) {
}

InputDispatcherThread::~InputDispatcherThread() {
}

bool InputDispatcherThread::threadLoop() {
    mDispatcher->dispatchOnce();
    return true;
}

} // namespace android<|MERGE_RESOLUTION|>--- conflicted
+++ resolved
@@ -524,15 +524,8 @@
 sp<InputWindowHandle> InputDispatcher::findTouchedWindowAtLocked(int32_t displayId,
         int32_t x, int32_t y, bool addOutsideTargets, bool addPortalWindows) {
     // Traverse windows from front to back to find touched window.
-<<<<<<< HEAD
-    const Vector<sp<InputWindowHandle>> windowHandles = getWindowHandlesLocked(displayId);
-    size_t numWindows = windowHandles.size();
-    for (size_t i = 0; i < numWindows; i++) {
-        sp<InputWindowHandle> windowHandle = windowHandles.itemAt(i);
-=======
     const std::vector<sp<InputWindowHandle>> windowHandles = getWindowHandlesLocked(displayId);
     for (const sp<InputWindowHandle>& windowHandle : windowHandles) {
->>>>>>> 4b02403d
         const InputWindowInfo* windowInfo = windowHandle->getInfo();
         if (windowInfo->displayId == displayId) {
             int32_t flags = windowInfo->layoutParamsFlags;
@@ -951,19 +944,11 @@
         ssize_t stateIndex = mTouchStatesByDisplay.indexOfKey(entry->displayId);
         if (stateIndex >= 0) {
             const TouchState& state = mTouchStatesByDisplay.valueAt(stateIndex);
-<<<<<<< HEAD
-            if (!state.portalWindows.isEmpty()) {
-                // The event has gone through these portal windows, so we add monitoring targets of
-                // the corresponding displays as well.
-                for (size_t i = 0; i < state.portalWindows.size(); i++) {
-                    const InputWindowInfo* windowInfo = state.portalWindows.itemAt(i)->getInfo();
-=======
             if (!state.portalWindows.empty()) {
                 // The event has gone through these portal windows, so we add monitoring targets of
                 // the corresponding displays as well.
                 for (size_t i = 0; i < state.portalWindows.size(); i++) {
                     const InputWindowInfo* windowInfo = state.portalWindows[i]->getInfo();
->>>>>>> 4b02403d
                     addMonitoringTargetsLocked(inputTargets, windowInfo->portalToDisplayId,
                             -windowInfo->frameLeft, -windowInfo->frameTop);
                 }
@@ -1536,16 +1521,9 @@
         sp<InputWindowHandle> foregroundWindowHandle =
                 mTempTouchState.getFirstForegroundWindowHandle();
         if (foregroundWindowHandle->getInfo()->hasWallpaper) {
-<<<<<<< HEAD
-            const Vector<sp<InputWindowHandle>> windowHandles = getWindowHandlesLocked(displayId);
-            size_t numWindows = windowHandles.size();
-            for (size_t i = 0; i < numWindows; i++) {
-                sp<InputWindowHandle> windowHandle = windowHandles.itemAt(i);
-=======
             const std::vector<sp<InputWindowHandle>> windowHandles =
                     getWindowHandlesLocked(displayId);
             for (const sp<InputWindowHandle>& windowHandle : windowHandles) {
->>>>>>> 4b02403d
                 const InputWindowInfo* info = windowHandle->getInfo();
                 if (info->displayId == displayId
                         && windowHandle->getInfo()->layoutParamsType
@@ -1677,27 +1655,15 @@
 }
 
 void InputDispatcher::addWindowTargetLocked(const sp<InputWindowHandle>& windowHandle,
-<<<<<<< HEAD
-        int32_t targetFlags, BitSet32 pointerIds, Vector<InputTarget>& inputTargets) {
-=======
         int32_t targetFlags, BitSet32 pointerIds, std::vector<InputTarget>& inputTargets) {
->>>>>>> 4b02403d
     sp<InputChannel> inputChannel = getInputChannelLocked(windowHandle->getToken());
     if (inputChannel == nullptr) {
         ALOGW("Window %s already unregistered input channel", windowHandle->getName().c_str());
         return;
     }
-<<<<<<< HEAD
-
-    inputTargets.push();
-
-    const InputWindowInfo* windowInfo = windowHandle->getInfo();
-    InputTarget& target = inputTargets.editTop();
-=======
 
     const InputWindowInfo* windowInfo = windowHandle->getInfo();
     InputTarget target;
->>>>>>> 4b02403d
     target.inputChannel = inputChannel;
     target.flags = targetFlags;
     target.xOffset = - windowInfo->frameLeft;
@@ -1709,20 +1675,6 @@
     inputTargets.push_back(target);
 }
 
-<<<<<<< HEAD
-void InputDispatcher::addMonitoringTargetsLocked(Vector<InputTarget>& inputTargets,
-        int32_t displayId, float xOffset, float yOffset) {
-    std::unordered_map<int32_t, Vector<sp<InputChannel>>>::const_iterator it =
-            mMonitoringChannelsByDisplay.find(displayId);
-
-    if (it != mMonitoringChannelsByDisplay.end()) {
-        const Vector<sp<InputChannel>>& monitoringChannels = it->second;
-        const size_t numChannels = monitoringChannels.size();
-        for (size_t i = 0; i < numChannels; i++) {
-            inputTargets.push();
-
-            InputTarget& target = inputTargets.editTop();
-=======
 void InputDispatcher::addMonitoringTargetsLocked(std::vector<InputTarget>& inputTargets,
         int32_t displayId, float xOffset, float yOffset) {
     std::unordered_map<int32_t, std::vector<sp<InputChannel>>>::const_iterator it =
@@ -1733,17 +1685,13 @@
         const size_t numChannels = monitoringChannels.size();
         for (size_t i = 0; i < numChannels; i++) {
             InputTarget target;
->>>>>>> 4b02403d
             target.inputChannel = monitoringChannels[i];
             target.flags = InputTarget::FLAG_DISPATCH_AS_IS;
             target.xOffset = xOffset;
             target.yOffset = yOffset;
             target.pointerIds.clear();
             target.globalScaleFactor = 1.0f;
-<<<<<<< HEAD
-=======
             inputTargets.push_back(target);
->>>>>>> 4b02403d
         }
     } else {
         // If there is no monitor channel registered or all monitor channel unregistered,
@@ -1776,15 +1724,8 @@
 bool InputDispatcher::isWindowObscuredAtPointLocked(
         const sp<InputWindowHandle>& windowHandle, int32_t x, int32_t y) const {
     int32_t displayId = windowHandle->getInfo()->displayId;
-<<<<<<< HEAD
-    const Vector<sp<InputWindowHandle>> windowHandles = getWindowHandlesLocked(displayId);
-    size_t numWindows = windowHandles.size();
-    for (size_t i = 0; i < numWindows; i++) {
-        sp<InputWindowHandle> otherHandle = windowHandles.itemAt(i);
-=======
     const std::vector<sp<InputWindowHandle>> windowHandles = getWindowHandlesLocked(displayId);
     for (const sp<InputWindowHandle>& otherHandle : windowHandles) {
->>>>>>> 4b02403d
         if (otherHandle == windowHandle) {
             break;
         }
@@ -1802,17 +1743,9 @@
 
 bool InputDispatcher::isWindowObscuredLocked(const sp<InputWindowHandle>& windowHandle) const {
     int32_t displayId = windowHandle->getInfo()->displayId;
-<<<<<<< HEAD
-    const Vector<sp<InputWindowHandle>> windowHandles = getWindowHandlesLocked(displayId);
-    const InputWindowInfo* windowInfo = windowHandle->getInfo();
-    size_t numWindows = windowHandles.size();
-    for (size_t i = 0; i < numWindows; i++) {
-        sp<InputWindowHandle> otherHandle = windowHandles.itemAt(i);
-=======
     const std::vector<sp<InputWindowHandle>> windowHandles = getWindowHandlesLocked(displayId);
     const InputWindowInfo* windowInfo = windowHandle->getInfo();
     for (const sp<InputWindowHandle>& otherHandle : windowHandles) {
->>>>>>> 4b02403d
         if (otherHandle == windowHandle) {
             break;
         }
@@ -2279,15 +2212,9 @@
 #endif
 
     // Clear the dispatch queues.
-<<<<<<< HEAD
-    drainDispatchQueueLocked(&connection->outboundQueue);
-    traceOutboundQueueLength(connection);
-    drainDispatchQueueLocked(&connection->waitQueue);
-=======
     drainDispatchQueue(&connection->outboundQueue);
     traceOutboundQueueLength(connection);
     drainDispatchQueue(&connection->waitQueue);
->>>>>>> 4b02403d
     traceWaitQueueLength(connection);
 
     // The connection appears to be unrecoverably broken.
@@ -2391,11 +2318,7 @@
 void InputDispatcher::synthesizeCancelationEventsForMonitorsLocked (
         const CancelationOptions& options) {
     for (auto& it : mMonitoringChannelsByDisplay) {
-<<<<<<< HEAD
-        const Vector<sp<InputChannel>>& monitoringChannels = it.second;
-=======
         const std::vector<sp<InputChannel>>& monitoringChannels = it.second;
->>>>>>> 4b02403d
         const size_t numChannels = monitoringChannels.size();
         for (size_t i = 0; i < numChannels; i++) {
             synthesizeCancelationEventsForInputChannelLocked(monitoringChannels[i], options);
@@ -2600,11 +2523,7 @@
             newKeyCode = AKEYCODE_HOME;
         }
         if (newKeyCode != AKEYCODE_UNKNOWN) {
-<<<<<<< HEAD
-            AutoMutex _l(mLock);
-=======
             std::scoped_lock _l(mLock);
->>>>>>> 4b02403d
             struct KeyReplacement replacement = {keyCode, deviceId};
             mReplacedKeys.add(replacement, newKeyCode);
             keyCode = newKeyCode;
@@ -2614,11 +2533,7 @@
         // In order to maintain a consistent stream of up and down events, check to see if the key
         // going up is one we've replaced in a down event and haven't yet replaced in an up event,
         // even if the modifier was released between the down and the up events.
-<<<<<<< HEAD
-        AutoMutex _l(mLock);
-=======
         std::scoped_lock _l(mLock);
->>>>>>> 4b02403d
         struct KeyReplacement replacement = {keyCode, deviceId};
         ssize_t index = mReplacedKeys.indexOfKey(replacement);
         if (index >= 0) {
@@ -3081,39 +2996,23 @@
     }
 }
 
-<<<<<<< HEAD
-Vector<sp<InputWindowHandle>> InputDispatcher::getWindowHandlesLocked(int32_t displayId) const {
-    std::unordered_map<int32_t, Vector<sp<InputWindowHandle>>>::const_iterator it =
-=======
 std::vector<sp<InputWindowHandle>> InputDispatcher::getWindowHandlesLocked(
         int32_t displayId) const {
     std::unordered_map<int32_t, std::vector<sp<InputWindowHandle>>>::const_iterator it =
->>>>>>> 4b02403d
             mWindowHandlesByDisplay.find(displayId);
     if(it != mWindowHandlesByDisplay.end()) {
         return it->second;
     }
 
     // Return an empty one if nothing found.
-<<<<<<< HEAD
-    return Vector<sp<InputWindowHandle>>();
-=======
     return std::vector<sp<InputWindowHandle>>();
->>>>>>> 4b02403d
 }
 
 sp<InputWindowHandle> InputDispatcher::getWindowHandleLocked(
         const sp<IBinder>& windowHandleToken) const {
     for (auto& it : mWindowHandlesByDisplay) {
-<<<<<<< HEAD
-        const Vector<sp<InputWindowHandle>> windowHandles = it.second;
-        size_t numWindows = windowHandles.size();
-        for (size_t i = 0; i < numWindows; i++) {
-            const sp<InputWindowHandle>& windowHandle = windowHandles.itemAt(i);
-=======
         const std::vector<sp<InputWindowHandle>> windowHandles = it.second;
         for (const sp<InputWindowHandle>& windowHandle : windowHandles) {
->>>>>>> 4b02403d
             if (windowHandle->getToken() == windowHandleToken) {
                 return windowHandle;
             }
@@ -3124,17 +3023,9 @@
 
 bool InputDispatcher::hasWindowHandleLocked(const sp<InputWindowHandle>& windowHandle) const {
     for (auto& it : mWindowHandlesByDisplay) {
-<<<<<<< HEAD
-        const Vector<sp<InputWindowHandle>> windowHandles = it.second;
-        size_t numWindows = windowHandles.size();
-        for (size_t i = 0; i < numWindows; i++) {
-            if (windowHandles.itemAt(i)->getToken()
-                    == windowHandle->getToken()) {
-=======
         const std::vector<sp<InputWindowHandle>> windowHandles = it.second;
         for (const sp<InputWindowHandle>& handle : windowHandles) {
             if (handle->getToken() == windowHandle->getToken()) {
->>>>>>> 4b02403d
                 if (windowHandle->getInfo()->displayId != it.first) {
                     ALOGE("Found window %s in display %" PRId32
                             ", but it should belong to display %" PRId32,
@@ -3163,11 +3054,7 @@
  * For focused handle, check if need to change and send a cancel event to previous one.
  * For removed handle, check if need to send a cancel event if already in touch.
  */
-<<<<<<< HEAD
-void InputDispatcher::setInputWindows(const Vector<sp<InputWindowHandle>>& inputWindowHandles,
-=======
 void InputDispatcher::setInputWindows(const std::vector<sp<InputWindowHandle>>& inputWindowHandles,
->>>>>>> 4b02403d
         int32_t displayId, const sp<ISetInputWindowsListener>& setInputWindowsListener) {
 #if DEBUG_FOCUS
     ALOGD("setInputWindows displayId=%" PRId32, displayId);
@@ -3176,39 +3063,18 @@
         std::scoped_lock _l(mLock);
 
         // Copy old handles for release if they are no longer present.
-<<<<<<< HEAD
-        const Vector<sp<InputWindowHandle>> oldWindowHandles = getWindowHandlesLocked(displayId);
-=======
         const std::vector<sp<InputWindowHandle>> oldWindowHandles =
                 getWindowHandlesLocked(displayId);
->>>>>>> 4b02403d
 
         sp<InputWindowHandle> newFocusedWindowHandle = nullptr;
         bool foundHoveredWindow = false;
 
-<<<<<<< HEAD
-        if (inputWindowHandles.isEmpty()) {
-=======
         if (inputWindowHandles.empty()) {
->>>>>>> 4b02403d
             // Remove all handles on a display if there are no windows left.
             mWindowHandlesByDisplay.erase(displayId);
         } else {
             // Since we compare the pointer of input window handles across window updates, we need
             // to make sure the handle object for the same window stays unchanged across updates.
-<<<<<<< HEAD
-            const Vector<sp<InputWindowHandle>>& oldHandles = mWindowHandlesByDisplay[displayId];
-            std::unordered_map<sp<IBinder>, sp<InputWindowHandle>, IBinderHash> oldHandlesByTokens;
-            for (size_t i = 0; i < oldHandles.size(); i++) {
-                const sp<InputWindowHandle>& handle = oldHandles.itemAt(i);
-                oldHandlesByTokens[handle->getToken()] = handle;
-            }
-
-            const size_t numWindows = inputWindowHandles.size();
-            Vector<sp<InputWindowHandle>> newHandles;
-            for (size_t i = 0; i < numWindows; i++) {
-                const sp<InputWindowHandle>& handle = inputWindowHandles.itemAt(i);
-=======
             const std::vector<sp<InputWindowHandle>>& oldHandles =
                     mWindowHandlesByDisplay[displayId];
             std::unordered_map<sp<IBinder>, sp<InputWindowHandle>, IBinderHash> oldHandlesByTokens;
@@ -3218,7 +3084,6 @@
 
             std::vector<sp<InputWindowHandle>> newHandles;
             for (const sp<InputWindowHandle>& handle : inputWindowHandles) {
->>>>>>> 4b02403d
                 if (!handle->updateInfo() || (getInputChannelLocked(handle->getToken()) == nullptr
                         && handle->getInfo()->portalToDisplayId == ADISPLAY_ID_NONE)) {
                     ALOGE("Window handle %s has no registered input channel",
@@ -3243,12 +3108,7 @@
                 }
             }
 
-<<<<<<< HEAD
-            for (size_t i = 0; i < newHandles.size(); i++) {
-                const sp<InputWindowHandle>& windowHandle = newHandles.itemAt(i);
-=======
             for (const sp<InputWindowHandle>& windowHandle : newHandles) {
->>>>>>> 4b02403d
                 // Set newFocusedWindowHandle to the top most focused window instead of the last one
                 if (!newFocusedWindowHandle && windowHandle->getInfo()->hasFocus
                         && windowHandle->getInfo()->visible) {
@@ -3329,13 +3189,7 @@
         // This ensures that unused input channels are released promptly.
         // Otherwise, they might stick around until the window handle is destroyed
         // which might not happen until the next GC.
-<<<<<<< HEAD
-        size_t numWindows = oldWindowHandles.size();
-        for (size_t i = 0; i < numWindows; i++) {
-            const sp<InputWindowHandle>& oldWindowHandle = oldWindowHandles.itemAt(i);
-=======
         for (const sp<InputWindowHandle>& oldWindowHandle : oldWindowHandles) {
->>>>>>> 4b02403d
             if (!hasWindowHandleLocked(oldWindowHandle)) {
 #if DEBUG_FOCUS
                 ALOGD("Window went away: %s", oldWindowHandle->getName().c_str());
@@ -3401,11 +3255,7 @@
     ALOGD("setFocusedDisplay displayId=%" PRId32, displayId);
 #endif
     { // acquire lock
-<<<<<<< HEAD
-        AutoMutex _l(mLock);
-=======
         std::scoped_lock _l(mLock);
->>>>>>> 4b02403d
 
         if (mFocusedDisplayId != displayId) {
             sp<InputWindowHandle> oldFocusedWindowHandle =
@@ -3671,17 +3521,10 @@
             } else {
                 dump += INDENT3 "Windows: <none>\n";
             }
-<<<<<<< HEAD
-            if (!state.portalWindows.isEmpty()) {
-                dump += INDENT3 "Portal windows:\n";
-                for (size_t i = 0; i < state.portalWindows.size(); i++) {
-                    const sp<InputWindowHandle> portalWindowHandle = state.portalWindows.itemAt(i);
-=======
             if (!state.portalWindows.empty()) {
                 dump += INDENT3 "Portal windows:\n";
                 for (size_t i = 0; i < state.portalWindows.size(); i++) {
                     const sp<InputWindowHandle> portalWindowHandle = state.portalWindows[i];
->>>>>>> 4b02403d
                     dump += StringPrintf(INDENT4 "%zu: name='%s'\n",
                             i, portalWindowHandle->getName().c_str());
                 }
@@ -3693,21 +3536,12 @@
 
     if (!mWindowHandlesByDisplay.empty()) {
        for (auto& it : mWindowHandlesByDisplay) {
-<<<<<<< HEAD
-            const Vector<sp<InputWindowHandle>> windowHandles = it.second;
-            dump += StringPrintf(INDENT "Display: %" PRId32 "\n", it.first);
-            if (!windowHandles.isEmpty()) {
-                dump += INDENT2 "Windows:\n";
-                for (size_t i = 0; i < windowHandles.size(); i++) {
-                    const sp<InputWindowHandle>& windowHandle = windowHandles.itemAt(i);
-=======
             const std::vector<sp<InputWindowHandle>> windowHandles = it.second;
             dump += StringPrintf(INDENT "Display: %" PRId32 "\n", it.first);
             if (!windowHandles.empty()) {
                 dump += INDENT2 "Windows:\n";
                 for (size_t i = 0; i < windowHandles.size(); i++) {
                     const sp<InputWindowHandle>& windowHandle = windowHandles[i];
->>>>>>> 4b02403d
                     const InputWindowInfo* windowInfo = windowHandle->getInfo();
 
                     dump += StringPrintf(INDENT3 "%zu: name='%s', displayId=%d, "
@@ -3744,11 +3578,7 @@
 
     if (!mMonitoringChannelsByDisplay.empty()) {
        for (auto& it : mMonitoringChannelsByDisplay) {
-<<<<<<< HEAD
-            const Vector<sp<InputChannel>>& monitoringChannels = it.second;
-=======
             const std::vector<sp<InputChannel>>& monitoringChannels = it.second;
->>>>>>> 4b02403d
             dump += StringPrintf(INDENT "MonitoringChannels in display %" PRId32 ":\n", it.first);
             const size_t numChannels = monitoringChannels.size();
             for (size_t i = 0; i < numChannels; i++) {
@@ -3888,13 +3718,6 @@
             inputChannel->setToken(new BBinder());
         }
 
-        // If InputWindowHandle is null and displayId is not ADISPLAY_ID_NONE,
-        // treat inputChannel as monitor channel for displayId.
-        bool monitor = inputChannel->getToken() == nullptr && displayId != ADISPLAY_ID_NONE;
-        if (monitor) {
-            inputChannel->setToken(new BBinder());
-        }
-
         if (getConnectionIndexLocked(inputChannel) >= 0) {
             ALOGW("Attempted to register already registered input channel '%s'",
                     inputChannel->getName().c_str());
@@ -3909,15 +3732,9 @@
 
         // Store monitor channel by displayId.
         if (monitor) {
-<<<<<<< HEAD
-            Vector<sp<InputChannel>>& monitoringChannels =
-                    mMonitoringChannelsByDisplay[displayId];
-            monitoringChannels.push(inputChannel);
-=======
             std::vector<sp<InputChannel>>& monitoringChannels =
                     mMonitoringChannelsByDisplay[displayId];
             monitoringChannels.push_back(inputChannel);
->>>>>>> 4b02403d
         }
 
         mLooper->addFd(fd, 0, ALOOPER_EVENT_INPUT, handleReceiveCallback, this);
@@ -3978,19 +3795,11 @@
 void InputDispatcher::removeMonitorChannelLocked(const sp<InputChannel>& inputChannel) {
     for (auto it = mMonitoringChannelsByDisplay.begin();
             it != mMonitoringChannelsByDisplay.end(); ) {
-<<<<<<< HEAD
-        Vector<sp<InputChannel>>& monitoringChannels = it->second;
-        const size_t numChannels = monitoringChannels.size();
-        for (size_t i = 0; i < numChannels; i++) {
-             if (monitoringChannels[i] == inputChannel) {
-                 monitoringChannels.removeAt(i);
-=======
         std::vector<sp<InputChannel>>& monitoringChannels = it->second;
         const size_t numChannels = monitoringChannels.size();
         for (size_t i = 0; i < numChannels; i++) {
              if (monitoringChannels[i] == inputChannel) {
                  monitoringChannels.erase(monitoringChannels.begin() + i);
->>>>>>> 4b02403d
                  break;
              }
         }
@@ -4221,7 +4030,6 @@
         }
         return false;
     }
-<<<<<<< HEAD
 
     // Get the fallback key state.
     // Clear it out after dispatching the UP.
@@ -4231,17 +4039,6 @@
         connection->inputState.removeFallbackKey(originalKeyCode);
     }
 
-=======
-
-    // Get the fallback key state.
-    // Clear it out after dispatching the UP.
-    int32_t originalKeyCode = keyEntry->keyCode;
-    int32_t fallbackKeyCode = connection->inputState.getFallbackKey(originalKeyCode);
-    if (keyEntry->action == AKEY_EVENT_ACTION_UP) {
-        connection->inputState.removeFallbackKey(originalKeyCode);
-    }
-
->>>>>>> 4b02403d
     if (handled || !dispatchEntry->hasForegroundTarget()) {
         // If the application handles the original key for which we previously
         // generated a fallback or if the window is not a foreground window,
@@ -4914,11 +4711,7 @@
         std::vector<EventEntry*>& outEvents, const CancelationOptions& options) {
     for (KeyMemento& memento : mKeyMementos) {
         if (shouldCancelKey(memento, options)) {
-<<<<<<< HEAD
-            outEvents.push(new KeyEntry(SYNTHESIZED_EVENT_SEQUENCE_NUM, currentTime,
-=======
             outEvents.push_back(new KeyEntry(SYNTHESIZED_EVENT_SEQUENCE_NUM, currentTime,
->>>>>>> 4b02403d
                     memento.deviceId, memento.source, memento.displayId, memento.policyFlags,
                     AKEY_EVENT_ACTION_UP, memento.flags | AKEY_EVENT_FLAG_CANCELED,
                     memento.keyCode, memento.scanCode, memento.metaState, 0, memento.downTime));
@@ -4929,11 +4722,7 @@
         if (shouldCancelMotion(memento, options)) {
             const int32_t action = memento.hovering ?
                     AMOTION_EVENT_ACTION_HOVER_EXIT : AMOTION_EVENT_ACTION_CANCEL;
-<<<<<<< HEAD
-            outEvents.push(new MotionEntry(SYNTHESIZED_EVENT_SEQUENCE_NUM, currentTime,
-=======
             outEvents.push_back(new MotionEntry(SYNTHESIZED_EVENT_SEQUENCE_NUM, currentTime,
->>>>>>> 4b02403d
                     memento.deviceId, memento.source, memento.displayId, memento.policyFlags,
                     action, 0 /*actionButton*/, memento.flags, AMETA_NONE, 0 /*buttonState*/,
                     MotionClassification::NONE, AMOTION_EVENT_EDGE_FLAG_NONE,
@@ -5154,17 +4943,6 @@
     portalWindows.push_back(windowHandle);
 }
 
-void InputDispatcher::TouchState::addPortalWindow(const sp<InputWindowHandle>& windowHandle) {
-    size_t numWindows = portalWindows.size();
-    for (size_t i = 0; i < numWindows; i++) {
-        sp<InputWindowHandle> portalWindowHandle = portalWindows.itemAt(i);
-        if (portalWindowHandle == windowHandle) {
-            return;
-        }
-    }
-    portalWindows.push_back(windowHandle);
-}
-
 void InputDispatcher::TouchState::removeWindow(const sp<InputWindowHandle>& windowHandle) {
     for (size_t i = 0; i < windows.size(); i++) {
         if (windows[i].windowHandle == windowHandle) {
@@ -5178,15 +4956,6 @@
     for (size_t i = 0; i < windows.size(); i++) {
         if (windows[i].windowHandle->getToken() == token) {
             windows.erase(windows.begin() + i);
-            return;
-        }
-    }
-}
-
-void InputDispatcher::TouchState::removeWindowByToken(const sp<IBinder>& token) {
-    for (size_t i = 0; i < windows.size(); i++) {
-        if (windows.itemAt(i).windowHandle->getToken() == token) {
-            windows.removeAt(i);
             return;
         }
     }
