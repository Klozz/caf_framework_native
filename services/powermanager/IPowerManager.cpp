/*
 * Copyright (C) 2011 The Android Open Source Project
 *
 * Licensed under the Apache License, Version 2.0 (the "License");
 * you may not use this file except in compliance with the License.
 * You may obtain a copy of the License at
 *
 *      http://www.apache.org/licenses/LICENSE-2.0
 *
 * Unless required by applicable law or agreed to in writing, software
 * distributed under the License is distributed on an "AS IS" BASIS,
 * WITHOUT WARRANTIES OR CONDITIONS OF ANY KIND, either express or implied.
 * See the License for the specific language governing permissions and
 * limitations under the License.
 */

#define LOG_TAG "IPowerManager"
//#define LOG_NDEBUG 0
#include <utils/Log.h>

#include <stdint.h>
#include <sys/types.h>

#include <binder/Parcel.h>

#include <powermanager/IPowerManager.h>

namespace android {

// must be kept in sync with IPowerManager.aidl
enum {
    ACQUIRE_WAKE_LOCK = IBinder::FIRST_CALL_TRANSACTION,
    ACQUIRE_WAKE_LOCK_UID = IBinder::FIRST_CALL_TRANSACTION + 1,
    RELEASE_WAKE_LOCK = IBinder::FIRST_CALL_TRANSACTION + 2,
<<<<<<< HEAD
=======
    UPDATE_WAKE_LOCK_UIDS = IBinder::FIRST_CALL_TRANSACTION + 3,
>>>>>>> 1ee45c2d
};

class BpPowerManager : public BpInterface<IPowerManager>
{
public:
    BpPowerManager(const sp<IBinder>& impl)
        : BpInterface<IPowerManager>(impl)
    {
    }

    virtual status_t acquireWakeLock(int flags, const sp<IBinder>& lock, const String16& tag,
            const String16& packageName)
    {
        Parcel data, reply;
        data.writeInterfaceToken(IPowerManager::getInterfaceDescriptor());

        data.writeStrongBinder(lock);
        data.writeInt32(flags);
        data.writeString16(tag);
        data.writeString16(packageName);
        data.writeInt32(0); // no WorkSource
        return remote()->transact(ACQUIRE_WAKE_LOCK, data, &reply);
    }

    virtual status_t acquireWakeLockWithUid(int flags, const sp<IBinder>& lock, const String16& tag,
            const String16& packageName, int uid)
    {
        Parcel data, reply;
        data.writeInterfaceToken(IPowerManager::getInterfaceDescriptor());

        data.writeStrongBinder(lock);
        data.writeInt32(flags);
        data.writeString16(tag);
        data.writeString16(packageName);
        data.writeInt32(uid); // uid to blame for the work
        return remote()->transact(ACQUIRE_WAKE_LOCK_UID, data, &reply);
    }

    virtual status_t releaseWakeLock(const sp<IBinder>& lock, int flags)
    {
        Parcel data, reply;
        data.writeInterfaceToken(IPowerManager::getInterfaceDescriptor());
        data.writeStrongBinder(lock);
        data.writeInt32(flags);
        return remote()->transact(RELEASE_WAKE_LOCK, data, &reply);
    }

    virtual status_t updateWakeLockUids(const sp<IBinder>& lock, int len, const int *uids) {
        Parcel data, reply;
        data.writeInterfaceToken(IPowerManager::getInterfaceDescriptor());
        data.writeStrongBinder(lock);
        data.writeInt32Array(len, uids);
        // We don't really care too much if this succeeds (there's nothing we can do if it doesn't)
        // but it should return ASAP
        return remote()->transact(UPDATE_WAKE_LOCK_UIDS, data, &reply, IBinder::FLAG_ONEWAY);
    }
};

IMPLEMENT_META_INTERFACE(PowerManager, "android.os.IPowerManager");

// ----------------------------------------------------------------------------

}; // namespace android<|MERGE_RESOLUTION|>--- conflicted
+++ resolved
@@ -32,10 +32,7 @@
     ACQUIRE_WAKE_LOCK = IBinder::FIRST_CALL_TRANSACTION,
     ACQUIRE_WAKE_LOCK_UID = IBinder::FIRST_CALL_TRANSACTION + 1,
     RELEASE_WAKE_LOCK = IBinder::FIRST_CALL_TRANSACTION + 2,
-<<<<<<< HEAD
-=======
     UPDATE_WAKE_LOCK_UIDS = IBinder::FIRST_CALL_TRANSACTION + 3,
->>>>>>> 1ee45c2d
 };
 
 class BpPowerManager : public BpInterface<IPowerManager>
