/* 
**
** Copyright 2009, The Android Open Source Project
**
** Licensed under the Apache License, Version 2.0 (the "License"); 
** you may not use this file except in compliance with the License. 
** You may obtain a copy of the License at 
**
**     http://www.apache.org/licenses/LICENSE-2.0 
**
** Unless required by applicable law or agreed to in writing, software 
** distributed under the License is distributed on an "AS IS" BASIS, 
** WITHOUT WARRANTIES OR CONDITIONS OF ANY KIND, either express or implied. 
** See the License for the specific language governing permissions and 
** limitations under the License.
*/

#define LOG_TAG "GraphicBufferAllocator"
#define ATRACE_TAG ATRACE_TAG_GRAPHICS

#include <cutils/log.h>

#include <utils/Singleton.h>
#include <utils/String8.h>
#include <utils/Trace.h>

#include <ui/GraphicBufferAllocator.h>

namespace android {
// ---------------------------------------------------------------------------

ANDROID_SINGLETON_STATIC_INSTANCE( GraphicBufferAllocator )

Mutex GraphicBufferAllocator::sLock;
KeyedVector<buffer_handle_t,
    GraphicBufferAllocator::alloc_rec_t> GraphicBufferAllocator::sAllocList;

GraphicBufferAllocator::GraphicBufferAllocator()
    : mAllocDev(0)
{
    hw_module_t const* module;
    int err = hw_get_module(GRALLOC_HARDWARE_MODULE_ID, &module);
    ALOGE_IF(err, "FATAL: can't find the %s module", GRALLOC_HARDWARE_MODULE_ID);
    if (err == 0) {
        gralloc_open(module, &mAllocDev);
    }
}

GraphicBufferAllocator::~GraphicBufferAllocator()
{
    gralloc_close(mAllocDev);
}

void GraphicBufferAllocator::dump(String8& result) const
{
    Mutex::Autolock _l(sLock);
    KeyedVector<buffer_handle_t, alloc_rec_t>& list(sAllocList);
    size_t total = 0;
    const size_t SIZE = 4096;
    char buffer[SIZE];
    snprintf(buffer, SIZE, "Allocated buffers:\n");
    result.append(buffer);
    const size_t c = list.size();
    for (size_t i=0 ; i<c ; i++) {
        const alloc_rec_t& rec(list.valueAt(i));
        if (rec.size) {
            snprintf(buffer, SIZE, "%10p: %7.2f KiB | %4u (%4u) x %4u | %8X | 0x%08x\n",
                    list.keyAt(i), rec.size/1024.0f,
                    rec.w, rec.s, rec.h, rec.format, rec.usage);
        } else {
            snprintf(buffer, SIZE, "%10p: unknown     | %4u (%4u) x %4u | %8X | 0x%08x\n",
                    list.keyAt(i),
                    rec.w, rec.s, rec.h, rec.format, rec.usage);
        }
        result.append(buffer);
        total += rec.size;
    }
    snprintf(buffer, SIZE, "Total allocated (estimate): %.2f KB\n", total/1024.0f);
    result.append(buffer);
    if (mAllocDev->common.version >= 1 && mAllocDev->dump) {
        mAllocDev->dump(mAllocDev, buffer, SIZE);
        result.append(buffer);
    }
}

void GraphicBufferAllocator::dumpToSystemLog()
{
    String8 s;
    GraphicBufferAllocator::getInstance().dump(s);
    ALOGD("%s", s.string());
}

class BufferLiberatorThread : public Thread {
public:

    static void queueCaptiveBuffer(buffer_handle_t handle) {
        size_t queueSize;
        {
            Mutex::Autolock lock(sMutex);
            if (sThread == NULL) {
                sThread = new BufferLiberatorThread;
                sThread->run("BufferLiberator");
            }

            sThread->mQueue.push_back(handle);
            sThread->mQueuedCondition.signal();
            queueSize = sThread->mQueue.size();
        }
    }

    static void waitForLiberation() {
        Mutex::Autolock lock(sMutex);

        waitForLiberationLocked();
    }

    static void maybeWaitForLiberation() {
        Mutex::Autolock lock(sMutex);
        if (sThread != NULL) {
            if (sThread->mQueue.size() > 8) {
                waitForLiberationLocked();
            }
        }
    }

private:

    BufferLiberatorThread() {}

    virtual bool threadLoop() {
        buffer_handle_t handle;
        { // Scope for mutex
            Mutex::Autolock lock(sMutex);
            while (mQueue.isEmpty()) {
                mQueuedCondition.wait(sMutex);
            }
            handle = mQueue[0];
        }

        status_t err;
        GraphicBufferAllocator& gba(GraphicBufferAllocator::get());
        { // Scope for tracing
            ATRACE_NAME("gralloc::free");
            err = gba.mAllocDev->free(gba.mAllocDev, handle);
        }
        ALOGW_IF(err, "free(...) failed %d (%s)", err, strerror(-err));

        if (err == NO_ERROR) {
            Mutex::Autolock _l(GraphicBufferAllocator::sLock);
            KeyedVector<buffer_handle_t, GraphicBufferAllocator::alloc_rec_t>&
                    list(GraphicBufferAllocator::sAllocList);
            list.removeItem(handle);
        }

        { // Scope for mutex
            Mutex::Autolock lock(sMutex);
            mQueue.removeAt(0);
            mFreedCondition.broadcast();
        }

        return true;
    }

    static void waitForLiberationLocked() {
        if (sThread == NULL) {
            return;
        }

        const nsecs_t timeout = 500 * 1000 * 1000;
        nsecs_t now = systemTime(SYSTEM_TIME_MONOTONIC);
        nsecs_t timeToStop = now + timeout;
        while (!sThread->mQueue.isEmpty() && now < timeToStop) {
            sThread->mFreedCondition.waitRelative(sMutex, timeToStop - now);
            now = systemTime(SYSTEM_TIME_MONOTONIC);
        }

        if (!sThread->mQueue.isEmpty()) {
            ALOGW("waitForLiberationLocked timed out");
        }
    }

    static Mutex sMutex;
    static sp<BufferLiberatorThread> sThread;
    Vector<buffer_handle_t> mQueue;
    Condition mQueuedCondition;
    Condition mFreedCondition;
};

Mutex BufferLiberatorThread::sMutex;
sp<BufferLiberatorThread> BufferLiberatorThread::sThread;

status_t GraphicBufferAllocator::alloc(uint32_t w, uint32_t h, PixelFormat format,
        int usage, buffer_handle_t* handle, int32_t* stride)
{
    status_t err = alloc(w, h, format, usage, handle, stride, 0);
    return err;
}

status_t GraphicBufferAllocator::alloc(uint32_t w, uint32_t h,
                                       PixelFormat format, int usage,
                                       buffer_handle_t* handle,
                                       int32_t* stride, uint32_t bufferSize)
{
    ATRACE_CALL();
    // make sure to not allocate a N x 0 or 0 x N buffer, since this is
    // allowed from an API stand-point allocate a 1x1 buffer instead.
    if (!w || !h)
        w = h = 1;

    // we have a h/w allocator and h/w buffer is requested
    status_t err;
<<<<<<< HEAD
    if(bufferSize) {
        err = mAllocDev->allocSize(mAllocDev, w, h,
                               format, usage, handle, stride, bufferSize);
    } else {
        err = mAllocDev->alloc(mAllocDev, w, h, format, usage, handle, stride);
    }
    ALOGW_IF(err, "alloc(%u, %u, %d, %08x, %d ...) failed %d (%s)",
            w, h, format, usage, bufferSize, err, strerror(-err));

=======

    // If too many async frees are queued up then wait for some of them to
    // complete before attempting to allocate more memory.  This is exercised
    // by the android.opengl.cts.GLSurfaceViewTest CTS test.
    BufferLiberatorThread::maybeWaitForLiberation();

    err = mAllocDev->alloc(mAllocDev, w, h, format, usage, handle, stride);

    if (err != NO_ERROR) {
        ALOGW("WOW! gralloc alloc failed, waiting for pending frees!");
        BufferLiberatorThread::waitForLiberation();
        err = mAllocDev->alloc(mAllocDev, w, h, format, usage, handle, stride);
    }

    ALOGW_IF(err, "alloc(%u, %u, %d, %08x, ...) failed %d (%s)",
            w, h, format, usage, err, strerror(-err));

>>>>>>> 529cb9ed
    if (err == NO_ERROR) {
        Mutex::Autolock _l(sLock);
        KeyedVector<buffer_handle_t, alloc_rec_t>& list(sAllocList);
        int bpp = bytesPerPixel(format);
        if (bpp < 0) {
            // probably a HAL custom format. in any case, we don't know
            // what its pixel size is.
            bpp = 0;
        }
        alloc_rec_t rec;
        rec.w = w;
        rec.h = h;
        rec.s = *stride;
        rec.format = format;
        rec.usage = usage;
        rec.size = h * stride[0] * bpp;
        list.add(*handle, rec);
    }

    return err;
}


status_t GraphicBufferAllocator::free(buffer_handle_t handle)
{
    BufferLiberatorThread::queueCaptiveBuffer(handle);
    return NO_ERROR;
}

// ---------------------------------------------------------------------------
}; // namespace android<|MERGE_RESOLUTION|>--- conflicted
+++ resolved
@@ -209,24 +209,18 @@
 
     // we have a h/w allocator and h/w buffer is requested
     status_t err;
-<<<<<<< HEAD
+
+    // If too many async frees are queued up then wait for some of them to
+    // complete before attempting to allocate more memory.  This is exercised
+    // by the android.opengl.cts.GLSurfaceViewTest CTS test.
+    BufferLiberatorThread::maybeWaitForLiberation();
+
     if(bufferSize) {
         err = mAllocDev->allocSize(mAllocDev, w, h,
                                format, usage, handle, stride, bufferSize);
     } else {
         err = mAllocDev->alloc(mAllocDev, w, h, format, usage, handle, stride);
     }
-    ALOGW_IF(err, "alloc(%u, %u, %d, %08x, %d ...) failed %d (%s)",
-            w, h, format, usage, bufferSize, err, strerror(-err));
-
-=======
-
-    // If too many async frees are queued up then wait for some of them to
-    // complete before attempting to allocate more memory.  This is exercised
-    // by the android.opengl.cts.GLSurfaceViewTest CTS test.
-    BufferLiberatorThread::maybeWaitForLiberation();
-
-    err = mAllocDev->alloc(mAllocDev, w, h, format, usage, handle, stride);
 
     if (err != NO_ERROR) {
         ALOGW("WOW! gralloc alloc failed, waiting for pending frees!");
@@ -234,10 +228,9 @@
         err = mAllocDev->alloc(mAllocDev, w, h, format, usage, handle, stride);
     }
 
-    ALOGW_IF(err, "alloc(%u, %u, %d, %08x, ...) failed %d (%s)",
-            w, h, format, usage, err, strerror(-err));
-
->>>>>>> 529cb9ed
+    ALOGW_IF(err, "alloc(%u, %u, %d, %08x, %d ...) failed %d (%s)",
+            w, h, format, usage, bufferSize, err, strerror(-err));
+
     if (err == NO_ERROR) {
         Mutex::Autolock _l(sLock);
         KeyedVector<buffer_handle_t, alloc_rec_t>& list(sAllocList);
