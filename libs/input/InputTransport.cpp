//
// Copyright 2010 The Android Open Source Project
//
// Provides a shared memory transport for input events.
//
#define LOG_TAG "InputTransport"

//#define LOG_NDEBUG 0

// Log debug messages about channel messages (send message, receive message)
#define DEBUG_CHANNEL_MESSAGES 0

// Log debug messages whenever InputChannel objects are created/destroyed
static constexpr bool DEBUG_CHANNEL_LIFECYCLE = false;

// Log debug messages about transport actions
static constexpr bool DEBUG_TRANSPORT_ACTIONS = false;

// Log debug messages about touch event resampling
#define DEBUG_RESAMPLING 0

#include <errno.h>
#include <fcntl.h>
#include <inttypes.h>
#include <math.h>
#include <sys/socket.h>
#include <sys/types.h>
#include <unistd.h>

#include <android-base/stringprintf.h>
#include <binder/Parcel.h>
#include <cutils/properties.h>
#include <log/log.h>
#include <utils/Trace.h>

#include <input/InputTransport.h>

using android::base::StringPrintf;

namespace android {

// Socket buffer size.  The default is typically about 128KB, which is much larger than
// we really need.  So we make it smaller.  It just needs to be big enough to hold
// a few dozen large multi-finger motion events in the case where an application gets
// behind processing touches.
static const size_t SOCKET_BUFFER_SIZE = 32 * 1024;

// Nanoseconds per milliseconds.
static const nsecs_t NANOS_PER_MS = 1000000;

// Latency added during resampling.  A few milliseconds doesn't hurt much but
// reduces the impact of mispredicted touch positions.
static const nsecs_t RESAMPLE_LATENCY = 5 * NANOS_PER_MS;

// Minimum time difference between consecutive samples before attempting to resample.
static const nsecs_t RESAMPLE_MIN_DELTA = 2 * NANOS_PER_MS;

// Maximum time difference between consecutive samples before attempting to resample
// by extrapolation.
static const nsecs_t RESAMPLE_MAX_DELTA = 20 * NANOS_PER_MS;

// Maximum time to predict forward from the last known state, to avoid predicting too
// far into the future.  This time is further bounded by 50% of the last time delta.
static const nsecs_t RESAMPLE_MAX_PREDICTION = 8 * NANOS_PER_MS;

/**
 * System property for enabling / disabling touch resampling.
 * Resampling extrapolates / interpolates the reported touch event coordinates to better
 * align them to the VSYNC signal, thus resulting in smoother scrolling performance.
 * Resampling is not needed (and should be disabled) on hardware that already
 * has touch events triggered by VSYNC.
 * Set to "1" to enable resampling (default).
 * Set to "0" to disable resampling.
 * Resampling is enabled by default.
 */
static const char* PROPERTY_RESAMPLING_ENABLED = "ro.input.resampling";

template<typename T>
inline static T min(const T& a, const T& b) {
    return a < b ? a : b;
}

inline static float lerp(float a, float b, float alpha) {
    return a + alpha * (b - a);
}

inline static bool isPointerEvent(int32_t source) {
    return (source & AINPUT_SOURCE_CLASS_POINTER) == AINPUT_SOURCE_CLASS_POINTER;
}

inline static const char* toString(bool value) {
    return value ? "true" : "false";
}

// --- InputMessage ---

bool InputMessage::isValid(size_t actualSize) const {
    if (size() == actualSize) {
        switch (header.type) {
            case Type::KEY:
                return true;
            case Type::MOTION:
                return body.motion.pointerCount > 0 && body.motion.pointerCount <= MAX_POINTERS;
            case Type::FINISHED:
                return true;
            case Type::FOCUS:
                return true;
        }
    }
    return false;
}

size_t InputMessage::size() const {
    switch (header.type) {
        case Type::KEY:
            return sizeof(Header) + body.key.size();
        case Type::MOTION:
            return sizeof(Header) + body.motion.size();
        case Type::FINISHED:
            return sizeof(Header) + body.finished.size();
        case Type::FOCUS:
            return sizeof(Header) + body.focus.size();
    }
    return sizeof(Header);
}

/**
 * There could be non-zero bytes in-between InputMessage fields. Force-initialize the entire
 * memory to zero, then only copy the valid bytes on a per-field basis.
 */
void InputMessage::getSanitizedCopy(InputMessage* msg) const {
    memset(msg, 0, sizeof(*msg));

    // Write the header
    msg->header.type = header.type;

    // Write the body
    switch(header.type) {
        case InputMessage::Type::KEY: {
            // uint32_t seq
            msg->body.key.seq = body.key.seq;
            // nsecs_t eventTime
            msg->body.key.eventTime = body.key.eventTime;
            // int32_t deviceId
            msg->body.key.deviceId = body.key.deviceId;
            // int32_t source
            msg->body.key.source = body.key.source;
            // int32_t displayId
            msg->body.key.displayId = body.key.displayId;
            // int32_t action
            msg->body.key.action = body.key.action;
            // int32_t flags
            msg->body.key.flags = body.key.flags;
            // int32_t keyCode
            msg->body.key.keyCode = body.key.keyCode;
            // int32_t scanCode
            msg->body.key.scanCode = body.key.scanCode;
            // int32_t metaState
            msg->body.key.metaState = body.key.metaState;
            // int32_t repeatCount
            msg->body.key.repeatCount = body.key.repeatCount;
            // nsecs_t downTime
            msg->body.key.downTime = body.key.downTime;
            break;
        }
        case InputMessage::Type::MOTION: {
            // uint32_t seq
            msg->body.motion.seq = body.motion.seq;
            // nsecs_t eventTime
            msg->body.motion.eventTime = body.motion.eventTime;
            // int32_t deviceId
            msg->body.motion.deviceId = body.motion.deviceId;
            // int32_t source
            msg->body.motion.source = body.motion.source;
            // int32_t displayId
            msg->body.motion.displayId = body.motion.displayId;
            // int32_t action
            msg->body.motion.action = body.motion.action;
            // int32_t actionButton
            msg->body.motion.actionButton = body.motion.actionButton;
            // int32_t flags
            msg->body.motion.flags = body.motion.flags;
            // int32_t metaState
            msg->body.motion.metaState = body.motion.metaState;
            // int32_t buttonState
            msg->body.motion.buttonState = body.motion.buttonState;
            // MotionClassification classification
            msg->body.motion.classification = body.motion.classification;
            // int32_t edgeFlags
            msg->body.motion.edgeFlags = body.motion.edgeFlags;
            // nsecs_t downTime
            msg->body.motion.downTime = body.motion.downTime;
            // float xOffset
            msg->body.motion.xOffset = body.motion.xOffset;
            // float yOffset
            msg->body.motion.yOffset = body.motion.yOffset;
            // float xPrecision
            msg->body.motion.xPrecision = body.motion.xPrecision;
            // float yPrecision
            msg->body.motion.yPrecision = body.motion.yPrecision;
            // float xCursorPosition
            msg->body.motion.xCursorPosition = body.motion.xCursorPosition;
            // float yCursorPosition
            msg->body.motion.yCursorPosition = body.motion.yCursorPosition;
            // uint32_t pointerCount
            msg->body.motion.pointerCount = body.motion.pointerCount;
            //struct Pointer pointers[MAX_POINTERS]
            for (size_t i = 0; i < body.motion.pointerCount; i++) {
                // PointerProperties properties
                msg->body.motion.pointers[i].properties.id = body.motion.pointers[i].properties.id;
                msg->body.motion.pointers[i].properties.toolType =
                        body.motion.pointers[i].properties.toolType,
                // PointerCoords coords
                msg->body.motion.pointers[i].coords.bits = body.motion.pointers[i].coords.bits;
                const uint32_t count = BitSet64::count(body.motion.pointers[i].coords.bits);
                memcpy(&msg->body.motion.pointers[i].coords.values[0],
                        &body.motion.pointers[i].coords.values[0],
                        count * (sizeof(body.motion.pointers[i].coords.values[0])));
            }
            break;
        }
        case InputMessage::Type::FINISHED: {
            msg->body.finished.seq = body.finished.seq;
            msg->body.finished.handled = body.finished.handled;
            break;
        }
        case InputMessage::Type::FOCUS: {
            msg->body.focus.seq = body.focus.seq;
            msg->body.focus.hasFocus = body.focus.hasFocus;
            msg->body.focus.inTouchMode = body.focus.inTouchMode;
            break;
        }
    }
}

// --- InputChannel ---

sp<InputChannel> InputChannel::create(const std::string& name, android::base::unique_fd fd,
                                      sp<IBinder> token) {
    const int result = fcntl(fd, F_SETFL, O_NONBLOCK);
    if (result != 0) {
        LOG_ALWAYS_FATAL("channel '%s' ~ Could not make socket non-blocking: %s", name.c_str(),
                         strerror(errno));
        return nullptr;
    }
    return new InputChannel(name, std::move(fd), token);
}

InputChannel::InputChannel(const std::string& name, android::base::unique_fd fd, sp<IBinder> token)
      : mName(name), mFd(std::move(fd)), mToken(token) {
    if (DEBUG_CHANNEL_LIFECYCLE) {
        ALOGD("Input channel constructed: name='%s', fd=%d", mName.c_str(), mFd.get());
    }
}

InputChannel::~InputChannel() {
    if (DEBUG_CHANNEL_LIFECYCLE) {
        ALOGD("Input channel destroyed: name='%s', fd=%d", mName.c_str(), mFd.get());
    }
}

status_t InputChannel::openInputChannelPair(const std::string& name,
        sp<InputChannel>& outServerChannel, sp<InputChannel>& outClientChannel) {
    int sockets[2];
    if (socketpair(AF_UNIX, SOCK_SEQPACKET, 0, sockets)) {
        status_t result = -errno;
        ALOGE("channel '%s' ~ Could not create socket pair.  errno=%d",
                name.c_str(), errno);
        outServerChannel.clear();
        outClientChannel.clear();
        return result;
    }

    int bufferSize = SOCKET_BUFFER_SIZE;
    setsockopt(sockets[0], SOL_SOCKET, SO_SNDBUF, &bufferSize, sizeof(bufferSize));
    setsockopt(sockets[0], SOL_SOCKET, SO_RCVBUF, &bufferSize, sizeof(bufferSize));
    setsockopt(sockets[1], SOL_SOCKET, SO_SNDBUF, &bufferSize, sizeof(bufferSize));
    setsockopt(sockets[1], SOL_SOCKET, SO_RCVBUF, &bufferSize, sizeof(bufferSize));

    sp<IBinder> token = new BBinder();

    std::string serverChannelName = name + " (server)";
    android::base::unique_fd serverFd(sockets[0]);
    outServerChannel = InputChannel::create(serverChannelName, std::move(serverFd), token);

    std::string clientChannelName = name + " (client)";
    android::base::unique_fd clientFd(sockets[1]);
    outClientChannel = InputChannel::create(clientChannelName, std::move(clientFd), token);
    return OK;
}

status_t InputChannel::sendMessage(const InputMessage* msg) {
    const size_t msgLength = msg->size();
    InputMessage cleanMsg;
    msg->getSanitizedCopy(&cleanMsg);
    ssize_t nWrite;
    do {
        nWrite = ::send(mFd.get(), &cleanMsg, msgLength, MSG_DONTWAIT | MSG_NOSIGNAL);
    } while (nWrite == -1 && errno == EINTR);

    if (nWrite < 0) {
        int error = errno;
#if DEBUG_CHANNEL_MESSAGES
        ALOGD("channel '%s' ~ error sending message of type %d, errno=%d", mName.c_str(),
                msg->header.type, error);
#endif
        if (error == EAGAIN || error == EWOULDBLOCK) {
            return WOULD_BLOCK;
        }
        if (error == EPIPE || error == ENOTCONN || error == ECONNREFUSED || error == ECONNRESET) {
            return DEAD_OBJECT;
        }
        return -error;
    }

    if (size_t(nWrite) != msgLength) {
#if DEBUG_CHANNEL_MESSAGES
        ALOGD("channel '%s' ~ error sending message type %d, send was incomplete",
                mName.c_str(), msg->header.type);
#endif
        return DEAD_OBJECT;
    }

#if DEBUG_CHANNEL_MESSAGES
    ALOGD("channel '%s' ~ sent message of type %d", mName.c_str(), msg->header.type);
#endif
    return OK;
}

status_t InputChannel::receiveMessage(InputMessage* msg) {
    ssize_t nRead;
    do {
        nRead = ::recv(mFd.get(), msg, sizeof(InputMessage), MSG_DONTWAIT);
    } while (nRead == -1 && errno == EINTR);

    if (nRead < 0) {
        int error = errno;
#if DEBUG_CHANNEL_MESSAGES
        ALOGD("channel '%s' ~ receive message failed, errno=%d", mName.c_str(), errno);
#endif
        if (error == EAGAIN || error == EWOULDBLOCK) {
            return WOULD_BLOCK;
        }
        if (error == EPIPE || error == ENOTCONN || error == ECONNREFUSED) {
            return DEAD_OBJECT;
        }
        return -error;
    }

    if (nRead == 0) { // check for EOF
#if DEBUG_CHANNEL_MESSAGES
        ALOGD("channel '%s' ~ receive message failed because peer was closed", mName.c_str());
#endif
        return DEAD_OBJECT;
    }

    if (!msg->isValid(nRead)) {
#if DEBUG_CHANNEL_MESSAGES
        ALOGD("channel '%s' ~ received invalid message", mName.c_str());
#endif
        return BAD_VALUE;
    }

#if DEBUG_CHANNEL_MESSAGES
    ALOGD("channel '%s' ~ received message of type %d", mName.c_str(), msg->header.type);
#endif
    return OK;
}

sp<InputChannel> InputChannel::dup() const {
    android::base::unique_fd newFd(::dup(getFd()));
    if (!newFd.ok()) {
        ALOGE("Could not duplicate fd %i for channel %s: %s", getFd(), mName.c_str(),
              strerror(errno));
        const bool hitFdLimit = errno == EMFILE || errno == ENFILE;
        // If this process is out of file descriptors, then throwing that might end up exploding
        // on the other side of a binder call, which isn't really helpful.
        // Better to just crash here and hope that the FD leak is slow.
        // Other failures could be client errors, so we still propagate those back to the caller.
        LOG_ALWAYS_FATAL_IF(hitFdLimit, "Too many open files, could not duplicate input channel %s",
                            getName().c_str());
        return nullptr;
    }
    return InputChannel::create(mName, std::move(newFd), mToken);
}

status_t InputChannel::write(Parcel& out) const {
    status_t s = out.writeCString(getName().c_str());
    if (s != OK) {
        return s;
    }

    s = out.writeStrongBinder(mToken);
    if (s != OK) {
        return s;
    }

    s = out.writeUniqueFileDescriptor(mFd);
    return s;
}

sp<InputChannel> InputChannel::read(const Parcel& from) {
    std::string name = from.readCString();
    sp<IBinder> token = from.readStrongBinder();
    android::base::unique_fd rawFd;
    status_t fdResult = from.readUniqueFileDescriptor(&rawFd);
    if (fdResult != OK) {
        return nullptr;
    }

    return InputChannel::create(name, std::move(rawFd), token);
}

sp<IBinder> InputChannel::getConnectionToken() const {
    return mToken;
}

// --- InputPublisher ---

InputPublisher::InputPublisher(const sp<InputChannel>& channel) :
        mChannel(channel) {
}

InputPublisher::~InputPublisher() {
}

status_t InputPublisher::publishKeyEvent(
        uint32_t seq,
        int32_t deviceId,
        int32_t source,
        int32_t displayId,
        int32_t action,
        int32_t flags,
        int32_t keyCode,
        int32_t scanCode,
        int32_t metaState,
        int32_t repeatCount,
        nsecs_t downTime,
        nsecs_t eventTime) {
    if (ATRACE_ENABLED()) {
        std::string message = StringPrintf("publishKeyEvent(inputChannel=%s, keyCode=%" PRId32 ")",
                mChannel->getName().c_str(), keyCode);
        ATRACE_NAME(message.c_str());
    }
    if (DEBUG_TRANSPORT_ACTIONS) {
        ALOGD("channel '%s' publisher ~ publishKeyEvent: seq=%u, deviceId=%d, source=0x%x, "
              "action=0x%x, flags=0x%x, keyCode=%d, scanCode=%d, metaState=0x%x, repeatCount=%d,"
              "downTime=%" PRId64 ", eventTime=%" PRId64,
              mChannel->getName().c_str(), seq, deviceId, source, action, flags, keyCode, scanCode,
              metaState, repeatCount, downTime, eventTime);
    }

    if (!seq) {
        ALOGE("Attempted to publish a key event with sequence number 0.");
        return BAD_VALUE;
    }

    InputMessage msg;
    msg.header.type = InputMessage::Type::KEY;
    msg.body.key.seq = seq;
    msg.body.key.deviceId = deviceId;
    msg.body.key.source = source;
    msg.body.key.displayId = displayId;
    msg.body.key.action = action;
    msg.body.key.flags = flags;
    msg.body.key.keyCode = keyCode;
    msg.body.key.scanCode = scanCode;
    msg.body.key.metaState = metaState;
    msg.body.key.repeatCount = repeatCount;
    msg.body.key.downTime = downTime;
    msg.body.key.eventTime = eventTime;
    return mChannel->sendMessage(&msg);
}

status_t InputPublisher::publishMotionEvent(
        uint32_t seq, int32_t deviceId, int32_t source, int32_t displayId, int32_t action,
        int32_t actionButton, int32_t flags, int32_t edgeFlags, int32_t metaState,
        int32_t buttonState, MotionClassification classification, float xOffset, float yOffset,
        float xPrecision, float yPrecision, float xCursorPosition, float yCursorPosition,
        nsecs_t downTime, nsecs_t eventTime, uint32_t pointerCount,
        const PointerProperties* pointerProperties, const PointerCoords* pointerCoords) {
    if (ATRACE_ENABLED()) {
        std::string message = StringPrintf(
                "publishMotionEvent(inputChannel=%s, action=%" PRId32 ")",
                mChannel->getName().c_str(), action);
        ATRACE_NAME(message.c_str());
    }
    if (DEBUG_TRANSPORT_ACTIONS) {
        ALOGD("channel '%s' publisher ~ publishMotionEvent: seq=%u, deviceId=%d, source=0x%x, "
              "displayId=%" PRId32 ", "
              "action=0x%x, actionButton=0x%08x, flags=0x%x, edgeFlags=0x%x, "
              "metaState=0x%x, buttonState=0x%x, classification=%s, xOffset=%f, yOffset=%f, "
              "xPrecision=%f, yPrecision=%f, downTime=%" PRId64 ", eventTime=%" PRId64 ", "
              "pointerCount=%" PRIu32,
              mChannel->getName().c_str(), seq, deviceId, source, displayId, action, actionButton,
              flags, edgeFlags, metaState, buttonState,
              motionClassificationToString(classification), xOffset, yOffset, xPrecision,
              yPrecision, downTime, eventTime, pointerCount);
    }

    if (!seq) {
        ALOGE("Attempted to publish a motion event with sequence number 0.");
        return BAD_VALUE;
    }

    if (pointerCount > MAX_POINTERS || pointerCount < 1) {
        ALOGE("channel '%s' publisher ~ Invalid number of pointers provided: %" PRIu32 ".",
                mChannel->getName().c_str(), pointerCount);
        return BAD_VALUE;
    }

    InputMessage msg;
    msg.header.type = InputMessage::Type::MOTION;
    msg.body.motion.seq = seq;
    msg.body.motion.deviceId = deviceId;
    msg.body.motion.source = source;
    msg.body.motion.displayId = displayId;
    msg.body.motion.action = action;
    msg.body.motion.actionButton = actionButton;
    msg.body.motion.flags = flags;
    msg.body.motion.edgeFlags = edgeFlags;
    msg.body.motion.metaState = metaState;
    msg.body.motion.buttonState = buttonState;
    msg.body.motion.classification = classification;
    msg.body.motion.xOffset = xOffset;
    msg.body.motion.yOffset = yOffset;
    msg.body.motion.xPrecision = xPrecision;
    msg.body.motion.yPrecision = yPrecision;
    msg.body.motion.xCursorPosition = xCursorPosition;
    msg.body.motion.yCursorPosition = yCursorPosition;
    msg.body.motion.downTime = downTime;
    msg.body.motion.eventTime = eventTime;
    msg.body.motion.pointerCount = pointerCount;
    for (uint32_t i = 0; i < pointerCount; i++) {
        msg.body.motion.pointers[i].properties.copyFrom(pointerProperties[i]);
        msg.body.motion.pointers[i].coords.copyFrom(pointerCoords[i]);
    }

    return mChannel->sendMessage(&msg);
}

status_t InputPublisher::publishFocusEvent(uint32_t seq, bool hasFocus, bool inTouchMode) {
    if (ATRACE_ENABLED()) {
        std::string message =
                StringPrintf("publishFocusEvent(inputChannel=%s, hasFocus=%s, inTouchMode=%s)",
                             mChannel->getName().c_str(), toString(hasFocus),
                             toString(inTouchMode));
        ATRACE_NAME(message.c_str());
    }

    InputMessage msg;
    msg.header.type = InputMessage::Type::FOCUS;
    msg.body.focus.seq = seq;
    msg.body.focus.hasFocus = hasFocus ? 1 : 0;
    msg.body.focus.inTouchMode = inTouchMode ? 1 : 0;
    return mChannel->sendMessage(&msg);
}

status_t InputPublisher::receiveFinishedSignal(uint32_t* outSeq, bool* outHandled) {
    if (DEBUG_TRANSPORT_ACTIONS) {
        ALOGD("channel '%s' publisher ~ receiveFinishedSignal", mChannel->getName().c_str());
    }

    InputMessage msg;
    status_t result = mChannel->receiveMessage(&msg);
    if (result) {
        *outSeq = 0;
        *outHandled = false;
        return result;
    }
    if (msg.header.type != InputMessage::Type::FINISHED) {
        ALOGE("channel '%s' publisher ~ Received unexpected message of type %d from consumer",
                mChannel->getName().c_str(), msg.header.type);
        return UNKNOWN_ERROR;
    }
    *outSeq = msg.body.finished.seq;
    *outHandled = msg.body.finished.handled == 1;
    return OK;
}

// --- InputConsumer ---

InputConsumer::InputConsumer(const sp<InputChannel>& channel) :
        mResampleTouch(isTouchResamplingEnabled()),
        mChannel(channel), mMsgDeferred(false) {
}

InputConsumer::~InputConsumer() {
}

bool InputConsumer::isTouchResamplingEnabled() {
    return property_get_bool(PROPERTY_RESAMPLING_ENABLED, true);
}

<<<<<<< HEAD
status_t InputConsumer::consume(InputEventFactoryInterface* factory,
        bool consumeBatches, nsecs_t frameTime, uint32_t* outSeq, InputEvent** outEvent,
        int* motionEventType, int* touchMoveNumber, bool* flag) {
#if DEBUG_TRANSPORT_ACTIONS
    ALOGD("channel '%s' consumer ~ consume: consumeBatches=%s, frameTime=%" PRId64,
            mChannel->getName().c_str(), consumeBatches ? "true" : "false", frameTime);
#endif
=======
status_t InputConsumer::consume(InputEventFactoryInterface* factory, bool consumeBatches,
                                nsecs_t frameTime, uint32_t* outSeq, InputEvent** outEvent) {
    if (DEBUG_TRANSPORT_ACTIONS) {
        ALOGD("channel '%s' consumer ~ consume: consumeBatches=%s, frameTime=%" PRId64,
              mChannel->getName().c_str(), toString(consumeBatches), frameTime);
    }
>>>>>>> 67077188

    *outSeq = 0;
    *outEvent = nullptr;

    // Fetch the next input message.
    // Loop until an event can be returned or no additional events are received.
    while (!*outEvent) {
        if (mMsgDeferred) {
            // mMsg contains a valid input message from the previous call to consume
            // that has not yet been processed.
            mMsgDeferred = false;
        } else {
            // Receive a fresh message.
            status_t result = mChannel->receiveMessage(&mMsg);
            if (result == 0) {
                if ((mMsg.body.motion.action & AMOTION_EVENT_ACTION_MASK) == AMOTION_EVENT_ACTION_MOVE){
                    mTouchMoveCounter++;
                } else {
                    mTouchMoveCounter = 0;
                }
                *flag = true;
            }
            *motionEventType = mMsg.body.motion.action & AMOTION_EVENT_ACTION_MASK;
            *touchMoveNumber = mTouchMoveCounter;
            if (result) {
                // Consume the next batched event unless batches are being held for later.
                if (consumeBatches || result != WOULD_BLOCK) {
                    result = consumeBatch(factory, frameTime, outSeq, outEvent, touchMoveNumber);
                    if (*outEvent) {
                        if (DEBUG_TRANSPORT_ACTIONS) {
                            ALOGD("channel '%s' consumer ~ consumed batch event, seq=%u",
                                  mChannel->getName().c_str(), *outSeq);
                        }
                        break;
                    }
                }
                return result;
            }
        }

        switch (mMsg.header.type) {
            case InputMessage::Type::KEY: {
                KeyEvent* keyEvent = factory->createKeyEvent();
                if (!keyEvent) return NO_MEMORY;

                initializeKeyEvent(keyEvent, &mMsg);
                *outSeq = mMsg.body.key.seq;
                *outEvent = keyEvent;
                if (DEBUG_TRANSPORT_ACTIONS) {
                    ALOGD("channel '%s' consumer ~ consumed key event, seq=%u",
                          mChannel->getName().c_str(), *outSeq);
                }
            break;
            }

            case InputMessage::Type::MOTION: {
                ssize_t batchIndex = findBatch(mMsg.body.motion.deviceId, mMsg.body.motion.source);
                if (batchIndex >= 0) {
                    Batch& batch = mBatches.editItemAt(batchIndex);
                    if (canAddSample(batch, &mMsg)) {
                        batch.samples.push(mMsg);
                        if (DEBUG_TRANSPORT_ACTIONS) {
                            ALOGD("channel '%s' consumer ~ appended to batch event",
                                  mChannel->getName().c_str());
                        }
                    break;
                    } else if (isPointerEvent(mMsg.body.motion.source) &&
                               mMsg.body.motion.action == AMOTION_EVENT_ACTION_CANCEL) {
                        // No need to process events that we are going to cancel anyways
                        const size_t count = batch.samples.size();
                        for (size_t i = 0; i < count; i++) {
                            const InputMessage& msg = batch.samples.itemAt(i);
                            sendFinishedSignal(msg.body.motion.seq, false);
                        }
                        batch.samples.removeItemsAt(0, count);
                        mBatches.removeAt(batchIndex);
                    } else {
                        // We cannot append to the batch in progress, so we need to consume
                        // the previous batch right now and defer the new message until later.
                        mMsgDeferred = true;
                        status_t result = consumeSamples(factory, batch, batch.samples.size(),
                                                         outSeq, outEvent);
                        mBatches.removeAt(batchIndex);
                        if (result) {
                            return result;
                        }
                        if (DEBUG_TRANSPORT_ACTIONS) {
                            ALOGD("channel '%s' consumer ~ consumed batch event and "
                                  "deferred current event, seq=%u",
                                  mChannel->getName().c_str(), *outSeq);
                        }
                    break;
                    }
                }

                // Start a new batch if needed.
                if (mMsg.body.motion.action == AMOTION_EVENT_ACTION_MOVE ||
                    mMsg.body.motion.action == AMOTION_EVENT_ACTION_HOVER_MOVE) {
                    mBatches.push();
                    Batch& batch = mBatches.editTop();
                    batch.samples.push(mMsg);
                    if (DEBUG_TRANSPORT_ACTIONS) {
                        ALOGD("channel '%s' consumer ~ started batch event",
                              mChannel->getName().c_str());
                    }
                    break;
                }

                MotionEvent* motionEvent = factory->createMotionEvent();
                if (!motionEvent) return NO_MEMORY;

                updateTouchState(mMsg);
                initializeMotionEvent(motionEvent, &mMsg);
                *outSeq = mMsg.body.motion.seq;
                *outEvent = motionEvent;

                if (DEBUG_TRANSPORT_ACTIONS) {
                    ALOGD("channel '%s' consumer ~ consumed motion event, seq=%u",
                          mChannel->getName().c_str(), *outSeq);
                }
                break;
            }

            case InputMessage::Type::FINISHED: {
                LOG_ALWAYS_FATAL("Consumed a FINISHED message, which should never be seen by "
                                 "InputConsumer!");
                break;
            }

            case InputMessage::Type::FOCUS: {
                FocusEvent* focusEvent = factory->createFocusEvent();
                if (!focusEvent) return NO_MEMORY;

                initializeFocusEvent(focusEvent, &mMsg);
                *outSeq = mMsg.body.focus.seq;
                *outEvent = focusEvent;
                break;
            }
        }
    }
    return OK;
}

status_t InputConsumer::consumeBatch(InputEventFactoryInterface* factory,
        nsecs_t frameTime, uint32_t* outSeq, InputEvent** outEvent, int* touchMoveNumber) {
    status_t result;
    for (size_t i = mBatches.size(); i > 0; ) {
        i--;
        Batch& batch = mBatches.editItemAt(i);
        if (frameTime < 0) {
            result = consumeSamples(factory, batch, batch.samples.size(), outSeq, outEvent);
            mBatches.removeAt(i);
            return result;
        }

        nsecs_t sampleTime = frameTime;
        if (mResampleTouch && (*touchMoveNumber != 1)) {
            sampleTime -= RESAMPLE_LATENCY;
        }
        ssize_t split = findSampleNoLaterThan(batch, sampleTime);
        if (split < 0) {
            continue;
        }

        result = consumeSamples(factory, batch, split + 1, outSeq, outEvent);
        const InputMessage* next;
        if (batch.samples.isEmpty()) {
            mBatches.removeAt(i);
            next = nullptr;
        } else {
            next = &batch.samples.itemAt(0);
        }
        if (!result && mResampleTouch) {
            resampleTouchState(sampleTime, static_cast<MotionEvent*>(*outEvent), next);
        }
        return result;
    }

    return WOULD_BLOCK;
}

status_t InputConsumer::consumeSamples(InputEventFactoryInterface* factory,
        Batch& batch, size_t count, uint32_t* outSeq, InputEvent** outEvent) {
    MotionEvent* motionEvent = factory->createMotionEvent();
    if (! motionEvent) return NO_MEMORY;

    uint32_t chain = 0;
    for (size_t i = 0; i < count; i++) {
        InputMessage& msg = batch.samples.editItemAt(i);
        updateTouchState(msg);
        if (i) {
            SeqChain seqChain;
            seqChain.seq = msg.body.motion.seq;
            seqChain.chain = chain;
            mSeqChains.push(seqChain);
            addSample(motionEvent, &msg);
        } else {
            initializeMotionEvent(motionEvent, &msg);
        }
        chain = msg.body.motion.seq;
    }
    batch.samples.removeItemsAt(0, count);

    *outSeq = chain;
    *outEvent = motionEvent;
    return OK;
}

void InputConsumer::updateTouchState(InputMessage& msg) {
    if (!mResampleTouch || !isPointerEvent(msg.body.motion.source)) {
        return;
    }

    int32_t deviceId = msg.body.motion.deviceId;
    int32_t source = msg.body.motion.source;

    // Update the touch state history to incorporate the new input message.
    // If the message is in the past relative to the most recently produced resampled
    // touch, then use the resampled time and coordinates instead.
    switch (msg.body.motion.action & AMOTION_EVENT_ACTION_MASK) {
    case AMOTION_EVENT_ACTION_DOWN: {
        ssize_t index = findTouchState(deviceId, source);
        if (index < 0) {
            mTouchStates.push();
            index = mTouchStates.size() - 1;
        }
        TouchState& touchState = mTouchStates.editItemAt(index);
        touchState.initialize(deviceId, source);
        touchState.addHistory(msg);
        break;
    }

    case AMOTION_EVENT_ACTION_MOVE: {
        ssize_t index = findTouchState(deviceId, source);
        if (index >= 0) {
            TouchState& touchState = mTouchStates.editItemAt(index);
            touchState.addHistory(msg);
            rewriteMessage(touchState, msg);
        }
        break;
    }

    case AMOTION_EVENT_ACTION_POINTER_DOWN: {
        ssize_t index = findTouchState(deviceId, source);
        if (index >= 0) {
            TouchState& touchState = mTouchStates.editItemAt(index);
            touchState.lastResample.idBits.clearBit(msg.body.motion.getActionId());
            rewriteMessage(touchState, msg);
        }
        break;
    }

    case AMOTION_EVENT_ACTION_POINTER_UP: {
        ssize_t index = findTouchState(deviceId, source);
        if (index >= 0) {
            TouchState& touchState = mTouchStates.editItemAt(index);
            rewriteMessage(touchState, msg);
            touchState.lastResample.idBits.clearBit(msg.body.motion.getActionId());
        }
        break;
    }

    case AMOTION_EVENT_ACTION_SCROLL: {
        ssize_t index = findTouchState(deviceId, source);
        if (index >= 0) {
            TouchState& touchState = mTouchStates.editItemAt(index);
            rewriteMessage(touchState, msg);
        }
        break;
    }

    case AMOTION_EVENT_ACTION_UP:
    case AMOTION_EVENT_ACTION_CANCEL: {
        ssize_t index = findTouchState(deviceId, source);
        if (index >= 0) {
            TouchState& touchState = mTouchStates.editItemAt(index);
            rewriteMessage(touchState, msg);
            mTouchStates.removeAt(index);
        }
        break;
    }
    }
}

/**
 * Replace the coordinates in msg with the coordinates in lastResample, if necessary.
 *
 * If lastResample is no longer valid for a specific pointer (i.e. the lastResample time
 * is in the past relative to msg and the past two events do not contain identical coordinates),
 * then invalidate the lastResample data for that pointer.
 * If the two past events have identical coordinates, then lastResample data for that pointer will
 * remain valid, and will be used to replace these coordinates. Thus, if a certain coordinate x0 is
 * resampled to the new value x1, then x1 will always be used to replace x0 until some new value
 * not equal to x0 is received.
 */
void InputConsumer::rewriteMessage(TouchState& state, InputMessage& msg) {
    nsecs_t eventTime = msg.body.motion.eventTime;
    for (uint32_t i = 0; i < msg.body.motion.pointerCount; i++) {
        uint32_t id = msg.body.motion.pointers[i].properties.id;
        if (state.lastResample.idBits.hasBit(id)) {
            if (eventTime < state.lastResample.eventTime ||
                    state.recentCoordinatesAreIdentical(id)) {
                PointerCoords& msgCoords = msg.body.motion.pointers[i].coords;
                const PointerCoords& resampleCoords = state.lastResample.getPointerById(id);
#if DEBUG_RESAMPLING
                ALOGD("[%d] - rewrite (%0.3f, %0.3f), old (%0.3f, %0.3f)", id,
                        resampleCoords.getX(), resampleCoords.getY(),
                        msgCoords.getX(), msgCoords.getY());
#endif
                msgCoords.setAxisValue(AMOTION_EVENT_AXIS_X, resampleCoords.getX());
                msgCoords.setAxisValue(AMOTION_EVENT_AXIS_Y, resampleCoords.getY());
            } else {
                state.lastResample.idBits.clearBit(id);
            }
        }
    }
}

void InputConsumer::resampleTouchState(nsecs_t sampleTime, MotionEvent* event,
    const InputMessage* next) {
    if (!mResampleTouch
            || !(isPointerEvent(event->getSource()))
            || event->getAction() != AMOTION_EVENT_ACTION_MOVE) {
        return;
    }

    ssize_t index = findTouchState(event->getDeviceId(), event->getSource());
    if (index < 0) {
#if DEBUG_RESAMPLING
        ALOGD("Not resampled, no touch state for device.");
#endif
        return;
    }

    TouchState& touchState = mTouchStates.editItemAt(index);
    if (touchState.historySize < 1) {
#if DEBUG_RESAMPLING
        ALOGD("Not resampled, no history for device.");
#endif
        return;
    }

    // Ensure that the current sample has all of the pointers that need to be reported.
    const History* current = touchState.getHistory(0);
    size_t pointerCount = event->getPointerCount();
    for (size_t i = 0; i < pointerCount; i++) {
        uint32_t id = event->getPointerId(i);
        if (!current->idBits.hasBit(id)) {
#if DEBUG_RESAMPLING
            ALOGD("Not resampled, missing id %d", id);
#endif
            return;
        }
    }

    // Find the data to use for resampling.
    const History* other;
    History future;
    float alpha;
    if (next) {
        // Interpolate between current sample and future sample.
        // So current->eventTime <= sampleTime <= future.eventTime.
        future.initializeFrom(*next);
        other = &future;
        nsecs_t delta = future.eventTime - current->eventTime;
        if (delta < RESAMPLE_MIN_DELTA) {
#if DEBUG_RESAMPLING
            ALOGD("Not resampled, delta time is too small: %" PRId64 " ns.", delta);
#endif
            return;
        }
        alpha = float(sampleTime - current->eventTime) / delta;
    } else if (touchState.historySize >= 2) {
        // Extrapolate future sample using current sample and past sample.
        // So other->eventTime <= current->eventTime <= sampleTime.
        other = touchState.getHistory(1);
        nsecs_t delta = current->eventTime - other->eventTime;
        if (delta < RESAMPLE_MIN_DELTA) {
#if DEBUG_RESAMPLING
            ALOGD("Not resampled, delta time is too small: %" PRId64 " ns.", delta);
#endif
            return;
        } else if (delta > RESAMPLE_MAX_DELTA) {
#if DEBUG_RESAMPLING
            ALOGD("Not resampled, delta time is too large: %" PRId64 " ns.", delta);
#endif
            return;
        }
        nsecs_t maxPredict = current->eventTime + min(delta / 2, RESAMPLE_MAX_PREDICTION);
        if (sampleTime > maxPredict) {
#if DEBUG_RESAMPLING
            ALOGD("Sample time is too far in the future, adjusting prediction "
                    "from %" PRId64 " to %" PRId64 " ns.",
                    sampleTime - current->eventTime, maxPredict - current->eventTime);
#endif
            sampleTime = maxPredict;
        }
        alpha = float(current->eventTime - sampleTime) / delta;
    } else {
#if DEBUG_RESAMPLING
        ALOGD("Not resampled, insufficient data.");
#endif
        return;
    }

    // Resample touch coordinates.
    History oldLastResample;
    oldLastResample.initializeFrom(touchState.lastResample);
    touchState.lastResample.eventTime = sampleTime;
    touchState.lastResample.idBits.clear();
    for (size_t i = 0; i < pointerCount; i++) {
        uint32_t id = event->getPointerId(i);
        touchState.lastResample.idToIndex[id] = i;
        touchState.lastResample.idBits.markBit(id);
        if (oldLastResample.hasPointerId(id) && touchState.recentCoordinatesAreIdentical(id)) {
            // We maintain the previously resampled value for this pointer (stored in
            // oldLastResample) when the coordinates for this pointer haven't changed since then.
            // This way we don't introduce artificial jitter when pointers haven't actually moved.

            // We know here that the coordinates for the pointer haven't changed because we
            // would've cleared the resampled bit in rewriteMessage if they had. We can't modify
            // lastResample in place becasue the mapping from pointer ID to index may have changed.
            touchState.lastResample.pointers[i].copyFrom(oldLastResample.getPointerById(id));
            continue;
        }

        PointerCoords& resampledCoords = touchState.lastResample.pointers[i];
        const PointerCoords& currentCoords = current->getPointerById(id);
        resampledCoords.copyFrom(currentCoords);
        if (other->idBits.hasBit(id)
                && shouldResampleTool(event->getToolType(i))) {
            const PointerCoords& otherCoords = other->getPointerById(id);
            resampledCoords.setAxisValue(AMOTION_EVENT_AXIS_X,
                    lerp(currentCoords.getX(), otherCoords.getX(), alpha));
            resampledCoords.setAxisValue(AMOTION_EVENT_AXIS_Y,
                    lerp(currentCoords.getY(), otherCoords.getY(), alpha));
#if DEBUG_RESAMPLING
            ALOGD("[%d] - out (%0.3f, %0.3f), cur (%0.3f, %0.3f), "
                    "other (%0.3f, %0.3f), alpha %0.3f",
                    id, resampledCoords.getX(), resampledCoords.getY(),
                    currentCoords.getX(), currentCoords.getY(),
                    otherCoords.getX(), otherCoords.getY(),
                    alpha);
#endif
        } else {
#if DEBUG_RESAMPLING
            ALOGD("[%d] - out (%0.3f, %0.3f), cur (%0.3f, %0.3f)",
                    id, resampledCoords.getX(), resampledCoords.getY(),
                    currentCoords.getX(), currentCoords.getY());
#endif
        }
    }

    event->addSample(sampleTime, touchState.lastResample.pointers);
}

bool InputConsumer::shouldResampleTool(int32_t toolType) {
    return toolType == AMOTION_EVENT_TOOL_TYPE_FINGER
            || toolType == AMOTION_EVENT_TOOL_TYPE_UNKNOWN;
}

status_t InputConsumer::sendFinishedSignal(uint32_t seq, bool handled) {
    if (DEBUG_TRANSPORT_ACTIONS) {
        ALOGD("channel '%s' consumer ~ sendFinishedSignal: seq=%u, handled=%s",
              mChannel->getName().c_str(), seq, toString(handled));
    }

    if (!seq) {
        ALOGE("Attempted to send a finished signal with sequence number 0.");
        return BAD_VALUE;
    }

    // Send finished signals for the batch sequence chain first.
    size_t seqChainCount = mSeqChains.size();
    if (seqChainCount) {
        uint32_t currentSeq = seq;
        uint32_t chainSeqs[seqChainCount];
        size_t chainIndex = 0;
        for (size_t i = seqChainCount; i > 0; ) {
             i--;
             const SeqChain& seqChain = mSeqChains.itemAt(i);
             if (seqChain.seq == currentSeq) {
                 currentSeq = seqChain.chain;
                 chainSeqs[chainIndex++] = currentSeq;
                 mSeqChains.removeAt(i);
             }
        }
        status_t status = OK;
        while (!status && chainIndex > 0) {
            chainIndex--;
            status = sendUnchainedFinishedSignal(chainSeqs[chainIndex], handled);
        }
        if (status) {
            // An error occurred so at least one signal was not sent, reconstruct the chain.
            for (;;) {
                SeqChain seqChain;
                seqChain.seq = chainIndex != 0 ? chainSeqs[chainIndex - 1] : seq;
                seqChain.chain = chainSeqs[chainIndex];
                mSeqChains.push(seqChain);
                if (!chainIndex) break;
                chainIndex--;
            }
            return status;
        }
    }

    // Send finished signal for the last message in the batch.
    return sendUnchainedFinishedSignal(seq, handled);
}

status_t InputConsumer::sendUnchainedFinishedSignal(uint32_t seq, bool handled) {
    InputMessage msg;
    msg.header.type = InputMessage::Type::FINISHED;
    msg.body.finished.seq = seq;
    msg.body.finished.handled = handled ? 1 : 0;
    return mChannel->sendMessage(&msg);
}

bool InputConsumer::hasDeferredEvent() const {
    return mMsgDeferred;
}

bool InputConsumer::hasPendingBatch() const {
    return !mBatches.isEmpty();
}

ssize_t InputConsumer::findBatch(int32_t deviceId, int32_t source) const {
    for (size_t i = 0; i < mBatches.size(); i++) {
        const Batch& batch = mBatches.itemAt(i);
        const InputMessage& head = batch.samples.itemAt(0);
        if (head.body.motion.deviceId == deviceId && head.body.motion.source == source) {
            return i;
        }
    }
    return -1;
}

ssize_t InputConsumer::findTouchState(int32_t deviceId, int32_t source) const {
    for (size_t i = 0; i < mTouchStates.size(); i++) {
        const TouchState& touchState = mTouchStates.itemAt(i);
        if (touchState.deviceId == deviceId && touchState.source == source) {
            return i;
        }
    }
    return -1;
}

void InputConsumer::initializeKeyEvent(KeyEvent* event, const InputMessage* msg) {
    event->initialize(
            msg->body.key.deviceId,
            msg->body.key.source,
            msg->body.key.displayId,
            msg->body.key.action,
            msg->body.key.flags,
            msg->body.key.keyCode,
            msg->body.key.scanCode,
            msg->body.key.metaState,
            msg->body.key.repeatCount,
            msg->body.key.downTime,
            msg->body.key.eventTime);
}

void InputConsumer::initializeFocusEvent(FocusEvent* event, const InputMessage* msg) {
    event->initialize(msg->body.focus.hasFocus == 1, msg->body.focus.inTouchMode == 1);
}

void InputConsumer::initializeMotionEvent(MotionEvent* event, const InputMessage* msg) {
    uint32_t pointerCount = msg->body.motion.pointerCount;
    PointerProperties pointerProperties[pointerCount];
    PointerCoords pointerCoords[pointerCount];
    for (uint32_t i = 0; i < pointerCount; i++) {
        pointerProperties[i].copyFrom(msg->body.motion.pointers[i].properties);
        pointerCoords[i].copyFrom(msg->body.motion.pointers[i].coords);
    }

    event->initialize(msg->body.motion.deviceId, msg->body.motion.source,
                      msg->body.motion.displayId, msg->body.motion.action,
                      msg->body.motion.actionButton, msg->body.motion.flags,
                      msg->body.motion.edgeFlags, msg->body.motion.metaState,
                      msg->body.motion.buttonState, msg->body.motion.classification,
                      msg->body.motion.xOffset, msg->body.motion.yOffset,
                      msg->body.motion.xPrecision, msg->body.motion.yPrecision,
                      msg->body.motion.xCursorPosition, msg->body.motion.yCursorPosition,
                      msg->body.motion.downTime, msg->body.motion.eventTime, pointerCount,
                      pointerProperties, pointerCoords);
}

void InputConsumer::addSample(MotionEvent* event, const InputMessage* msg) {
    uint32_t pointerCount = msg->body.motion.pointerCount;
    PointerCoords pointerCoords[pointerCount];
    for (uint32_t i = 0; i < pointerCount; i++) {
        pointerCoords[i].copyFrom(msg->body.motion.pointers[i].coords);
    }

    event->setMetaState(event->getMetaState() | msg->body.motion.metaState);
    event->addSample(msg->body.motion.eventTime, pointerCoords);
}

bool InputConsumer::canAddSample(const Batch& batch, const InputMessage *msg) {
    const InputMessage& head = batch.samples.itemAt(0);
    uint32_t pointerCount = msg->body.motion.pointerCount;
    if (head.body.motion.pointerCount != pointerCount
            || head.body.motion.action != msg->body.motion.action) {
        return false;
    }
    for (size_t i = 0; i < pointerCount; i++) {
        if (head.body.motion.pointers[i].properties
                != msg->body.motion.pointers[i].properties) {
            return false;
        }
    }
    return true;
}

ssize_t InputConsumer::findSampleNoLaterThan(const Batch& batch, nsecs_t time) {
    size_t numSamples = batch.samples.size();
    size_t index = 0;
    while (index < numSamples
            && batch.samples.itemAt(index).body.motion.eventTime <= time) {
        index += 1;
    }
    return ssize_t(index) - 1;
}

} // namespace android<|MERGE_RESOLUTION|>--- conflicted
+++ resolved
@@ -592,22 +592,13 @@
     return property_get_bool(PROPERTY_RESAMPLING_ENABLED, true);
 }
 
-<<<<<<< HEAD
-status_t InputConsumer::consume(InputEventFactoryInterface* factory,
-        bool consumeBatches, nsecs_t frameTime, uint32_t* outSeq, InputEvent** outEvent,
-        int* motionEventType, int* touchMoveNumber, bool* flag) {
-#if DEBUG_TRANSPORT_ACTIONS
-    ALOGD("channel '%s' consumer ~ consume: consumeBatches=%s, frameTime=%" PRId64,
-            mChannel->getName().c_str(), consumeBatches ? "true" : "false", frameTime);
-#endif
-=======
 status_t InputConsumer::consume(InputEventFactoryInterface* factory, bool consumeBatches,
-                                nsecs_t frameTime, uint32_t* outSeq, InputEvent** outEvent) {
+                                nsecs_t frameTime, uint32_t* outSeq, InputEvent** outEvent,
+                                int* motionEventType, int* touchMoveNumber, bool* flag) {
     if (DEBUG_TRANSPORT_ACTIONS) {
         ALOGD("channel '%s' consumer ~ consume: consumeBatches=%s, frameTime=%" PRId64,
               mChannel->getName().c_str(), toString(consumeBatches), frameTime);
     }
->>>>>>> 67077188
 
     *outSeq = 0;
     *outEvent = nullptr;
