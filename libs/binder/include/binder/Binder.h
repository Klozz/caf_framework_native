/*
 * Copyright (C) 2008 The Android Open Source Project
 *
 * Licensed under the Apache License, Version 2.0 (the "License");
 * you may not use this file except in compliance with the License.
 * You may obtain a copy of the License at
 *
 *      http://www.apache.org/licenses/LICENSE-2.0
 *
 * Unless required by applicable law or agreed to in writing, software
 * distributed under the License is distributed on an "AS IS" BASIS,
 * WITHOUT WARRANTIES OR CONDITIONS OF ANY KIND, either express or implied.
 * See the License for the specific language governing permissions and
 * limitations under the License.
 */

#ifndef ANDROID_BINDER_H
#define ANDROID_BINDER_H

#include <atomic>
#include <stdint.h>
#include <binder/IBinder.h>

// ---------------------------------------------------------------------------
namespace android {

class BBinder : public IBinder
{
public:
                        BBinder();

    virtual const String16& getInterfaceDescriptor() const;
    virtual bool        isBinderAlive() const;
    virtual status_t    pingBinder();
    virtual status_t    dump(int fd, const Vector<String16>& args);

    // NOLINTNEXTLINE(google-default-arguments)
    virtual status_t    transact(   uint32_t code,
                                    const Parcel& data,
                                    Parcel* reply,
                                    uint32_t flags = 0) final;

    // NOLINTNEXTLINE(google-default-arguments)
    virtual status_t    linkToDeath(const sp<DeathRecipient>& recipient,
                                    void* cookie = nullptr,
                                    uint32_t flags = 0);

    // NOLINTNEXTLINE(google-default-arguments)
    virtual status_t    unlinkToDeath(  const wp<DeathRecipient>& recipient,
                                        void* cookie = nullptr,
                                        uint32_t flags = 0,
                                        wp<DeathRecipient>* outRecipient = nullptr);

    virtual void        attachObject(   const void* objectID,
                                        void* object,
                                        void* cleanupCookie,
                                        object_cleanup_func func) final;
    virtual void*       findObject(const void* objectID) const final;
    virtual void        detachObject(const void* objectID) final;

    virtual BBinder*    localBinder();

    bool                isRequestingSid();
    // This must be called before the object is sent to another process. Not thread safe.
    void                setRequestingSid(bool requestSid);

<<<<<<< HEAD
=======
    sp<IBinder>         getExtension();
    // This must be called before the object is sent to another process. Not thread safe.
    void                setExtension(const sp<IBinder>& extension);

>>>>>>> 6fbb7b84
protected:
    virtual             ~BBinder();

    // NOLINTNEXTLINE(google-default-arguments)
    virtual status_t    onTransact( uint32_t code,
                                    const Parcel& data,
                                    Parcel* reply,
                                    uint32_t flags = 0);

private:
                        BBinder(const BBinder& o);
            BBinder&    operator=(const BBinder& o);

    class Extras;

    Extras*             getOrCreateExtras();

    std::atomic<Extras*> mExtras;
            void*       mReserved0;
};

// ---------------------------------------------------------------------------

class BpRefBase : public virtual RefBase
{
protected:
    explicit                BpRefBase(const sp<IBinder>& o);
    virtual                 ~BpRefBase();
    virtual void            onFirstRef();
    virtual void            onLastStrongRef(const void* id);
    virtual bool            onIncStrongAttempted(uint32_t flags, const void* id);

    inline  IBinder*        remote()                { return mRemote; }
    inline  IBinder*        remote() const          { return mRemote; }

private:
                            BpRefBase(const BpRefBase& o);
    BpRefBase&              operator=(const BpRefBase& o);

    IBinder* const          mRemote;
    RefBase::weakref_type*  mRefs;
    std::atomic<int32_t>    mState;
};

}; // namespace android

// ---------------------------------------------------------------------------

#endif // ANDROID_BINDER_H<|MERGE_RESOLUTION|>--- conflicted
+++ resolved
@@ -64,13 +64,10 @@
     // This must be called before the object is sent to another process. Not thread safe.
     void                setRequestingSid(bool requestSid);
 
-<<<<<<< HEAD
-=======
     sp<IBinder>         getExtension();
     // This must be called before the object is sent to another process. Not thread safe.
     void                setExtension(const sp<IBinder>& extension);
 
->>>>>>> 6fbb7b84
 protected:
     virtual             ~BBinder();
 
