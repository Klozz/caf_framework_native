--- conflicted
+++ resolved
@@ -401,24 +401,6 @@
         }
     }
 
-<<<<<<< HEAD
-    mLock.lock();
-    Vector<Obituary>* obits = mObituaries;
-    if(obits != nullptr) {
-        if (ipc) ipc->clearDeathNotification(mHandle, this);
-        mObituaries = nullptr;
-    }
-    mLock.unlock();
-
-    if (obits != nullptr) {
-        // XXX Should we tell any remaining DeathRecipient
-        // objects that the last strong ref has gone away, so they
-        // are no longer linked?
-        delete obits;
-    }
-
-=======
->>>>>>> 6fbb7b84
     if (ipc) {
         ipc->expungeHandle(mHandle, this);
         ipc->decWeakHandle(mHandle);
