--- conflicted
+++ resolved
@@ -1346,13 +1346,8 @@
     for (size_t i = 0; i < mObjectsSize; i++) {
         size_t offset = mObjects[i];
         if (offset < minOffset) {
-<<<<<<< HEAD
             ALOGE("%s: bad object offset %llu  < %llu \n",
                   __func__, (uint64_t)offset, (uint64_t)minOffset);
-=======
-            ALOGE("%s: bad object offset %zu < %zu\n",
-                  __func__, offset, minOffset);
->>>>>>> 9c7db080
             mObjectsSize = 0;
             break;
         }
