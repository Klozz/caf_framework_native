--- conflicted
+++ resolved
@@ -56,13 +56,9 @@
     MOCK_CONST_METHOD0(isProtected, bool());
     MOCK_CONST_METHOD0(supportsProtectedContent, bool());
     MOCK_METHOD1(useProtectedContext, bool(bool));
-<<<<<<< HEAD
     MOCK_METHOD2(setViewportAndProjection,
                  void(Rect,  Rect));
-    MOCK_METHOD0(cleanupPostRender, bool());
-=======
     MOCK_METHOD1(cleanupPostRender, bool(CleanupMode mode));
->>>>>>> 9243c105
     MOCK_METHOD6(drawLayers,
                  status_t(const DisplaySettings&, const std::vector<const LayerSettings*>&,
                           ANativeWindowBuffer*, const bool, base::unique_fd&&, base::unique_fd*));
