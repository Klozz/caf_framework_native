--- conflicted
+++ resolved
@@ -222,7 +222,23 @@
     ],
 }
 
-<<<<<<< HEAD
+// GMocks for use by external code
+cc_library_static {
+    name: "libgui_mocks",
+    vendor_available: false,
+
+    defaults: ["libgui_bufferqueue-defaults"],
+    static_libs: [
+        "libgtest",
+        "libgmock",
+    ],
+
+    srcs: [
+        "mock/GraphicBufferConsumer.cpp",
+        "mock/GraphicBufferProducer.cpp",
+    ],
+}
+
 cc_library_shared {
     name: "libgui",
     vendor_available: false,
@@ -236,23 +252,6 @@
     name: "libgui_vendor",
     vendor: true,
     defaults: ["libgui_defaults"]
-=======
-// GMocks for use by external code
-cc_library_static {
-    name: "libgui_mocks",
-    vendor_available: false,
-
-    defaults: ["libgui_bufferqueue-defaults"],
-    static_libs: [
-        "libgtest",
-        "libgmock",
-    ],
-
-    srcs: [
-        "mock/GraphicBufferConsumer.cpp",
-        "mock/GraphicBufferProducer.cpp",
-    ],
->>>>>>> 61e8c670
 }
 
 subdirs = ["tests"]