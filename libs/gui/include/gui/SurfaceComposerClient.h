/*
 * Copyright (C) 2007 The Android Open Source Project
 *
 * Licensed under the Apache License, Version 2.0 (the "License");
 * you may not use this file except in compliance with the License.
 * You may obtain a copy of the License at
 *
 *      http://www.apache.org/licenses/LICENSE-2.0
 *
 * Unless required by applicable law or agreed to in writing, software
 * distributed under the License is distributed on an "AS IS" BASIS,
 * WITHOUT WARRANTIES OR CONDITIONS OF ANY KIND, either express or implied.
 * See the License for the specific language governing permissions and
 * limitations under the License.
 */

#ifndef ANDROID_GUI_SURFACE_COMPOSER_CLIENT_H
#define ANDROID_GUI_SURFACE_COMPOSER_CLIENT_H

#include <stdint.h>
#include <sys/types.h>
#include <set>
#include <unordered_map>
#include <unordered_set>

#include <binder/IBinder.h>

#include <utils/RefBase.h>
#include <utils/Singleton.h>
#include <utils/SortedVector.h>
#include <utils/threads.h>

#include <ui/ConfigStoreTypes.h>
#include <ui/DisplayedFrameStats.h>
#include <ui/FrameStats.h>
#include <ui/GraphicTypes.h>
#include <ui/PixelFormat.h>

#include <gui/CpuConsumer.h>
#include <gui/ISurfaceComposer.h>
#include <gui/ITransactionCompletedListener.h>
#include <gui/LayerState.h>
#include <gui/SurfaceControl.h>
#include <math/vec3.h>

namespace android {

// ---------------------------------------------------------------------------

struct DisplayInfo;
class HdrCapabilities;
class ISurfaceComposerClient;
class IGraphicBufferProducer;
class IRegionSamplingListener;
class Region;

// ---------------------------------------------------------------------------

struct SurfaceControlStats {
    SurfaceControlStats(const sp<SurfaceControl>& sc, nsecs_t time,
                        const sp<Fence>& prevReleaseFence)
          : surfaceControl(sc), acquireTime(time), previousReleaseFence(prevReleaseFence) {}

    sp<SurfaceControl> surfaceControl;
    nsecs_t acquireTime = -1;
    sp<Fence> previousReleaseFence;
};

using TransactionCompletedCallbackTakesContext =
        std::function<void(void* /*context*/, nsecs_t /*latchTime*/,
                           const sp<Fence>& /*presentFence*/,
                           const std::vector<SurfaceControlStats>& /*stats*/)>;
using TransactionCompletedCallback =
        std::function<void(nsecs_t /*latchTime*/, const sp<Fence>& /*presentFence*/,
                           const std::vector<SurfaceControlStats>& /*stats*/)>;

// ---------------------------------------------------------------------------

class SurfaceComposerClient : public RefBase
{
    friend class Composer;
public:
                SurfaceComposerClient();
                SurfaceComposerClient(const sp<ISurfaceComposerClient>& client);
    virtual     ~SurfaceComposerClient();

    // Always make sure we could initialize
    status_t    initCheck() const;

    // Return the connection of this client
    sp<IBinder> connection() const;

    // Forcibly remove connection before all references have gone away.
    void        dispose();

    // callback when the composer is dies
    status_t linkToComposerDeath(const sp<IBinder::DeathRecipient>& recipient,
            void* cookie = nullptr, uint32_t flags = 0);

    // Get a list of supported configurations for a given display
    static status_t getDisplayConfigs(const sp<IBinder>& display,
            Vector<DisplayInfo>* configs);

    // Get the DisplayInfo for the currently-active configuration
    static status_t getDisplayInfo(const sp<IBinder>& display,
            DisplayInfo* info);

    // Get the index of the current active configuration (relative to the list
    // returned by getDisplayInfo)
    static int getActiveConfig(const sp<IBinder>& display);

    // Set a new active configuration using an index relative to the list
    // returned by getDisplayInfo
    static status_t setActiveConfig(const sp<IBinder>& display, int id);

    // Sets the allowed display configurations to be used.
    // The allowedConfigs in a vector of indexes corresponding to the configurations
    // returned from getDisplayConfigs().
    static status_t setAllowedDisplayConfigs(const sp<IBinder>& displayToken,
                                             const std::vector<int32_t>& allowedConfigs);

    // Returns the allowed display configurations currently set.
    // The allowedConfigs in a vector of indexes corresponding to the configurations
    // returned from getDisplayConfigs().
    static status_t getAllowedDisplayConfigs(const sp<IBinder>& displayToken,
                                             std::vector<int32_t>* outAllowedConfigs);

    // Gets the list of supported color modes for the given display
    static status_t getDisplayColorModes(const sp<IBinder>& display,
            Vector<ui::ColorMode>* outColorModes);

    // Get the coordinates of the display's native color primaries
    static status_t getDisplayNativePrimaries(const sp<IBinder>& display,
            ui::DisplayPrimaries& outPrimaries);

    // Gets the active color mode for the given display
    static ui::ColorMode getActiveColorMode(const sp<IBinder>& display);

    // Sets the active color mode for the given display
    static status_t setActiveColorMode(const sp<IBinder>& display,
            ui::ColorMode colorMode);

    /* Triggers screen on/off or low power mode and waits for it to complete */
    static void setDisplayPowerMode(const sp<IBinder>& display, int mode);

    /* Returns the composition preference of the default data space and default pixel format,
     * as well as the wide color gamut data space and wide color gamut pixel format.
     * If the wide color gamut data space is V0_SRGB, then it implies that the platform
     * has no wide color gamut support.
     */
    static status_t getCompositionPreference(ui::Dataspace* defaultDataspace,
                                             ui::PixelFormat* defaultPixelFormat,
                                             ui::Dataspace* wideColorGamutDataspace,
                                             ui::PixelFormat* wideColorGamutPixelFormat);

    /*
     * Gets whether SurfaceFlinger can support protected content in GPU composition.
     * Requires the ACCESS_SURFACE_FLINGER permission.
     */
    static bool getProtectedContentSupport();

    /**
     * Called from SurfaceControl d'tor to 'destroy' the surface (or rather, reparent it
     * to null), but without needing an sp<SurfaceControl> to avoid infinite ressurection.
     */
<<<<<<< HEAD
    static void doDropReferenceTransaction(const sp<IBinder>& handle,
            const sp<ISurfaceComposerClient>& client);
=======
    static void doDropReferenceTransaction(const sp<IBinder>& handle);
>>>>>>> 6fbb7b84

    /**
     * Uncaches a buffer in ISurfaceComposer. It must be uncached via a transaction so that it is
     * in order with other transactions that use buffers.
     */
    static void doUncacheBufferTransaction(uint64_t cacheId);

    // Queries whether a given display is wide color display.
    static status_t isWideColorDisplay(const sp<IBinder>& display, bool* outIsWideColorDisplay);

    /*
     * Returns whether brightness operations are supported on a display.
     *
     * displayToken
     *      The token of the display.
     *
     * Returns whether brightness operations are supported on a display or not.
     */
    static bool getDisplayBrightnessSupport(const sp<IBinder>& displayToken);

    /*
     * Sets the brightness of a display.
     *
     * displayToken
     *      The token of the display whose brightness is set.
     * brightness
     *      A number between 0.0 (minimum brightness) and 1.0 (maximum brightness), or -1.0f to
     *      turn the backlight off.
     *
     * Returns NO_ERROR upon success. Otherwise,
     *      NAME_NOT_FOUND    if the display handle is invalid, or
     *      BAD_VALUE         if the brightness value is invalid, or
     *      INVALID_OPERATION if brightness operaetions are not supported.
     */
    static status_t setDisplayBrightness(const sp<IBinder>& displayToken, float brightness);

    /*
     * Sends a power hint to the composer. This function is asynchronous.
     *
     * hintId
     *      hint id according to android::hardware::power::V1_0::PowerHint
     *
     * Returns NO_ERROR upon success.
     */
    static status_t notifyPowerHint(int32_t hintId);

    // ------------------------------------------------------------------------
    // surface creation / destruction

    static sp<SurfaceComposerClient> getDefault();

    //! Create a surface
    sp<SurfaceControl> createSurface(const String8& name,              // name of the surface
                                     uint32_t w,                       // width in pixel
                                     uint32_t h,                       // height in pixel
                                     PixelFormat format,               // pixel-format desired
                                     uint32_t flags = 0,               // usage flags
                                     SurfaceControl* parent = nullptr, // parent
                                     LayerMetadata metadata = LayerMetadata() // metadata
    );

    status_t createSurfaceChecked(const String8& name, // name of the surface
                                  uint32_t w,          // width in pixel
                                  uint32_t h,          // height in pixel
                                  PixelFormat format,  // pixel-format desired
                                  sp<SurfaceControl>* outSurface,
                                  uint32_t flags = 0,                      // usage flags
                                  SurfaceControl* parent = nullptr,        // parent
                                  LayerMetadata metadata = LayerMetadata() // metadata
    );

    //! Create a surface
    sp<SurfaceControl> createWithSurfaceParent(const String8& name,       // name of the surface
                                               uint32_t w,                // width in pixel
                                               uint32_t h,                // height in pixel
                                               PixelFormat format,        // pixel-format desired
                                               uint32_t flags = 0,        // usage flags
                                               Surface* parent = nullptr, // parent
                                               LayerMetadata metadata = LayerMetadata() // metadata
    );

    //! Create a virtual display
    static sp<IBinder> createDisplay(const String8& displayName, bool secure);

    //! Destroy a virtual display
    static void destroyDisplay(const sp<IBinder>& display);

    //! Get stable IDs for connected physical displays
    static std::vector<PhysicalDisplayId> getPhysicalDisplayIds();
    static std::optional<PhysicalDisplayId> getInternalDisplayId();

    //! Get token for a physical display given its stable ID
    static sp<IBinder> getPhysicalDisplayToken(PhysicalDisplayId displayId);
    static sp<IBinder> getInternalDisplayToken();

    static status_t enableVSyncInjections(bool enable);

    static status_t injectVSync(nsecs_t when);

    struct SCHash {
        std::size_t operator()(const sp<SurfaceControl>& sc) const {
            return std::hash<SurfaceControl *>{}(sc.get());
        }
    };

<<<<<<< HEAD
=======
    struct IBinderHash {
        std::size_t operator()(const sp<IBinder>& iBinder) const {
            return std::hash<IBinder*>{}(iBinder.get());
        }
    };

>>>>>>> 6fbb7b84
    struct TCLHash {
        std::size_t operator()(const sp<ITransactionCompletedListener>& tcl) const {
            return std::hash<IBinder*>{}((tcl) ? IInterface::asBinder(tcl).get() : nullptr);
        }
    };

    struct CallbackInfo {
        // All the callbacks that have been requested for a TransactionCompletedListener in the
        // Transaction
        std::unordered_set<CallbackId> callbackIds;
        // All the SurfaceControls that have been modified in this TransactionCompletedListener's
        // process that require a callback if there is one or more callbackIds set.
        std::unordered_set<sp<SurfaceControl>, SCHash> surfaceControls;
    };

<<<<<<< HEAD
    class Transaction {
        std::unordered_map<sp<SurfaceControl>, ComposerState, SCHash> mComposerStates;
=======
    class Transaction : Parcelable {
        std::unordered_map<sp<IBinder>, ComposerState, IBinderHash> mComposerStates;
>>>>>>> 6fbb7b84
        SortedVector<DisplayState > mDisplayStates;
        std::unordered_map<sp<ITransactionCompletedListener>, CallbackInfo, TCLHash>
                mListenerCallbacks;

        uint32_t                    mForceSynchronous = 0;
        uint32_t                    mTransactionNestCount = 0;
        bool                        mAnimation = false;
        bool                        mEarlyWakeup = false;

        // Indicates that the Transaction contains a buffer that should be cached
        bool mContainsBuffer = false;

        // mDesiredPresentTime is the time in nanoseconds that the client would like the transaction
        // to be presented. When it is not possible to present at exactly that time, it will be
        // presented after the time has passed.
        //
        // Desired present times that are more than 1 second in the future may be ignored.
        // When a desired present time has already passed, the transaction will be presented as soon
        // as possible.
        //
        // Transactions from the same process are presented in the same order that they are applied.
        // The desired present time does not affect this ordering.
        int64_t mDesiredPresentTime = -1;

        InputWindowCommands mInputWindowCommands;
        int mStatus = NO_ERROR;

        layer_state_t* getLayerState(const sp<IBinder>& surfaceHandle);
        layer_state_t* getLayerState(const sp<SurfaceControl>& sc) {
            return getLayerState(sc->getHandle());
        }
        DisplayState& getDisplayState(const sp<IBinder>& token);

        void cacheBuffers();
        void registerSurfaceControlForCallback(const sp<SurfaceControl>& sc);

    public:
        Transaction() = default;
        virtual ~Transaction() = default;
        Transaction(Transaction const& other);

        // Factory method that creates a new Transaction instance from the parcel.
        static std::unique_ptr<Transaction> createFromParcel(const Parcel* parcel);

        status_t writeToParcel(Parcel* parcel) const override;
        status_t readFromParcel(const Parcel* parcel) override;

        // Clears the contents of the transaction without applying it.
        void clear();

        status_t apply(bool synchronous = false);
        // Merge another transaction in to this one, clearing other
        // as if it had been applied.
        Transaction& merge(Transaction&& other);
        Transaction& show(const sp<SurfaceControl>& sc);
        Transaction& hide(const sp<SurfaceControl>& sc);
        Transaction& setPosition(const sp<SurfaceControl>& sc,
                float x, float y);
        Transaction& setSize(const sp<SurfaceControl>& sc,
                uint32_t w, uint32_t h);
        Transaction& setLayer(const sp<SurfaceControl>& sc,
                int32_t z);

        // Sets a Z order relative to the Surface specified by "relativeTo" but
        // without becoming a full child of the relative. Z-ordering works exactly
        // as if it were a child however.
        //
        // As a nod to sanity, only non-child surfaces may have a relative Z-order.
        //
        // This overrides any previous call and is overriden by any future calls
        // to setLayer.
        //
        // If the relative is removed, the Surface will have no layer and be
        // invisible, until the next time set(Relative)Layer is called.
        Transaction& setRelativeLayer(const sp<SurfaceControl>& sc,
                const sp<IBinder>& relativeTo, int32_t z);
        Transaction& setFlags(const sp<SurfaceControl>& sc,
                uint32_t flags, uint32_t mask);
        Transaction& setTransparentRegionHint(const sp<SurfaceControl>& sc,
                const Region& transparentRegion);
        Transaction& setAlpha(const sp<SurfaceControl>& sc,
                float alpha);
        Transaction& setMatrix(const sp<SurfaceControl>& sc,
                float dsdx, float dtdx, float dtdy, float dsdy);
        Transaction& setCrop_legacy(const sp<SurfaceControl>& sc, const Rect& crop);
        Transaction& setCornerRadius(const sp<SurfaceControl>& sc, float cornerRadius);
        Transaction& setLayerStack(const sp<SurfaceControl>& sc, uint32_t layerStack);
<<<<<<< HEAD
        Transaction& setMetadata(const sp<SurfaceControl>& sc, uint32_t key,
                                 std::vector<uint8_t> data);
=======
        Transaction& setMetadata(const sp<SurfaceControl>& sc, uint32_t key, const Parcel& p);
>>>>>>> 6fbb7b84
        // Defers applying any changes made in this transaction until the Layer
        // identified by handle reaches the given frameNumber. If the Layer identified
        // by handle is removed, then we will apply this transaction regardless of
        // what frame number has been reached.
        Transaction& deferTransactionUntil_legacy(const sp<SurfaceControl>& sc,
                                                  const sp<IBinder>& handle, uint64_t frameNumber);
        // A variant of deferTransactionUntil_legacy which identifies the Layer we wait for by
        // Surface instead of Handle. Useful for clients which may not have the
        // SurfaceControl for some of their Surfaces. Otherwise behaves identically.
        Transaction& deferTransactionUntil_legacy(const sp<SurfaceControl>& sc,
                                                  const sp<Surface>& barrierSurface,
                                                  uint64_t frameNumber);
        // Reparents all children of this layer to the new parent handle.
        Transaction& reparentChildren(const sp<SurfaceControl>& sc,
                const sp<IBinder>& newParentHandle);

        /// Reparents the current layer to the new parent handle. The new parent must not be null.
        // This can be used instead of reparentChildren if the caller wants to
        // only re-parent a specific child.
        Transaction& reparent(const sp<SurfaceControl>& sc,
                const sp<IBinder>& newParentHandle);

        Transaction& setColor(const sp<SurfaceControl>& sc, const half3& color);

        // Sets the background color of a layer with the specified color, alpha, and dataspace
        Transaction& setBackgroundColor(const sp<SurfaceControl>& sc, const half3& color,
                                        float alpha, ui::Dataspace dataspace);

        Transaction& setTransform(const sp<SurfaceControl>& sc, uint32_t transform);
        Transaction& setTransformToDisplayInverse(const sp<SurfaceControl>& sc,
                                                  bool transformToDisplayInverse);
        Transaction& setCrop(const sp<SurfaceControl>& sc, const Rect& crop);
        Transaction& setFrame(const sp<SurfaceControl>& sc, const Rect& frame);
        Transaction& setBuffer(const sp<SurfaceControl>& sc, const sp<GraphicBuffer>& buffer);
        Transaction& setCachedBuffer(const sp<SurfaceControl>& sc, int32_t bufferId);
        Transaction& setAcquireFence(const sp<SurfaceControl>& sc, const sp<Fence>& fence);
        Transaction& setDataspace(const sp<SurfaceControl>& sc, ui::Dataspace dataspace);
        Transaction& setHdrMetadata(const sp<SurfaceControl>& sc, const HdrMetadata& hdrMetadata);
        Transaction& setSurfaceDamageRegion(const sp<SurfaceControl>& sc,
                                            const Region& surfaceDamageRegion);
        Transaction& setApi(const sp<SurfaceControl>& sc, int32_t api);
        Transaction& setSidebandStream(const sp<SurfaceControl>& sc,
                                       const sp<NativeHandle>& sidebandStream);
        Transaction& setDesiredPresentTime(nsecs_t desiredPresentTime);
        Transaction& setColorSpaceAgnostic(const sp<SurfaceControl>& sc, const bool agnostic);

        Transaction& addTransactionCompletedCallback(
                TransactionCompletedCallbackTakesContext callback, void* callbackContext);

        // Detaches all child surfaces (and their children recursively)
        // from their SurfaceControl.
        // The child SurfaceControls will not throw exceptions or return errors,
        // but transactions will have no effect.
        // The child surfaces will continue to follow their parent surfaces,
        // and remain eligible for rendering, but their relative state will be
        // frozen. We use this in the WindowManager, in app shutdown/relaunch
        // scenarios, where the app would otherwise clean up its child Surfaces.
        // Sometimes the WindowManager needs to extend their lifetime slightly
        // in order to perform an exit animation or prevent flicker.
        Transaction& detachChildren(const sp<SurfaceControl>& sc);
        // Set an override scaling mode as documented in <system/window.h>
        // the override scaling mode will take precedence over any client
        // specified scaling mode. -1 will clear the override scaling mode.
        Transaction& setOverrideScalingMode(const sp<SurfaceControl>& sc,
                int32_t overrideScalingMode);

        // If the size changes in this transaction, all geometry updates specified
        // in this transaction will not complete until a buffer of the new size
        // arrives. As some elements normally apply immediately, this enables
        // freezing the total geometry of a surface until a resize is completed.
        Transaction& setGeometryAppliesWithResize(const sp<SurfaceControl>& sc);

#ifndef NO_INPUT
        Transaction& setInputWindowInfo(const sp<SurfaceControl>& sc, const InputWindowInfo& info);
        Transaction& transferTouchFocus(const sp<IBinder>& fromToken, const sp<IBinder>& toToken);
        Transaction& syncInputWindows();
#endif

        // Set a color transform matrix on the given layer on the built-in display.
        Transaction& setColorTransform(const sp<SurfaceControl>& sc, const mat3& matrix,
                                       const vec3& translation);

        Transaction& setGeometry(const sp<SurfaceControl>& sc,
                const Rect& source, const Rect& dst, int transform);

        status_t setDisplaySurface(const sp<IBinder>& token,
                const sp<IGraphicBufferProducer>& bufferProducer);

        void setDisplayLayerStack(const sp<IBinder>& token, uint32_t layerStack);

        /* setDisplayProjection() defines the projection of layer stacks
         * to a given display.
         *
         * - orientation defines the display's orientation.
         * - layerStackRect defines which area of the window manager coordinate
         * space will be used.
         * - displayRect defines where on the display will layerStackRect be
         * mapped to. displayRect is specified post-orientation, that is
         * it uses the orientation seen by the end-user.
         */
        void setDisplayProjection(const sp<IBinder>& token,
                uint32_t orientation,
                const Rect& layerStackRect,
                const Rect& displayRect);
        void setDisplaySize(const sp<IBinder>& token, uint32_t width, uint32_t height);
        void setAnimationTransaction();
        void setEarlyWakeup();
    };

    status_t clearLayerFrameStats(const sp<IBinder>& token) const;
    status_t getLayerFrameStats(const sp<IBinder>& token, FrameStats* outStats) const;
    static status_t clearAnimationFrameStats();
    static status_t getAnimationFrameStats(FrameStats* outStats);

    static status_t getHdrCapabilities(const sp<IBinder>& display,
            HdrCapabilities* outCapabilities);

    static void setDisplayProjection(const sp<IBinder>& token,
            uint32_t orientation,
            const Rect& layerStackRect,
            const Rect& displayRect);

    inline sp<ISurfaceComposerClient> getClient() { return mClient; }

    static status_t getDisplayedContentSamplingAttributes(const sp<IBinder>& display,
                                                          ui::PixelFormat* outFormat,
                                                          ui::Dataspace* outDataspace,
                                                          uint8_t* outComponentMask);
    static status_t setDisplayContentSamplingEnabled(const sp<IBinder>& display, bool enable,
                                                     uint8_t componentMask, uint64_t maxFrames);

    static status_t getDisplayedContentSample(const sp<IBinder>& display, uint64_t maxFrames,
                                              uint64_t timestamp, DisplayedFrameStats* outStats);
    static status_t addRegionSamplingListener(const Rect& samplingArea,
                                              const sp<IBinder>& stopLayerHandle,
                                              const sp<IRegionSamplingListener>& listener);
    static status_t removeRegionSamplingListener(const sp<IRegionSamplingListener>& listener);

private:
    virtual void onFirstRef();

    mutable     Mutex                       mLock;
                status_t                    mStatus;
                sp<ISurfaceComposerClient>  mClient;
};

// ---------------------------------------------------------------------------

class ScreenshotClient {
public:
    // if cropping isn't required, callers may pass in a default Rect, e.g.:
    //   capture(display, producer, Rect(), reqWidth, ...);
    static status_t capture(const sp<IBinder>& display, const ui::Dataspace reqDataSpace,
                            const ui::PixelFormat reqPixelFormat, Rect sourceCrop,
                            uint32_t reqWidth, uint32_t reqHeight, bool useIdentityTransform,
                            uint32_t rotation, bool captureSecureLayers,
                            sp<GraphicBuffer>* outBuffer, bool& outCapturedSecureLayers);
    static status_t capture(const sp<IBinder>& display, const ui::Dataspace reqDataSpace,
                            const ui::PixelFormat reqPixelFormat, Rect sourceCrop,
                            uint32_t reqWidth, uint32_t reqHeight, bool useIdentityTransform,
                            uint32_t rotation, sp<GraphicBuffer>* outBuffer);
    static status_t capture(uint64_t displayOrLayerStack, ui::Dataspace* outDataspace,
                            sp<GraphicBuffer>* outBuffer);
    static status_t captureLayers(const sp<IBinder>& layerHandle, const ui::Dataspace reqDataSpace,
                                  const ui::PixelFormat reqPixelFormat, Rect sourceCrop,
                                  float frameScale, sp<GraphicBuffer>* outBuffer);
    static status_t captureChildLayers(
            const sp<IBinder>& layerHandle, const ui::Dataspace reqDataSpace,
            const ui::PixelFormat reqPixelFormat, Rect sourceCrop,
            const std::unordered_set<sp<IBinder>, ISurfaceComposer::SpHash<IBinder>>&
                    excludeHandles,
            float frameScale, sp<GraphicBuffer>* outBuffer);
};

// ---------------------------------------------------------------------------

class TransactionCompletedListener : public BnTransactionCompletedListener {
    TransactionCompletedListener();

    CallbackId getNextIdLocked() REQUIRES(mMutex);

    std::mutex mMutex;

    bool mListening GUARDED_BY(mMutex) = false;

    CallbackId mCallbackIdCounter GUARDED_BY(mMutex) = 1;

<<<<<<< HEAD
    struct IBinderHash {
        std::size_t operator()(const sp<IBinder>& iBinder) const {
            return std::hash<IBinder*>{}(iBinder.get());
        }
    };

    struct CallbackTranslation {
        TransactionCompletedCallback callbackFunction;
        std::unordered_map<sp<IBinder>, sp<SurfaceControl>, IBinderHash> surfaceControls;
=======
    struct CallbackTranslation {
        TransactionCompletedCallback callbackFunction;
        std::unordered_map<sp<IBinder>, sp<SurfaceControl>, SurfaceComposerClient::IBinderHash>
                surfaceControls;
>>>>>>> 6fbb7b84
    };

    std::unordered_map<CallbackId, CallbackTranslation> mCallbacks GUARDED_BY(mMutex);

public:
    static sp<TransactionCompletedListener> getInstance();
    static sp<ITransactionCompletedListener> getIInstance();

    void startListeningLocked() REQUIRES(mMutex);

    CallbackId addCallbackFunction(
            const TransactionCompletedCallback& callbackFunction,
            const std::unordered_set<sp<SurfaceControl>, SurfaceComposerClient::SCHash>&
                    surfaceControls);

    void addSurfaceControlToCallbacks(const sp<SurfaceControl>& surfaceControl,
                                      const std::unordered_set<CallbackId>& callbackIds);

    // Overrides BnTransactionCompletedListener's onTransactionCompleted
    void onTransactionCompleted(ListenerStats stats) override;
};

// ---------------------------------------------------------------------------

}; // namespace android

#endif // ANDROID_GUI_SURFACE_COMPOSER_CLIENT_H<|MERGE_RESOLUTION|>--- conflicted
+++ resolved
@@ -163,12 +163,7 @@
      * Called from SurfaceControl d'tor to 'destroy' the surface (or rather, reparent it
      * to null), but without needing an sp<SurfaceControl> to avoid infinite ressurection.
      */
-<<<<<<< HEAD
-    static void doDropReferenceTransaction(const sp<IBinder>& handle,
-            const sp<ISurfaceComposerClient>& client);
-=======
     static void doDropReferenceTransaction(const sp<IBinder>& handle);
->>>>>>> 6fbb7b84
 
     /**
      * Uncaches a buffer in ISurfaceComposer. It must be uncached via a transaction so that it is
@@ -274,15 +269,12 @@
         }
     };
 
-<<<<<<< HEAD
-=======
     struct IBinderHash {
         std::size_t operator()(const sp<IBinder>& iBinder) const {
             return std::hash<IBinder*>{}(iBinder.get());
         }
     };
 
->>>>>>> 6fbb7b84
     struct TCLHash {
         std::size_t operator()(const sp<ITransactionCompletedListener>& tcl) const {
             return std::hash<IBinder*>{}((tcl) ? IInterface::asBinder(tcl).get() : nullptr);
@@ -298,13 +290,8 @@
         std::unordered_set<sp<SurfaceControl>, SCHash> surfaceControls;
     };
 
-<<<<<<< HEAD
-    class Transaction {
-        std::unordered_map<sp<SurfaceControl>, ComposerState, SCHash> mComposerStates;
-=======
     class Transaction : Parcelable {
         std::unordered_map<sp<IBinder>, ComposerState, IBinderHash> mComposerStates;
->>>>>>> 6fbb7b84
         SortedVector<DisplayState > mDisplayStates;
         std::unordered_map<sp<ITransactionCompletedListener>, CallbackInfo, TCLHash>
                 mListenerCallbacks;
@@ -392,12 +379,7 @@
         Transaction& setCrop_legacy(const sp<SurfaceControl>& sc, const Rect& crop);
         Transaction& setCornerRadius(const sp<SurfaceControl>& sc, float cornerRadius);
         Transaction& setLayerStack(const sp<SurfaceControl>& sc, uint32_t layerStack);
-<<<<<<< HEAD
-        Transaction& setMetadata(const sp<SurfaceControl>& sc, uint32_t key,
-                                 std::vector<uint8_t> data);
-=======
         Transaction& setMetadata(const sp<SurfaceControl>& sc, uint32_t key, const Parcel& p);
->>>>>>> 6fbb7b84
         // Defers applying any changes made in this transaction until the Layer
         // identified by handle reaches the given frameNumber. If the Layer identified
         // by handle is removed, then we will apply this transaction regardless of
@@ -585,22 +567,10 @@
 
     CallbackId mCallbackIdCounter GUARDED_BY(mMutex) = 1;
 
-<<<<<<< HEAD
-    struct IBinderHash {
-        std::size_t operator()(const sp<IBinder>& iBinder) const {
-            return std::hash<IBinder*>{}(iBinder.get());
-        }
-    };
-
-    struct CallbackTranslation {
-        TransactionCompletedCallback callbackFunction;
-        std::unordered_map<sp<IBinder>, sp<SurfaceControl>, IBinderHash> surfaceControls;
-=======
     struct CallbackTranslation {
         TransactionCompletedCallback callbackFunction;
         std::unordered_map<sp<IBinder>, sp<SurfaceControl>, SurfaceComposerClient::IBinderHash>
                 surfaceControls;
->>>>>>> 6fbb7b84
     };
 
     std::unordered_map<CallbackId, CallbackTranslation> mCallbacks GUARDED_BY(mMutex);
