--- conflicted
+++ resolved
@@ -273,11 +273,6 @@
 };
 
 static inline int compare_type(const ComposerState& lhs, const ComposerState& rhs) {
-<<<<<<< HEAD
-    if (lhs.client < rhs.client) return -1;
-    if (lhs.client > rhs.client) return 1;
-=======
->>>>>>> 6fbb7b84
     if (lhs.state.surface < rhs.state.surface) return -1;
     if (lhs.state.surface > rhs.state.surface) return 1;
     return 0;
