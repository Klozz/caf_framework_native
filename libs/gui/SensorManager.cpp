/*
 * Copyright (C) 2010 The Android Open Source Project
 *
 * Licensed under the Apache License, Version 2.0 (the "License");
 * you may not use this file except in compliance with the License.
 * You may obtain a copy of the License at
 *
 *      http://www.apache.org/licenses/LICENSE-2.0
 *
 * Unless required by applicable law or agreed to in writing, software
 * distributed under the License is distributed on an "AS IS" BASIS,
 * WITHOUT WARRANTIES OR CONDITIONS OF ANY KIND, either express or implied.
 * See the License for the specific language governing permissions and
 * limitations under the License.
 */

#define LOG_TAG "Sensors"

#include <stdint.h>
#include <sys/types.h>

#include <utils/Errors.h>
#include <utils/RefBase.h>
#include <utils/Singleton.h>

#include <binder/IBinder.h>
#include <binder/IServiceManager.h>

#include <gui/ISensorServer.h>
#include <gui/ISensorEventConnection.h>
#include <gui/Sensor.h>
#include <gui/SensorManager.h>
#include <gui/SensorEventQueue.h>

// ----------------------------------------------------------------------------
namespace android {
// ----------------------------------------------------------------------------

android::Mutex android::SensorManager::sLock;
std::map<String16, SensorManager*> android::SensorManager::sPackageInstances;

SensorManager& SensorManager::getInstanceForPackage(const String16& packageName) {
    Mutex::Autolock _l(sLock);
    SensorManager* sensorManager;
    std::map<String16, SensorManager*>::iterator iterator =
        sPackageInstances.find(packageName);

    if (iterator != sPackageInstances.end()) {
        sensorManager = iterator->second;
    } else {
        String16 opPackageName = packageName;

        // It is possible that the calling code has no access to the package name.
        // In this case we will get the packages for the calling UID and pick the
        // first one for attributing the app op. This will work correctly for
        // runtime permissions as for legacy apps we will toggle the app op for
        // all packages in the UID. The caveat is that the operation may be attributed
        // to the wrong package and stats based on app ops may be slightly off.
        if (opPackageName.size() <= 0) {
            sp<IBinder> binder = defaultServiceManager()->getService(String16("permission"));
            if (binder != 0) {
                const uid_t uid = IPCThreadState::self()->getCallingUid();
                Vector<String16> packages;
                interface_cast<IPermissionController>(binder)->getPackagesForUid(uid, packages);
                if (!packages.isEmpty()) {
                    opPackageName = packages[0];
                } else {
                    ALOGE("No packages for calling UID");
                }
            } else {
                ALOGE("Cannot get permission service");
            }
        }

        sensorManager = new SensorManager(opPackageName);

        // If we had no package name, we looked it up from the UID and the sensor
        // manager instance we created should also be mapped to the empty package
        // name, to avoid looking up the packages for a UID and get the same result.
        if (packageName.size() <= 0) {
            sPackageInstances.insert(std::make_pair(String16(), sensorManager));
        }

        // Stash the per package sensor manager.
        sPackageInstances.insert(std::make_pair(opPackageName, sensorManager));
    }

    return *sensorManager;
}

SensorManager::SensorManager(const String16& opPackageName)
    : mSensorList(0), mOpPackageName(opPackageName) {
    // okay we're not locked here, but it's not needed during construction
    assertStateLocked();
}

SensorManager::~SensorManager() {
    free(mSensorList);
}

void SensorManager::sensorManagerDied() {
    Mutex::Autolock _l(mLock);
    mSensorServer.clear();
    free(mSensorList);
    mSensorList = NULL;
    mSensors.clear();
}

status_t SensorManager::assertStateLocked() {
    bool initSensorManager = false;
    if (mSensorServer == NULL) {
        initSensorManager = true;
    } else {
        // Ping binder to check if sensorservice is alive.
        status_t err = IInterface::asBinder(mSensorServer)->pingBinder();
        if (err != NO_ERROR) {
            initSensorManager = true;
        }
    }
    if (initSensorManager) {
        // try for 300 seconds (60*5(getService() tries for 5 seconds)) before giving up ...
        const String16 name("sensorservice");
        for (int i = 0; i < 60; i++) {
            status_t err = getService(name, &mSensorServer);
            if (err == NAME_NOT_FOUND) {
                sleep(1);
                continue;
            }
            if (err != NO_ERROR) {
                return err;
            }
            break;
        }

        class DeathObserver : public IBinder::DeathRecipient {
            SensorManager& mSensorManager;
            virtual void binderDied(const wp<IBinder>& who) {
                ALOGW("sensorservice died [%p]", who.unsafe_get());
                mSensorManager.sensorManagerDied();
            }
        public:
<<<<<<< HEAD
            DeathObserver(SensorManager& mgr) : mSensorManager(mgr) { }
=======
            explicit DeathObserver(SensorManager& mgr) : mSensorManger(mgr) { }
>>>>>>> 168dc86c
        };

        LOG_ALWAYS_FATAL_IF(mSensorServer.get() == NULL, "getService(SensorService) NULL");

        mDeathObserver = new DeathObserver(*const_cast<SensorManager *>(this));
        IInterface::asBinder(mSensorServer)->linkToDeath(mDeathObserver);

        mSensors = mSensorServer->getSensorList(mOpPackageName);
        size_t count = mSensors.size();
        mSensorList =
                static_cast<Sensor const**>(malloc(count * sizeof(Sensor*)));
        LOG_ALWAYS_FATAL_IF(mSensorList == NULL, "mSensorList NULL");

        for (size_t i=0 ; i<count ; i++) {
            mSensorList[i] = mSensors.array() + i;
        }
    }

    return NO_ERROR;
}

ssize_t SensorManager::getSensorList(Sensor const* const** list) {
    Mutex::Autolock _l(mLock);
    status_t err = assertStateLocked();
    if (err < 0) {
        return static_cast<ssize_t>(err);
    }
    *list = mSensorList;
    return static_cast<ssize_t>(mSensors.size());
}

ssize_t SensorManager::getDynamicSensorList(Vector<Sensor> & dynamicSensors) {
    Mutex::Autolock _l(mLock);
    status_t err = assertStateLocked();
    if (err < 0) {
        return static_cast<ssize_t>(err);
    }

    dynamicSensors = mSensorServer->getDynamicSensorList(mOpPackageName);
    size_t count = dynamicSensors.size();

    return static_cast<ssize_t>(count);
}

Sensor const* SensorManager::getDefaultSensor(int type)
{
    Mutex::Autolock _l(mLock);
    if (assertStateLocked() == NO_ERROR) {
        bool wakeUpSensor = false;
        // For the following sensor types, return a wake-up sensor. These types are by default
        // defined as wake-up sensors. For the rest of the sensor types defined in sensors.h return
        // a non_wake-up version.
        if (type == SENSOR_TYPE_PROXIMITY || type == SENSOR_TYPE_SIGNIFICANT_MOTION ||
            type == SENSOR_TYPE_TILT_DETECTOR || type == SENSOR_TYPE_WAKE_GESTURE ||
            type == SENSOR_TYPE_GLANCE_GESTURE || type == SENSOR_TYPE_PICK_UP_GESTURE) {
            wakeUpSensor = true;
        }
        // For now we just return the first sensor of that type we find.
        // in the future it will make sense to let the SensorService make
        // that decision.
        for (size_t i=0 ; i<mSensors.size() ; i++) {
            if (mSensorList[i]->getType() == type &&
                mSensorList[i]->isWakeUpSensor() == wakeUpSensor) {
                return mSensorList[i];
            }
        }
    }
    return NULL;
}

sp<SensorEventQueue> SensorManager::createEventQueue(String8 packageName, int mode) {
    sp<SensorEventQueue> queue;

    Mutex::Autolock _l(mLock);
    while (assertStateLocked() == NO_ERROR) {
        sp<ISensorEventConnection> connection =
                mSensorServer->createSensorEventConnection(packageName, mode, mOpPackageName);
        if (connection == NULL) {
            // SensorService just died or the app doesn't have required permissions.
            ALOGE("createEventQueue: connection is NULL.");
            return NULL;
        }
        queue = new SensorEventQueue(connection);
        break;
    }
    return queue;
}

bool SensorManager::isDataInjectionEnabled() {
    Mutex::Autolock _l(mLock);
    if (assertStateLocked() == NO_ERROR) {
        return mSensorServer->isDataInjectionEnabled();
    }
    return false;
}

// ----------------------------------------------------------------------------
}; // namespace android<|MERGE_RESOLUTION|>--- conflicted
+++ resolved
@@ -139,11 +139,7 @@
                 mSensorManager.sensorManagerDied();
             }
         public:
-<<<<<<< HEAD
-            DeathObserver(SensorManager& mgr) : mSensorManager(mgr) { }
-=======
-            explicit DeathObserver(SensorManager& mgr) : mSensorManger(mgr) { }
->>>>>>> 168dc86c
+            explicit DeathObserver(SensorManager& mgr) : mSensorManager(mgr) { }
         };
 
         LOG_ALWAYS_FATAL_IF(mSensorServer.get() == NULL, "getService(SensorService) NULL");
