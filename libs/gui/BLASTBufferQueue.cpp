/*
 * Copyright (C) 2019 The Android Open Source Project
 *
 * Licensed under the Apache License, Version 2.0 (the "License");
 * you may not use this file except in compliance with the License.
 * You may obtain a copy of the License at
 *
 *      http://www.apache.org/licenses/LICENSE-2.0
 *
 * Unless required by applicable law or agreed to in writing, software
 * distributed under the License is distributed on an "AS IS" BASIS,
 * WITHOUT WARRANTIES OR CONDITIONS OF ANY KIND, either express or implied.
 * See the License for the specific language governing permissions and
 * limitations under the License.
 */

#undef LOG_TAG
#define LOG_TAG "BLASTBufferQueue"

#define ATRACE_TAG ATRACE_TAG_GRAPHICS
//#define LOG_NDEBUG 0

#include <gui/BLASTBufferQueue.h>
#include <gui/BufferItemConsumer.h>
#include <gui/BufferQueueConsumer.h>
#include <gui/BufferQueueCore.h>
#include <gui/BufferQueueProducer.h>
#include <gui/GLConsumer.h>
#include <gui/IProducerListener.h>
#include <gui/Surface.h>
#include <utils/Singleton.h>
<<<<<<< HEAD
#include <string.h>

=======
>>>>>>> cbd9def9
#include <utils/Trace.h>

#include <private/gui/ComposerService.h>

#include <chrono>

using namespace std::chrono_literals;

namespace {
inline const char* toString(bool b) {
    return b ? "true" : "false";
}
} // namespace

namespace android {

// Macros to include adapter info in log messages
#define BQA_LOGV(x, ...) \
    ALOGV("[%s](f:%u,a:%u) " x, mName.c_str(), mNumFrameAvailable, mNumAcquired, ##__VA_ARGS__)
// enable logs for a single layer
//#define BQA_LOGV(x, ...) \
//    ALOGV_IF((strstr(mName.c_str(), "SurfaceView") != nullptr), "[%s](f:%u,a:%u) " x, \
//              mName.c_str(), mNumFrameAvailable, mNumAcquired, ##__VA_ARGS__)
#define BQA_LOGE(x, ...) \
    ALOGE("[%s](f:%u,a:%u) " x, mName.c_str(), mNumFrameAvailable, mNumAcquired, ##__VA_ARGS__)

void BLASTBufferItemConsumer::onDisconnect() {
    Mutex::Autolock lock(mMutex);
    mPreviouslyConnected = mCurrentlyConnected;
    mCurrentlyConnected = false;
    if (mPreviouslyConnected) {
        mDisconnectEvents.push(mCurrentFrameNumber);
    }
    mFrameEventHistory.onDisconnect();
}

void BLASTBufferItemConsumer::addAndGetFrameTimestamps(const NewFrameEventsEntry* newTimestamps,
                                                       FrameEventHistoryDelta* outDelta) {
    Mutex::Autolock lock(mMutex);
    if (newTimestamps) {
        // BufferQueueProducer only adds a new timestamp on
        // queueBuffer
        mCurrentFrameNumber = newTimestamps->frameNumber;
        mFrameEventHistory.addQueue(*newTimestamps);
    }
    if (outDelta) {
        // frame event histories will be processed
        // only after the producer connects and requests
        // deltas for the first time.  Forward this intent
        // to SF-side to turn event processing back on
        mPreviouslyConnected = mCurrentlyConnected;
        mCurrentlyConnected = true;
        mFrameEventHistory.getAndResetDelta(outDelta);
    }
}

void BLASTBufferItemConsumer::updateFrameTimestamps(uint64_t frameNumber, nsecs_t refreshStartTime,
                                                    const sp<Fence>& glDoneFence,
                                                    const sp<Fence>& presentFence,
                                                    const sp<Fence>& prevReleaseFence,
                                                    CompositorTiming compositorTiming,
                                                    nsecs_t latchTime, nsecs_t dequeueReadyTime) {
    Mutex::Autolock lock(mMutex);

    // if the producer is not connected, don't bother updating,
    // the next producer that connects won't access this frame event
    if (!mCurrentlyConnected) return;
    std::shared_ptr<FenceTime> glDoneFenceTime = std::make_shared<FenceTime>(glDoneFence);
    std::shared_ptr<FenceTime> presentFenceTime = std::make_shared<FenceTime>(presentFence);
    std::shared_ptr<FenceTime> releaseFenceTime = std::make_shared<FenceTime>(prevReleaseFence);

    mFrameEventHistory.addLatch(frameNumber, latchTime);
    mFrameEventHistory.addRelease(frameNumber, dequeueReadyTime, std::move(releaseFenceTime));
    mFrameEventHistory.addPreComposition(frameNumber, refreshStartTime);
    mFrameEventHistory.addPostComposition(frameNumber, glDoneFenceTime, presentFenceTime,
                                          compositorTiming);
}

void BLASTBufferItemConsumer::getConnectionEvents(uint64_t frameNumber, bool* needsDisconnect) {
    bool disconnect = false;
    Mutex::Autolock lock(mMutex);
    while (!mDisconnectEvents.empty() && mDisconnectEvents.front() <= frameNumber) {
        disconnect = true;
        mDisconnectEvents.pop();
    }
    if (needsDisconnect != nullptr) *needsDisconnect = disconnect;
}

void BLASTBufferItemConsumer::setBlastBufferQueue(BLASTBufferQueue* blastbufferqueue) {
    Mutex::Autolock lock(mMutex);
    mBLASTBufferQueue = blastbufferqueue;
}

void BLASTBufferItemConsumer::onSidebandStreamChanged() {
    Mutex::Autolock lock(mMutex);
    if (mBLASTBufferQueue != nullptr) {
        sp<NativeHandle> stream = getSidebandStream();
        mBLASTBufferQueue->setSidebandStream(stream);
    }
}

BLASTBufferQueue::BLASTBufferQueue(const std::string& name, const sp<SurfaceControl>& surface,
                                   int width, int height, int32_t format)
      : mName(name),
        mSurfaceControl(surface),
        mSize(width, height),
        mRequestedSize(mSize),
        mFormat(format),
        mNextTransaction(nullptr) {
    createBufferQueue(&mProducer, &mConsumer);
    // since the adapter is in the client process, set dequeue timeout
    // explicitly so that dequeueBuffer will block
    mProducer->setDequeueTimeout(std::numeric_limits<int64_t>::max());

    // safe default, most producers are expected to override this
    mProducer->setMaxDequeuedBufferCount(2);
    mBufferItemConsumer = new BLASTBufferItemConsumer(mConsumer,
                                                      GraphicBuffer::USAGE_HW_COMPOSER |
                                                              GraphicBuffer::USAGE_HW_TEXTURE,
                                                      1, false);
    static int32_t id = 0;
    auto consumerName = mName + "(BLAST Consumer)" + std::to_string(id);
    mPendingBufferTrace = "PendingBuffer - " + mName + "BLAST#" + std::to_string(id);
    id++;
    mBufferItemConsumer->setName(String8(consumerName.c_str()));
    mBufferItemConsumer->setFrameAvailableListener(this);
    mBufferItemConsumer->setBufferFreedListener(this);
    mBufferItemConsumer->setDefaultBufferSize(mSize.width, mSize.height);
    mBufferItemConsumer->setDefaultBufferFormat(convertBufferFormat(format));
    mBufferItemConsumer->setBlastBufferQueue(this);

<<<<<<< HEAD
    if(strstr(mName.c_str(),"ScreenDecorOverlay") != nullptr){
       sp<SurfaceComposerClient> client = mSurfaceControl->getClient();
       if (client != nullptr) {
           const sp<IBinder> display = client->getInternalDisplayToken();
           if (display != nullptr) {
               bool isDeviceRCSupported = false;
               status_t err = client->isDeviceRCSupported(display, &isDeviceRCSupported);
               if (!err && isDeviceRCSupported) {
                   mConsumer->setConsumerUsageBits(GraphicBuffer::USAGE_SW_READ_RARELY |
                                                   GraphicBuffer::USAGE_SW_WRITE_RARELY);
                }
            }
        }
    }
=======
    ComposerService::getComposerService()->getMaxAcquiredBufferCount(&mMaxAcquiredBuffers);
    mBufferItemConsumer->setMaxAcquiredBufferCount(mMaxAcquiredBuffers);
>>>>>>> cbd9def9

    mTransformHint = mSurfaceControl->getTransformHint();
    mBufferItemConsumer->setTransformHint(mTransformHint);
    SurfaceComposerClient::Transaction()
          .setFlags(surface, layer_state_t::eEnableBackpressure,
                    layer_state_t::eEnableBackpressure)
          .apply();
    mNumAcquired = 0;
    mNumFrameAvailable = 0;
}

BLASTBufferQueue::~BLASTBufferQueue() {
    mBufferItemConsumer->setBlastBufferQueue(nullptr);
    if (mPendingTransactions.empty()) {
        return;
    }
    BQA_LOGE("Applying pending transactions on dtor %d",
             static_cast<uint32_t>(mPendingTransactions.size()));
    SurfaceComposerClient::Transaction t;
    for (auto& [targetFrameNumber, transaction] : mPendingTransactions) {
        t.merge(std::move(transaction));
    }
    t.apply();
}

void BLASTBufferQueue::update(const sp<SurfaceControl>& surface, uint32_t width, uint32_t height,
                              int32_t format) {
    std::unique_lock _lock{mMutex};
    BQA_LOGV("update width=%d height=%d format=%d", width, height, format);
    if (mFormat != format) {
        mFormat = format;
        mBufferItemConsumer->setDefaultBufferFormat(convertBufferFormat(format));
    }

    SurfaceComposerClient::Transaction t;
    bool applyTransaction = false;
    if (!SurfaceControl::isSameSurface(mSurfaceControl, surface)) {
        mSurfaceControl = surface;
        t.setFlags(mSurfaceControl, layer_state_t::eEnableBackpressure,
                   layer_state_t::eEnableBackpressure);
        applyTransaction = true;
    }

    if (mSurfaceControl != nullptr) {
        mTransformHint = mSurfaceControl->getTransformHint();
        mBufferItemConsumer->setTransformHint(mTransformHint);
    }

    ui::Size newSize(width, height);
    if (mRequestedSize != newSize) {
        mRequestedSize.set(newSize);
        mBufferItemConsumer->setDefaultBufferSize(mRequestedSize.width, mRequestedSize.height);
        if (mLastBufferInfo.scalingMode != NATIVE_WINDOW_SCALING_MODE_FREEZE) {
            // If the buffer supports scaling, update the frame immediately since the client may
            // want to scale the existing buffer to the new size.
            mSize = mRequestedSize;
            // We only need to update the scale if we've received at least one buffer. The reason
            // for this is the scale is calculated based on the requested size and buffer size.
            // If there's no buffer, the scale will always be 1.
            if (mLastBufferInfo.hasBuffer) {
                t.setDestinationFrame(mSurfaceControl,
                                      Rect(0, 0, newSize.getWidth(), newSize.getHeight()));
            }
            applyTransaction = true;
        }
    }
    if (applyTransaction) {
        t.apply();
    }
}

static void transactionCallbackThunk(void* context, nsecs_t latchTime,
                                     const sp<Fence>& presentFence,
                                     const std::vector<SurfaceControlStats>& stats) {
    if (context == nullptr) {
        return;
    }
    sp<BLASTBufferQueue> bq = static_cast<BLASTBufferQueue*>(context);
    bq->transactionCallback(latchTime, presentFence, stats);
}

void BLASTBufferQueue::transactionCallback(nsecs_t /*latchTime*/, const sp<Fence>& /*presentFence*/,
                                           const std::vector<SurfaceControlStats>& stats) {
    std::function<void(int64_t)> transactionCompleteCallback = nullptr;
    uint64_t currFrameNumber = 0;

    {
        std::unique_lock _lock{mMutex};
        ATRACE_CALL();
        BQA_LOGV("transactionCallback");

        if (!mSurfaceControlsWithPendingCallback.empty()) {
            sp<SurfaceControl> pendingSC = mSurfaceControlsWithPendingCallback.front();
            mSurfaceControlsWithPendingCallback.pop();
            bool found = false;
            for (auto stat : stats) {
                if (!SurfaceControl::isSameSurface(pendingSC, stat.surfaceControl)) {
                    continue;
                }

                mTransformHint = stat.transformHint;
                mBufferItemConsumer->setTransformHint(mTransformHint);
                // Update frametime stamps if the frame was latched and presented, indicated by a
                // valid latch time.
                if (stat.latchTime > 0) {
                    mBufferItemConsumer
                            ->updateFrameTimestamps(stat.frameEventStats.frameNumber,
                                                    stat.frameEventStats.refreshStartTime,
                                                    stat.frameEventStats.gpuCompositionDoneFence,
                                                    stat.presentFence, stat.previousReleaseFence,
                                                    stat.frameEventStats.compositorTiming,
                                                    stat.latchTime,
                                                    stat.frameEventStats.dequeueReadyTime);
                }
                currFrameNumber = stat.frameEventStats.frameNumber;

                if (mTransactionCompleteCallback &&
                    currFrameNumber >= mTransactionCompleteFrameNumber) {
                    if (currFrameNumber > mTransactionCompleteFrameNumber) {
                        BQA_LOGE("transactionCallback received for a newer framenumber=%" PRIu64
                                 " than expected=%" PRIu64,
                                 currFrameNumber, mTransactionCompleteFrameNumber);
                    }
                    transactionCompleteCallback = std::move(mTransactionCompleteCallback);
                    mTransactionCompleteFrameNumber = 0;
                }

                found = true;
                break;
            }

            if (!found) {
                BQA_LOGE("Failed to find matching SurfaceControl in transaction callback");
            }
        } else {
            BQA_LOGE("No matching SurfaceControls found: mSurfaceControlsWithPendingCallback was "
                     "empty.");
        }

        decStrong((void*)transactionCallbackThunk);
    }

    if (transactionCompleteCallback) {
        transactionCompleteCallback(currFrameNumber);
    }
}

// Unlike transactionCallbackThunk the release buffer callback does not extend the life of the
// BBQ. This is because if the BBQ is destroyed, then the buffers will be released by the client.
// So we pass in a weak pointer to the BBQ and if it still alive, then we release the buffer.
// Otherwise, this is a no-op.
static void releaseBufferCallbackThunk(wp<BLASTBufferQueue> context, uint64_t graphicBufferId,
                                       const sp<Fence>& releaseFence, uint32_t transformHint,
                                       uint32_t currentMaxAcquiredBufferCount) {
    sp<BLASTBufferQueue> blastBufferQueue = context.promote();
    ALOGV("releaseBufferCallbackThunk graphicBufferId=%" PRIu64 " blastBufferQueue=%s",
          graphicBufferId, blastBufferQueue ? "alive" : "dead");
    if (blastBufferQueue) {
        blastBufferQueue->releaseBufferCallback(graphicBufferId, releaseFence, transformHint,
                                                currentMaxAcquiredBufferCount);
    }
}

void BLASTBufferQueue::releaseBufferCallback(uint64_t graphicBufferId,
                                             const sp<Fence>& releaseFence, uint32_t transformHint,
                                             uint32_t currentMaxAcquiredBufferCount) {
    ATRACE_CALL();
    std::unique_lock _lock{mMutex};
    BQA_LOGV("releaseBufferCallback graphicBufferId=%" PRIu64, graphicBufferId);

    if (mSurfaceControl != nullptr) {
        mTransformHint = transformHint;
        mSurfaceControl->setTransformHint(transformHint);
        mBufferItemConsumer->setTransformHint(mTransformHint);
    }

    // Calculate how many buffers we need to hold before we release them back
    // to the buffer queue. This will prevent higher latency when we are running
    // on a lower refresh rate than the max supported. We only do that for EGL
    // clients as others don't care about latency
    const bool isEGL = [&] {
        const auto it = mSubmitted.find(graphicBufferId);
        return it != mSubmitted.end() && it->second.mApi == NATIVE_WINDOW_API_EGL;
    }();

    const auto numPendingBuffersToHold =
            isEGL ? std::max(0u, mMaxAcquiredBuffers - currentMaxAcquiredBufferCount) : 0;
    mPendingRelease.emplace_back(ReleasedBuffer{graphicBufferId, releaseFence});

    // Release all buffers that are beyond the ones that we need to hold
    while (mPendingRelease.size() > numPendingBuffersToHold) {
        const auto releaseBuffer = mPendingRelease.front();
        mPendingRelease.pop_front();
        auto it = mSubmitted.find(releaseBuffer.bufferId);
        if (it == mSubmitted.end()) {
            BQA_LOGE("ERROR: releaseBufferCallback without corresponding submitted buffer %" PRIu64,
                     graphicBufferId);
            return;
        }

        mBufferItemConsumer->releaseBuffer(it->second, releaseBuffer.releaseFence);
        mSubmitted.erase(it);
    }

    ATRACE_INT("PendingRelease", mPendingRelease.size());

    mNumAcquired--;
<<<<<<< HEAD
    mNumUndequeued++;
=======
    ATRACE_INT(mPendingBufferTrace.c_str(), mNumFrameAvailable + mNumAcquired);
>>>>>>> cbd9def9
    processNextBufferLocked(false /* useNextTransaction */);
    mCallbackCV.notify_all();
}

void BLASTBufferQueue::processNextBufferLocked(bool useNextTransaction) {
    ATRACE_CALL();
    // If the next transaction is set, we want to guarantee the our acquire will not fail, so don't
    // include the extra buffer when checking if we can acquire the next buffer.
    const bool includeExtraAcquire = !useNextTransaction;
    if (mNumFrameAvailable == 0 || maxBuffersAcquired(includeExtraAcquire)) {
        mCallbackCV.notify_all();
        return;
    }

    if (mSurfaceControl == nullptr) {
        BQA_LOGE("ERROR : surface control is null");
        return;
    }

    SurfaceComposerClient::Transaction localTransaction;
    bool applyTransaction = true;
    SurfaceComposerClient::Transaction* t = &localTransaction;
    if (mNextTransaction != nullptr && useNextTransaction) {
        t = mNextTransaction;
        mNextTransaction = nullptr;
        applyTransaction = false;
    }

    BufferItem bufferItem;

    status_t status =
            mBufferItemConsumer->acquireBuffer(&bufferItem, 0 /* expectedPresent */, false);
    if (status == BufferQueue::NO_BUFFER_AVAILABLE) {
        BQA_LOGV("Failed to acquire a buffer, err=NO_BUFFER_AVAILABLE");
        return;
    } else if (status != OK) {
        BQA_LOGE("Failed to acquire a buffer, err=%s", statusToString(status).c_str());
        return;
    }
    auto buffer = bufferItem.mGraphicBuffer;
    mNumFrameAvailable--;

    if (buffer == nullptr) {
        mBufferItemConsumer->releaseBuffer(bufferItem, Fence::NO_FENCE);
        BQA_LOGE("Buffer was empty");
        return;
    }

    if (rejectBuffer(bufferItem)) {
        BQA_LOGE("rejecting buffer:active_size=%dx%d, requested_size=%dx%d"
                 "buffer{size=%dx%d transform=%d}",
                 mSize.width, mSize.height, mRequestedSize.width, mRequestedSize.height,
                 buffer->getWidth(), buffer->getHeight(), bufferItem.mTransform);
        mBufferItemConsumer->releaseBuffer(bufferItem, Fence::NO_FENCE);
        processNextBufferLocked(useNextTransaction);
        return;
    }

    mNumAcquired++;
    mSubmitted[buffer->getId()] = bufferItem;

    bool needsDisconnect = false;
    mBufferItemConsumer->getConnectionEvents(bufferItem.mFrameNumber, &needsDisconnect);

    // if producer disconnected before, notify SurfaceFlinger
    if (needsDisconnect) {
        t->notifyProducerDisconnect(mSurfaceControl);
    }

    // Ensure BLASTBufferQueue stays alive until we receive the transaction complete callback.
    incStrong((void*)transactionCallbackThunk);

    Rect crop = computeCrop(bufferItem);
    mLastAcquiredFrameNumber = bufferItem.mFrameNumber;
    mLastBufferInfo.update(true /* hasBuffer */, bufferItem.mGraphicBuffer->getWidth(),
                           bufferItem.mGraphicBuffer->getHeight(), bufferItem.mTransform,
                           bufferItem.mScalingMode, crop);

    auto releaseBufferCallback =
            std::bind(releaseBufferCallbackThunk, wp<BLASTBufferQueue>(this) /* callbackContext */,
                      std::placeholders::_1, std::placeholders::_2, std::placeholders::_3,
                      std::placeholders::_4);
    t->setBuffer(mSurfaceControl, buffer, releaseBufferCallback);
    t->setDataspace(mSurfaceControl, static_cast<ui::Dataspace>(bufferItem.mDataSpace));
    t->setHdrMetadata(mSurfaceControl, bufferItem.mHdrMetadata);
    t->setSurfaceDamageRegion(mSurfaceControl, bufferItem.mSurfaceDamage);
    t->setAcquireFence(mSurfaceControl,
                       bufferItem.mFence ? new Fence(bufferItem.mFence->dup()) : Fence::NO_FENCE);
    t->addTransactionCompletedCallback(transactionCallbackThunk, static_cast<void*>(this));
    mSurfaceControlsWithPendingCallback.push(mSurfaceControl);

    t->setDestinationFrame(mSurfaceControl, Rect(0, 0, mSize.getWidth(), mSize.getHeight()));
    t->setBufferCrop(mSurfaceControl, crop);
    t->setTransform(mSurfaceControl, bufferItem.mTransform);
    t->setTransformToDisplayInverse(mSurfaceControl, bufferItem.mTransformToDisplayInverse);
    if (!bufferItem.mIsAutoTimestamp) {
        t->setDesiredPresentTime(bufferItem.mTimestamp);
    }
    t->setFrameNumber(mSurfaceControl, bufferItem.mFrameNumber);

    if (!mNextFrameTimelineInfoQueue.empty()) {
        t->setFrameTimelineInfo(mNextFrameTimelineInfoQueue.front());
        mNextFrameTimelineInfoQueue.pop();
    }

    if (mAutoRefresh != bufferItem.mAutoRefresh) {
        t->setAutoRefresh(mSurfaceControl, bufferItem.mAutoRefresh);
        mAutoRefresh = bufferItem.mAutoRefresh;
    }
    {
        std::unique_lock _lock{mTimestampMutex};
        auto dequeueTime = mDequeueTimestamps.find(buffer->getId());
        if (dequeueTime != mDequeueTimestamps.end()) {
            Parcel p;
            p.writeInt64(dequeueTime->second);
            t->setMetadata(mSurfaceControl, METADATA_DEQUEUE_TIME, p);
            mDequeueTimestamps.erase(dequeueTime);
        }
    }

    auto mergeTransaction =
            [&t, currentFrameNumber = bufferItem.mFrameNumber](
                    std::tuple<uint64_t, SurfaceComposerClient::Transaction> pendingTransaction) {
                auto& [targetFrameNumber, transaction] = pendingTransaction;
                if (currentFrameNumber < targetFrameNumber) {
                    return false;
                }
                t->merge(std::move(transaction));
                return true;
            };

    mPendingTransactions.erase(std::remove_if(mPendingTransactions.begin(),
                                              mPendingTransactions.end(), mergeTransaction),
                               mPendingTransactions.end());

    if (applyTransaction) {
        t->setApplyToken(mApplyToken).apply();
    }

    BQA_LOGV("processNextBufferLocked size=%dx%d mFrameNumber=%" PRIu64
             " applyTransaction=%s mTimestamp=%" PRId64 "%s mPendingTransactions.size=%d"
             " graphicBufferId=%" PRIu64,
             mSize.width, mSize.height, bufferItem.mFrameNumber, toString(applyTransaction),
             bufferItem.mTimestamp, bufferItem.mIsAutoTimestamp ? "(auto)" : "",
             static_cast<uint32_t>(mPendingTransactions.size()),
             bufferItem.mGraphicBuffer->getId());
}

Rect BLASTBufferQueue::computeCrop(const BufferItem& item) {
    if (item.mScalingMode == NATIVE_WINDOW_SCALING_MODE_SCALE_CROP) {
        return GLConsumer::scaleDownCrop(item.mCrop, mSize.width, mSize.height);
    }
    return item.mCrop;
}

void BLASTBufferQueue::onFrameAvailable(const BufferItem& item) {
    ATRACE_CALL();
    std::unique_lock _lock{mMutex};

    const bool nextTransactionSet = mNextTransaction != nullptr;
    if (nextTransactionSet) {
        while (mNumFrameAvailable > 0 || maxBuffersAcquired(false /* includeExtraAcquire */)) {
            BQA_LOGV("waiting in onFrameAvailable...");
            mCallbackCV.wait(_lock);
        }
    }
    // add to shadow queue
    mNumFrameAvailable++;
    ATRACE_INT(mPendingBufferTrace.c_str(), mNumFrameAvailable + mNumAcquired);

    BQA_LOGV("onFrameAvailable framenumber=%" PRIu64 " nextTransactionSet=%s", item.mFrameNumber,
             toString(nextTransactionSet));
    processNextBufferLocked(nextTransactionSet /* useNextTransaction */);
}

void BLASTBufferQueue::onFrameReplaced(const BufferItem& item) {
    BQA_LOGV("onFrameReplaced framenumber=%" PRIu64, item.mFrameNumber);
    // Do nothing since we are not storing unacquired buffer items locally.
}

void BLASTBufferQueue::onFrameDequeued(const uint64_t bufferId) {
    std::unique_lock _lock{mTimestampMutex};
    mDequeueTimestamps[bufferId] = systemTime();
    mNumUndequeued--;
};

void BLASTBufferQueue::onFrameCancelled(const uint64_t bufferId) {
    std::unique_lock _lock{mTimestampMutex};
    mDequeueTimestamps.erase(bufferId);
};

void BLASTBufferQueue::setNextTransaction(SurfaceComposerClient::Transaction* t) {
    std::lock_guard _lock{mMutex};
    mNextTransaction = t;
}

bool BLASTBufferQueue::rejectBuffer(const BufferItem& item) {
    if (item.mScalingMode != NATIVE_WINDOW_SCALING_MODE_FREEZE) {
        mSize = mRequestedSize;
        // Only reject buffers if scaling mode is freeze.
        return false;
    }

    uint32_t bufWidth = item.mGraphicBuffer->getWidth();
    uint32_t bufHeight = item.mGraphicBuffer->getHeight();

    // Take the buffer's orientation into account
    if (item.mTransform & ui::Transform::ROT_90) {
        std::swap(bufWidth, bufHeight);
    }
    ui::Size bufferSize(bufWidth, bufHeight);
    if (mRequestedSize != mSize && mRequestedSize == bufferSize) {
        mSize = mRequestedSize;
        return false;
    }

    // reject buffers if the buffer size doesn't match.
    return mSize != bufferSize;
}

void BLASTBufferQueue::setTransactionCompleteCallback(
        uint64_t frameNumber, std::function<void(int64_t)>&& transactionCompleteCallback) {
    std::lock_guard _lock{mMutex};
    if (transactionCompleteCallback == nullptr) {
        mTransactionCompleteCallback = nullptr;
    } else {
        mTransactionCompleteCallback = std::move(transactionCompleteCallback);
        mTransactionCompleteFrameNumber = frameNumber;
    }
}

// Check if we have acquired the maximum number of buffers.
// Consumer can acquire an additional buffer if that buffer is not droppable. Set
// includeExtraAcquire is true to include this buffer to the count. Since this depends on the state
// of the buffer, the next acquire may return with NO_BUFFER_AVAILABLE.
bool BLASTBufferQueue::maxBuffersAcquired(bool includeExtraAcquire) const {
    int maxAcquiredBuffers = mMaxAcquiredBuffers + (includeExtraAcquire ? 2 : 1);
    return mNumAcquired == maxAcquiredBuffers;
}

class BBQSurface : public Surface {
private:
    sp<BLASTBufferQueue> mBbq;
public:
    BBQSurface(const sp<IGraphicBufferProducer>& igbp, bool controlledByApp,
               const sp<IBinder>& scHandle, const sp<BLASTBufferQueue>& bbq)
          : Surface(igbp, controlledByApp, scHandle), mBbq(bbq) {}

    void allocateBuffers() override {
        uint32_t reqWidth = mReqWidth ? mReqWidth : mUserWidth;
        uint32_t reqHeight = mReqHeight ? mReqHeight : mUserHeight;
        auto gbp = getIGraphicBufferProducer();
        std::thread ([reqWidth, reqHeight, gbp=getIGraphicBufferProducer(),
                      reqFormat=mReqFormat, reqUsage=mReqUsage] () {
            gbp->allocateBuffers(reqWidth, reqHeight,
                                 reqFormat, reqUsage);

        }).detach();
    }

    status_t setFrameRate(float frameRate, int8_t compatibility,
                          int8_t changeFrameRateStrategy) override {
        if (!ValidateFrameRate(frameRate, compatibility, changeFrameRateStrategy,
                               "BBQSurface::setFrameRate")) {
            return BAD_VALUE;
        }
        return mBbq->setFrameRate(frameRate, compatibility, changeFrameRateStrategy);
    }

    status_t setFrameTimelineInfo(const FrameTimelineInfo& frameTimelineInfo) override {
        return mBbq->setFrameTimelineInfo(frameTimelineInfo);
    }
 protected:
    uint32_t getTransformHint() const override {
        if (mStickyTransform == 0 && !transformToDisplayInverse()) {
            return mBbq->getLastTransformHint();
        } else {
            return 0;
        }
    }
};

// TODO: Can we coalesce this with frame updates? Need to confirm
// no timing issues.
status_t BLASTBufferQueue::setFrameRate(float frameRate, int8_t compatibility,
                                        bool shouldBeSeamless) {
    std::unique_lock _lock{mMutex};
    SurfaceComposerClient::Transaction t;

    return t.setFrameRate(mSurfaceControl, frameRate, compatibility, shouldBeSeamless).apply();
}

status_t BLASTBufferQueue::setFrameTimelineInfo(const FrameTimelineInfo& frameTimelineInfo) {
    std::unique_lock _lock{mMutex};
    mNextFrameTimelineInfoQueue.push(frameTimelineInfo);
    return OK;
}

void BLASTBufferQueue::setSidebandStream(const sp<NativeHandle>& stream) {
    std::unique_lock _lock{mMutex};
    SurfaceComposerClient::Transaction t;

    t.setSidebandStream(mSurfaceControl, stream).apply();
}

sp<Surface> BLASTBufferQueue::getSurface(bool includeSurfaceControlHandle) {
    std::unique_lock _lock{mMutex};
    sp<IBinder> scHandle = nullptr;
    if (includeSurfaceControlHandle && mSurfaceControl) {
        scHandle = mSurfaceControl->getHandle();
    }
    return new BBQSurface(mProducer, true, scHandle, this);
}

void BLASTBufferQueue::mergeWithNextTransaction(SurfaceComposerClient::Transaction* t,
                                                uint64_t frameNumber) {
    std::lock_guard _lock{mMutex};
    if (mLastAcquiredFrameNumber >= frameNumber) {
        // Apply the transaction since we have already acquired the desired frame.
        t->apply();
    } else {
        mPendingTransactions.emplace_back(frameNumber, *t);
        // Clear the transaction so it can't be applied elsewhere.
        t->clear();
    }
}

// Maintains a single worker thread per process that services a list of runnables.
class AsyncWorker : public Singleton<AsyncWorker> {
private:
    std::thread mThread;
    bool mDone = false;
    std::deque<std::function<void()>> mRunnables;
    std::mutex mMutex;
    std::condition_variable mCv;
    void run() {
        std::unique_lock<std::mutex> lock(mMutex);
        while (!mDone) {
            while (!mRunnables.empty()) {
                std::function<void()> runnable = mRunnables.front();
                mRunnables.pop_front();
                runnable();
            }
            mCv.wait(lock);
        }
    }

public:
    AsyncWorker() : Singleton<AsyncWorker>() { mThread = std::thread(&AsyncWorker::run, this); }

    ~AsyncWorker() {
        mDone = true;
        mCv.notify_all();
        if (mThread.joinable()) {
            mThread.join();
        }
    }

    void post(std::function<void()> runnable) {
        std::unique_lock<std::mutex> lock(mMutex);
        mRunnables.emplace_back(std::move(runnable));
        mCv.notify_one();
    }
};
ANDROID_SINGLETON_STATIC_INSTANCE(AsyncWorker);

// Asynchronously calls ProducerListener functions so we can emulate one way binder calls.
class AsyncProducerListener : public BnProducerListener {
private:
    const sp<IProducerListener> mListener;

public:
    AsyncProducerListener(const sp<IProducerListener>& listener) : mListener(listener) {}

    void onBufferReleased() override {
        AsyncWorker::getInstance().post([listener = mListener]() { listener->onBufferReleased(); });
    }

    void onBuffersDiscarded(const std::vector<int32_t>& slots) override {
        AsyncWorker::getInstance().post(
                [listener = mListener, slots = slots]() { listener->onBuffersDiscarded(slots); });
    }
};

// Extends the BufferQueueProducer to create a wrapper around the listener so the listener calls
// can be non-blocking when the producer is in the client process.
class BBQBufferQueueProducer : public BufferQueueProducer {
public:
    BBQBufferQueueProducer(const sp<BufferQueueCore>& core)
          : BufferQueueProducer(core, false /* consumerIsSurfaceFlinger*/) {}

    status_t connect(const sp<IProducerListener>& listener, int api, bool producerControlledByApp,
                     QueueBufferOutput* output) override {
        if (!listener) {
            return BufferQueueProducer::connect(listener, api, producerControlledByApp, output);
        }

        return BufferQueueProducer::connect(new AsyncProducerListener(listener), api,
                                            producerControlledByApp, output);
    }

    int query(int what, int* value) override {
        if (what == NATIVE_WINDOW_QUEUES_TO_WINDOW_COMPOSER) {
            *value = 1;
            return NO_ERROR;
        }
        return BufferQueueProducer::query(what, value);
    }
};

// Similar to BufferQueue::createBufferQueue but creates an adapter specific bufferqueue producer.
// This BQP allows invoking client specified ProducerListeners and invoke them asynchronously,
// emulating one way binder call behavior. Without this, if the listener calls back into the queue,
// we can deadlock.
void BLASTBufferQueue::createBufferQueue(sp<IGraphicBufferProducer>* outProducer,
                                         sp<IGraphicBufferConsumer>* outConsumer) {
    LOG_ALWAYS_FATAL_IF(outProducer == nullptr, "BLASTBufferQueue: outProducer must not be NULL");
    LOG_ALWAYS_FATAL_IF(outConsumer == nullptr, "BLASTBufferQueue: outConsumer must not be NULL");

    sp<BufferQueueCore> core(new BufferQueueCore());
    LOG_ALWAYS_FATAL_IF(core == nullptr, "BLASTBufferQueue: failed to create BufferQueueCore");

    sp<IGraphicBufferProducer> producer(new BBQBufferQueueProducer(core));
    LOG_ALWAYS_FATAL_IF(producer == nullptr,
                        "BLASTBufferQueue: failed to create BBQBufferQueueProducer");

    sp<BufferQueueConsumer> consumer(new BufferQueueConsumer(core));
    consumer->setAllowExtraAcquire(true);
    LOG_ALWAYS_FATAL_IF(consumer == nullptr,
                        "BLASTBufferQueue: failed to create BufferQueueConsumer");

    *outProducer = producer;
    *outConsumer = consumer;
}

PixelFormat BLASTBufferQueue::convertBufferFormat(PixelFormat& format) {
    PixelFormat convertedFormat = format;
    switch (format) {
        case PIXEL_FORMAT_TRANSPARENT:
        case PIXEL_FORMAT_TRANSLUCENT:
            convertedFormat = PIXEL_FORMAT_RGBA_8888;
            break;
        case PIXEL_FORMAT_OPAQUE:
            convertedFormat = PIXEL_FORMAT_RGBX_8888;
            break;
    }
    return convertedFormat;
}

uint32_t BLASTBufferQueue::getLastTransformHint() const {
    if (mSurfaceControl != nullptr) {
        return mSurfaceControl->getTransformHint();
    } else {
        return 0;
    }
}

} // namespace android<|MERGE_RESOLUTION|>--- conflicted
+++ resolved
@@ -29,11 +29,8 @@
 #include <gui/IProducerListener.h>
 #include <gui/Surface.h>
 #include <utils/Singleton.h>
-<<<<<<< HEAD
 #include <string.h>
 
-=======
->>>>>>> cbd9def9
 #include <utils/Trace.h>
 
 #include <private/gui/ComposerService.h>
@@ -164,8 +161,9 @@
     mBufferItemConsumer->setDefaultBufferSize(mSize.width, mSize.height);
     mBufferItemConsumer->setDefaultBufferFormat(convertBufferFormat(format));
     mBufferItemConsumer->setBlastBufferQueue(this);
-
-<<<<<<< HEAD
+    ComposerService::getComposerService()->getMaxAcquiredBufferCount(&mMaxAcquiredBuffers);
+    mBufferItemConsumer->setMaxAcquiredBufferCount(mMaxAcquiredBuffers);
+
     if(strstr(mName.c_str(),"ScreenDecorOverlay") != nullptr){
        sp<SurfaceComposerClient> client = mSurfaceControl->getClient();
        if (client != nullptr) {
@@ -180,10 +178,6 @@
             }
         }
     }
-=======
-    ComposerService::getComposerService()->getMaxAcquiredBufferCount(&mMaxAcquiredBuffers);
-    mBufferItemConsumer->setMaxAcquiredBufferCount(mMaxAcquiredBuffers);
->>>>>>> cbd9def9
 
     mTransformHint = mSurfaceControl->getTransformHint();
     mBufferItemConsumer->setTransformHint(mTransformHint);
@@ -391,11 +385,8 @@
     ATRACE_INT("PendingRelease", mPendingRelease.size());
 
     mNumAcquired--;
-<<<<<<< HEAD
+    ATRACE_INT(mPendingBufferTrace.c_str(), mNumFrameAvailable + mNumAcquired);
     mNumUndequeued++;
-=======
-    ATRACE_INT(mPendingBufferTrace.c_str(), mNumFrameAvailable + mNumAcquired);
->>>>>>> cbd9def9
     processNextBufferLocked(false /* useNextTransaction */);
     mCallbackCV.notify_all();
 }
