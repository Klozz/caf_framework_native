/*
 * Copyright (C) 2011 The Android Open Source Project
 *
 * Licensed under the Apache License, Version 2.0 (the "License");
 * you may not use this file except in compliance with the License.
 * You may obtain a copy of the License at
 *
 *      http://www.apache.org/licenses/LICENSE-2.0
 *
 * Unless required by applicable law or agreed to in writing, software
 * distributed under the License is distributed on an "AS IS" BASIS,
 * WITHOUT WARRANTIES OR CONDITIONS OF ANY KIND, either express or implied.
 * See the License for the specific language governing permissions and
 * limitations under the License.
 */

#define LOG_TAG "SurfaceTextureClient_test"
//#define LOG_NDEBUG 0

#include <EGL/egl.h>
#include <GLES2/gl2.h>

#include <gtest/gtest.h>
#include <gui/GLConsumer.h>
#include <gui/Surface.h>
#include <gui/BufferQueue.h>
#include <system/graphics.h>
#include <utils/Log.h>
#include <utils/Thread.h>

<<<<<<< HEAD
extern "C" EGLAPI const char* eglQueryStringImplementationANDROID(EGLDisplay dpy, EGLint name);

=======
>>>>>>> 6fbb7b84
namespace android {

class SurfaceTextureClientTest : public ::testing::Test {
protected:
    SurfaceTextureClientTest():
            mEglDisplay(EGL_NO_DISPLAY),
            mEglSurface(EGL_NO_SURFACE),
            mEglContext(EGL_NO_CONTEXT),
            mEglConfig(nullptr) {
    }

    virtual void SetUp() {
        const ::testing::TestInfo* const testInfo =
            ::testing::UnitTest::GetInstance()->current_test_info();
        ALOGV("Begin test: %s.%s", testInfo->test_case_name(),
                testInfo->name());

        sp<IGraphicBufferProducer> producer;
        sp<IGraphicBufferConsumer> consumer;
        BufferQueue::createBufferQueue(&producer, &consumer);
        mST = new GLConsumer(consumer, 123, GLConsumer::TEXTURE_EXTERNAL, true,
                false);
        mSTC = new Surface(producer);
        mANW = mSTC;

        // We need a valid GL context so we can test updateTexImage()
        // This initializes EGL and create a dummy GL context with a
        // pbuffer render target.
        mEglDisplay = eglGetDisplay(EGL_DEFAULT_DISPLAY);
        ASSERT_EQ(EGL_SUCCESS, eglGetError());
        ASSERT_NE(EGL_NO_DISPLAY, mEglDisplay);

        EGLint majorVersion, minorVersion;
        EXPECT_TRUE(eglInitialize(mEglDisplay, &majorVersion, &minorVersion));
        ASSERT_EQ(EGL_SUCCESS, eglGetError());

        EGLConfig myConfig;
        EGLint numConfigs = 0;
        EXPECT_TRUE(eglChooseConfig(mEglDisplay, getConfigAttribs(),
                &myConfig, 1, &numConfigs));
        ASSERT_EQ(EGL_SUCCESS, eglGetError());

        mEglConfig = myConfig;
        EGLint pbufferAttribs[] = {
            EGL_WIDTH, 16,
            EGL_HEIGHT, 16,
            EGL_NONE };
        mEglSurface = eglCreatePbufferSurface(mEglDisplay, myConfig, pbufferAttribs);
        ASSERT_EQ(EGL_SUCCESS, eglGetError());
        ASSERT_NE(EGL_NO_SURFACE, mEglSurface);

        mEglContext = eglCreateContext(mEglDisplay, myConfig, EGL_NO_CONTEXT, nullptr);
        ASSERT_EQ(EGL_SUCCESS, eglGetError());
        ASSERT_NE(EGL_NO_CONTEXT, mEglContext);

        EXPECT_TRUE(eglMakeCurrent(mEglDisplay, mEglSurface, mEglSurface, mEglContext));
        ASSERT_EQ(EGL_SUCCESS, eglGetError());
    }

    virtual void TearDown() {
        mST.clear();
        mSTC.clear();
        mANW.clear();

        eglMakeCurrent(mEglDisplay, EGL_NO_SURFACE, EGL_NO_SURFACE, EGL_NO_CONTEXT);
        eglDestroyContext(mEglDisplay, mEglContext);
        eglDestroySurface(mEglDisplay, mEglSurface);
        eglTerminate(mEglDisplay);

        const ::testing::TestInfo* const testInfo =
            ::testing::UnitTest::GetInstance()->current_test_info();
        ALOGV("End test:   %s.%s", testInfo->test_case_name(),
                testInfo->name());
    }

    virtual EGLint const* getConfigAttribs() {
        static EGLint sDefaultConfigAttribs[] = {
            EGL_SURFACE_TYPE, EGL_PBUFFER_BIT | EGL_WINDOW_BIT,
            EGL_NONE
        };

        return sDefaultConfigAttribs;
    }

    sp<GLConsumer> mST;
    sp<Surface> mSTC;
    sp<ANativeWindow> mANW;

    EGLDisplay mEglDisplay;
    EGLSurface mEglSurface;
    EGLContext mEglContext;
    EGLConfig  mEglConfig;
};

TEST_F(SurfaceTextureClientTest, GetISurfaceTextureIsNotNull) {
    sp<IGraphicBufferProducer> ist(mSTC->getIGraphicBufferProducer());
    ASSERT_TRUE(ist != nullptr);
}

TEST_F(SurfaceTextureClientTest, QueuesToWindowCompositorIsFalse) {
    int result = -123;
    int err = mANW->query(mANW.get(), NATIVE_WINDOW_QUEUES_TO_WINDOW_COMPOSER,
            &result);
    EXPECT_EQ(NO_ERROR, err);
    EXPECT_EQ(0, result);
}

TEST_F(SurfaceTextureClientTest, ConcreteTypeIsSurfaceTextureClient) {
    int result = -123;
    int err = mANW->query(mANW.get(), NATIVE_WINDOW_CONCRETE_TYPE, &result);
    EXPECT_EQ(NO_ERROR, err);
    EXPECT_EQ(NATIVE_WINDOW_SURFACE, result);
}

TEST_F(SurfaceTextureClientTest, EglCreateWindowSurfaceSucceeds) {
    EGLDisplay dpy = eglGetDisplay(EGL_DEFAULT_DISPLAY);
    ASSERT_EQ(EGL_SUCCESS, eglGetError());
    ASSERT_NE(EGL_NO_DISPLAY, dpy);

    EGLint majorVersion;
    EGLint minorVersion;
    EXPECT_TRUE(eglInitialize(dpy, &majorVersion, &minorVersion));
    ASSERT_EQ(EGL_SUCCESS, eglGetError());

    EGLConfig myConfig = {nullptr};
    EGLint numConfigs = 0;
    EGLint configAttribs[] = {
        EGL_SURFACE_TYPE, EGL_WINDOW_BIT,
        EGL_RENDERABLE_TYPE, EGL_OPENGL_ES2_BIT,
        EGL_RED_SIZE, 8,
        EGL_GREEN_SIZE, 8,
        EGL_BLUE_SIZE, 8,
        EGL_ALPHA_SIZE, 8,
        EGL_DEPTH_SIZE, 16,
        EGL_STENCIL_SIZE, 8,
        EGL_NONE };
    EXPECT_TRUE(eglChooseConfig(dpy, configAttribs, &myConfig, 1,
            &numConfigs));
    ASSERT_EQ(EGL_SUCCESS, eglGetError());

    EGLSurface eglSurface = eglCreateWindowSurface(dpy, myConfig, mANW.get(),
            nullptr);
    EXPECT_NE(EGL_NO_SURFACE, eglSurface);
    EXPECT_EQ(EGL_SUCCESS, eglGetError());

    if (eglSurface != EGL_NO_SURFACE) {
        eglDestroySurface(dpy, eglSurface);
    }

    eglTerminate(dpy);
}

TEST_F(SurfaceTextureClientTest, EglSwapBuffersAbandonErrorIsEglBadSurface) {

    EGLSurface eglSurface = eglCreateWindowSurface(mEglDisplay, mEglConfig, mANW.get(), nullptr);
    EXPECT_NE(EGL_NO_SURFACE, eglSurface);
    EXPECT_EQ(EGL_SUCCESS, eglGetError());

    EGLBoolean success = eglMakeCurrent(mEglDisplay, eglSurface, eglSurface, mEglContext);
    EXPECT_TRUE(success);

    glClear(GL_COLOR_BUFFER_BIT);
    success = eglSwapBuffers(mEglDisplay, eglSurface);
    EXPECT_TRUE(success);

    mST->abandon();

    glClear(GL_COLOR_BUFFER_BIT);
    success = eglSwapBuffers(mEglDisplay, eglSurface);
    EXPECT_FALSE(success);
    EXPECT_EQ(EGL_BAD_SURFACE, eglGetError());

    success = eglMakeCurrent(mEglDisplay, mEglSurface, mEglSurface, mEglContext);
    ASSERT_TRUE(success);

    if (eglSurface != EGL_NO_SURFACE) {
        eglDestroySurface(mEglDisplay, eglSurface);
    }
}

TEST_F(SurfaceTextureClientTest, BufferGeometryInvalidSizesFail) {
    EXPECT_GT(OK, native_window_set_buffers_dimensions(mANW.get(),  0,  8));
    EXPECT_GT(OK, native_window_set_buffers_dimensions(mANW.get(),  8,  0));
}

TEST_F(SurfaceTextureClientTest, DefaultGeometryValues) {
    ASSERT_EQ(OK, native_window_api_connect(mANW.get(), NATIVE_WINDOW_API_CPU));
    ANativeWindowBuffer* buf;
    ASSERT_EQ(OK, native_window_dequeue_buffer_and_wait(mANW.get(), &buf));
    EXPECT_EQ(1, buf->width);
    EXPECT_EQ(1, buf->height);
    EXPECT_EQ(PIXEL_FORMAT_RGBA_8888, buf->format);
    ASSERT_EQ(OK, mANW->cancelBuffer(mANW.get(), buf, -1));
}

TEST_F(SurfaceTextureClientTest, BufferGeometryCanBeSet) {
    ASSERT_EQ(OK, native_window_api_connect(mANW.get(), NATIVE_WINDOW_API_CPU));
    ANativeWindowBuffer* buf;
    EXPECT_EQ(OK, native_window_set_buffers_dimensions(mANW.get(), 16, 8));
    EXPECT_EQ(OK, native_window_set_buffers_format(mANW.get(), PIXEL_FORMAT_RGB_565));
    ASSERT_EQ(OK, native_window_dequeue_buffer_and_wait(mANW.get(), &buf));
    EXPECT_EQ(16, buf->width);
    EXPECT_EQ(8, buf->height);
    EXPECT_EQ(PIXEL_FORMAT_RGB_565, buf->format);
    ASSERT_EQ(OK, mANW->cancelBuffer(mANW.get(), buf, -1));
}

TEST_F(SurfaceTextureClientTest, BufferGeometryDefaultSizeSetFormat) {
    ASSERT_EQ(OK, native_window_api_connect(mANW.get(), NATIVE_WINDOW_API_CPU));
    ANativeWindowBuffer* buf;
    EXPECT_EQ(OK, native_window_set_buffers_dimensions(mANW.get(), 0, 0));
    EXPECT_EQ(OK, native_window_set_buffers_format(mANW.get(), PIXEL_FORMAT_RGB_565));
    ASSERT_EQ(OK, native_window_dequeue_buffer_and_wait(mANW.get(), &buf));
    EXPECT_EQ(1, buf->width);
    EXPECT_EQ(1, buf->height);
    EXPECT_EQ(PIXEL_FORMAT_RGB_565, buf->format);
    ASSERT_EQ(OK, mANW->cancelBuffer(mANW.get(), buf, -1));
}

TEST_F(SurfaceTextureClientTest, BufferGeometrySetSizeDefaultFormat) {
    ASSERT_EQ(OK, native_window_api_connect(mANW.get(), NATIVE_WINDOW_API_CPU));
    ANativeWindowBuffer* buf;
    EXPECT_EQ(OK, native_window_set_buffers_dimensions(mANW.get(), 16, 8));
    EXPECT_EQ(OK, native_window_set_buffers_format(mANW.get(), 0));
    ASSERT_EQ(OK, native_window_dequeue_buffer_and_wait(mANW.get(), &buf));
    EXPECT_EQ(16, buf->width);
    EXPECT_EQ(8, buf->height);
    EXPECT_EQ(PIXEL_FORMAT_RGBA_8888, buf->format);
    ASSERT_EQ(OK, mANW->cancelBuffer(mANW.get(), buf, -1));
}

TEST_F(SurfaceTextureClientTest, BufferGeometrySizeCanBeUnset) {
    ASSERT_EQ(OK, native_window_api_connect(mANW.get(), NATIVE_WINDOW_API_CPU));
    ANativeWindowBuffer* buf;
    EXPECT_EQ(OK, native_window_set_buffers_dimensions(mANW.get(), 16, 8));
    EXPECT_EQ(OK, native_window_set_buffers_format(mANW.get(), 0));
    ASSERT_EQ(OK, native_window_dequeue_buffer_and_wait(mANW.get(), &buf));
    EXPECT_EQ(16, buf->width);
    EXPECT_EQ(8, buf->height);
    EXPECT_EQ(PIXEL_FORMAT_RGBA_8888, buf->format);
    ASSERT_EQ(OK, mANW->cancelBuffer(mANW.get(), buf, -1));
    EXPECT_EQ(OK, native_window_set_buffers_dimensions(mANW.get(), 0, 0));
    EXPECT_EQ(OK, native_window_set_buffers_format(mANW.get(), 0));
    ASSERT_EQ(OK, native_window_dequeue_buffer_and_wait(mANW.get(), &buf));
    EXPECT_EQ(1, buf->width);
    EXPECT_EQ(1, buf->height);
    EXPECT_EQ(PIXEL_FORMAT_RGBA_8888, buf->format);
    ASSERT_EQ(OK, mANW->cancelBuffer(mANW.get(), buf, -1));
}

TEST_F(SurfaceTextureClientTest, BufferGeometrySizeCanBeChangedWithoutFormat) {
    ASSERT_EQ(OK, native_window_api_connect(mANW.get(), NATIVE_WINDOW_API_CPU));
    ANativeWindowBuffer* buf;
    EXPECT_EQ(OK, native_window_set_buffers_dimensions(mANW.get(), 0, 0));
    EXPECT_EQ(OK, native_window_set_buffers_format(mANW.get(), PIXEL_FORMAT_RGB_565));
    ASSERT_EQ(OK, native_window_dequeue_buffer_and_wait(mANW.get(), &buf));
    EXPECT_EQ(1, buf->width);
    EXPECT_EQ(1, buf->height);
    EXPECT_EQ(PIXEL_FORMAT_RGB_565, buf->format);
    ASSERT_EQ(OK, mANW->cancelBuffer(mANW.get(), buf, -1));
    EXPECT_EQ(OK, native_window_set_buffers_dimensions(mANW.get(), 16, 8));
    ASSERT_EQ(OK, native_window_dequeue_buffer_and_wait(mANW.get(), &buf));
    EXPECT_EQ(16, buf->width);
    EXPECT_EQ(8, buf->height);
    EXPECT_EQ(PIXEL_FORMAT_RGB_565, buf->format);
    ASSERT_EQ(OK, mANW->cancelBuffer(mANW.get(), buf, -1));
}

TEST_F(SurfaceTextureClientTest, SurfaceTextureSetDefaultSize) {
    ASSERT_EQ(OK, native_window_api_connect(mANW.get(), NATIVE_WINDOW_API_CPU));
    sp<GLConsumer> st(mST);
    ANativeWindowBuffer* buf;
    EXPECT_EQ(OK, st->setDefaultBufferSize(16, 8));
    ASSERT_EQ(OK, native_window_dequeue_buffer_and_wait(mANW.get(), &buf));
    EXPECT_EQ(16, buf->width);
    EXPECT_EQ(8, buf->height);
    EXPECT_EQ(PIXEL_FORMAT_RGBA_8888, buf->format);
    ASSERT_EQ(OK, mANW->cancelBuffer(mANW.get(), buf, -1));
}

TEST_F(SurfaceTextureClientTest, SurfaceTextureSetDefaultSizeAfterDequeue) {
    ANativeWindowBuffer* buf[2];
    ASSERT_EQ(OK, native_window_api_connect(mANW.get(), NATIVE_WINDOW_API_CPU));
    ASSERT_EQ(OK, native_window_set_buffer_count(mANW.get(), 4));
    ASSERT_EQ(OK, native_window_dequeue_buffer_and_wait(mANW.get(), &buf[0]));
    ASSERT_EQ(OK, native_window_dequeue_buffer_and_wait(mANW.get(), &buf[1]));
    EXPECT_NE(buf[0], buf[1]);
    ASSERT_EQ(OK, mANW->cancelBuffer(mANW.get(), buf[0], -1));
    ASSERT_EQ(OK, mANW->cancelBuffer(mANW.get(), buf[1], -1));
    EXPECT_EQ(OK, mST->setDefaultBufferSize(16, 8));
    ASSERT_EQ(OK, native_window_dequeue_buffer_and_wait(mANW.get(), &buf[0]));
    ASSERT_EQ(OK, native_window_dequeue_buffer_and_wait(mANW.get(), &buf[1]));
    EXPECT_NE(buf[0], buf[1]);
    EXPECT_EQ(16, buf[0]->width);
    EXPECT_EQ(16, buf[1]->width);
    EXPECT_EQ(8, buf[0]->height);
    EXPECT_EQ(8, buf[1]->height);
    ASSERT_EQ(OK, mANW->cancelBuffer(mANW.get(), buf[0], -1));
    ASSERT_EQ(OK, mANW->cancelBuffer(mANW.get(), buf[1], -1));
}

TEST_F(SurfaceTextureClientTest, SurfaceTextureSetDefaultSizeVsGeometry) {
    ANativeWindowBuffer* buf[2];
    ASSERT_EQ(OK, native_window_api_connect(mANW.get(), NATIVE_WINDOW_API_CPU));
    ASSERT_EQ(OK, native_window_set_buffer_count(mANW.get(), 4));
    EXPECT_EQ(OK, mST->setDefaultBufferSize(16, 8));
    ASSERT_EQ(OK, native_window_dequeue_buffer_and_wait(mANW.get(), &buf[0]));
    ASSERT_EQ(OK, native_window_dequeue_buffer_and_wait(mANW.get(), &buf[1]));
    EXPECT_NE(buf[0], buf[1]);
    EXPECT_EQ(16, buf[0]->width);
    EXPECT_EQ(16, buf[1]->width);
    EXPECT_EQ(8, buf[0]->height);
    EXPECT_EQ(8, buf[1]->height);
    ASSERT_EQ(OK, mANW->cancelBuffer(mANW.get(), buf[0], -1));
    ASSERT_EQ(OK, mANW->cancelBuffer(mANW.get(), buf[1], -1));
    EXPECT_EQ(OK, native_window_set_buffers_dimensions(mANW.get(), 12, 24));
    EXPECT_EQ(OK, native_window_set_buffers_format(mANW.get(), 0));
    ASSERT_EQ(OK, native_window_dequeue_buffer_and_wait(mANW.get(), &buf[0]));
    ASSERT_EQ(OK, native_window_dequeue_buffer_and_wait(mANW.get(), &buf[1]));
    EXPECT_NE(buf[0], buf[1]);
    EXPECT_EQ(12, buf[0]->width);
    EXPECT_EQ(12, buf[1]->width);
    EXPECT_EQ(24, buf[0]->height);
    EXPECT_EQ(24, buf[1]->height);
    ASSERT_EQ(OK, mANW->cancelBuffer(mANW.get(), buf[0], -1));
    ASSERT_EQ(OK, mANW->cancelBuffer(mANW.get(), buf[1], -1));
}

TEST_F(SurfaceTextureClientTest, SurfaceTextureTooManyUpdateTexImage) {
    android_native_buffer_t* buf[3];
    ASSERT_EQ(OK, native_window_api_connect(mANW.get(), NATIVE_WINDOW_API_CPU));
    ASSERT_EQ(OK, mANW->setSwapInterval(mANW.get(), 0));
    ASSERT_EQ(OK, native_window_set_buffer_count(mANW.get(), 4));

    ASSERT_EQ(OK, native_window_dequeue_buffer_and_wait(mANW.get(), &buf[0]));
    ASSERT_EQ(OK, mANW->queueBuffer(mANW.get(), buf[0], -1));
    EXPECT_EQ(OK, mST->updateTexImage());
    EXPECT_EQ(OK, mST->updateTexImage());

    ASSERT_EQ(OK, mANW->setSwapInterval(mANW.get(), 1));
    ASSERT_EQ(OK, native_window_set_buffer_count(mANW.get(), 3));

    ASSERT_EQ(OK, native_window_dequeue_buffer_and_wait(mANW.get(), &buf[0]));
    ASSERT_EQ(OK, mANW->queueBuffer(mANW.get(), buf[0], -1));
    ASSERT_EQ(OK, native_window_dequeue_buffer_and_wait(mANW.get(), &buf[1]));
    ASSERT_EQ(OK, mANW->queueBuffer(mANW.get(), buf[1], -1));

    EXPECT_EQ(OK, mST->updateTexImage());
    EXPECT_EQ(OK, mST->updateTexImage());
    EXPECT_EQ(OK, mST->updateTexImage());
}

TEST_F(SurfaceTextureClientTest, SurfaceTextureSyncModeSlowRetire) {
    android_native_buffer_t* buf[3];
    ASSERT_EQ(OK, native_window_api_connect(mANW.get(), NATIVE_WINDOW_API_CPU));
    ASSERT_EQ(OK, native_window_set_buffer_count(mANW.get(), 4));
    ASSERT_EQ(OK, native_window_dequeue_buffer_and_wait(mANW.get(), &buf[0]));
    ASSERT_EQ(OK, native_window_dequeue_buffer_and_wait(mANW.get(), &buf[1]));
    ASSERT_EQ(OK, native_window_dequeue_buffer_and_wait(mANW.get(), &buf[2]));
    EXPECT_NE(buf[0], buf[1]);
    EXPECT_NE(buf[1], buf[2]);
    EXPECT_NE(buf[2], buf[0]);
    ASSERT_EQ(OK, mANW->queueBuffer(mANW.get(), buf[0], -1));
    ASSERT_EQ(OK, mANW->queueBuffer(mANW.get(), buf[1], -1));
    ASSERT_EQ(OK, mANW->queueBuffer(mANW.get(), buf[2], -1));
    EXPECT_EQ(OK, mST->updateTexImage());
    EXPECT_EQ(mST->getCurrentBuffer().get(), buf[0]);
    EXPECT_EQ(OK, mST->updateTexImage());
    EXPECT_EQ(mST->getCurrentBuffer().get(), buf[1]);
    EXPECT_EQ(OK, mST->updateTexImage());
    EXPECT_EQ(mST->getCurrentBuffer().get(), buf[2]);
}

TEST_F(SurfaceTextureClientTest, SurfaceTextureSyncModeFastRetire) {
    android_native_buffer_t* buf[3];
    ASSERT_EQ(OK, native_window_api_connect(mANW.get(), NATIVE_WINDOW_API_CPU));
    ASSERT_EQ(OK, native_window_set_buffer_count(mANW.get(), 4));
    ASSERT_EQ(OK, native_window_dequeue_buffer_and_wait(mANW.get(), &buf[0]));
    ASSERT_EQ(OK, native_window_dequeue_buffer_and_wait(mANW.get(), &buf[1]));
    ASSERT_EQ(OK, native_window_dequeue_buffer_and_wait(mANW.get(), &buf[2]));
    EXPECT_NE(buf[0], buf[1]);
    EXPECT_NE(buf[1], buf[2]);
    EXPECT_NE(buf[2], buf[0]);
    ASSERT_EQ(OK, mANW->queueBuffer(mANW.get(), buf[0], -1));
    EXPECT_EQ(OK, mST->updateTexImage());
    EXPECT_EQ(mST->getCurrentBuffer().get(), buf[0]);
    ASSERT_EQ(OK, mANW->queueBuffer(mANW.get(), buf[1], -1));
    EXPECT_EQ(OK, mST->updateTexImage());
    EXPECT_EQ(mST->getCurrentBuffer().get(), buf[1]);
    ASSERT_EQ(OK, mANW->queueBuffer(mANW.get(), buf[2], -1));
    EXPECT_EQ(OK, mST->updateTexImage());
    EXPECT_EQ(mST->getCurrentBuffer().get(), buf[2]);
}

TEST_F(SurfaceTextureClientTest, SurfaceTextureSyncModeDQQR) {
    android_native_buffer_t* buf[3];
    ASSERT_EQ(OK, native_window_api_connect(mANW.get(), NATIVE_WINDOW_API_CPU));
    ASSERT_EQ(OK, native_window_set_buffer_count(mANW.get(), 3));
    ASSERT_EQ(OK, native_window_dequeue_buffer_and_wait(mANW.get(), &buf[0]));
    ASSERT_EQ(OK, mANW->queueBuffer(mANW.get(), buf[0], -1));
    EXPECT_EQ(OK, mST->updateTexImage());
    EXPECT_EQ(mST->getCurrentBuffer().get(), buf[0]);

    ASSERT_EQ(OK, native_window_dequeue_buffer_and_wait(mANW.get(), &buf[1]));
    EXPECT_NE(buf[0], buf[1]);
    ASSERT_EQ(OK, mANW->queueBuffer(mANW.get(), buf[1], -1));
    EXPECT_EQ(OK, mST->updateTexImage());
    EXPECT_EQ(mST->getCurrentBuffer().get(), buf[1]);

    ASSERT_EQ(OK, native_window_dequeue_buffer_and_wait(mANW.get(), &buf[2]));
    EXPECT_NE(buf[1], buf[2]);
    ASSERT_EQ(OK, mANW->queueBuffer(mANW.get(), buf[2], -1));
    EXPECT_EQ(OK, mST->updateTexImage());
    EXPECT_EQ(mST->getCurrentBuffer().get(), buf[2]);
}

// XXX: We currently have no hardware that properly handles dequeuing the
// buffer that is currently bound to the texture.
TEST_F(SurfaceTextureClientTest, DISABLED_SurfaceTextureSyncModeDequeueCurrent) {
    android_native_buffer_t* buf[3];
    android_native_buffer_t* firstBuf;
    ASSERT_EQ(OK, native_window_api_connect(mANW.get(), NATIVE_WINDOW_API_CPU));
    ASSERT_EQ(OK, native_window_set_buffer_count(mANW.get(), 3));
    ASSERT_EQ(OK, native_window_dequeue_buffer_and_wait(mANW.get(), &firstBuf));
    ASSERT_EQ(OK, mANW->queueBuffer(mANW.get(), firstBuf, -1));
    EXPECT_EQ(OK, mST->updateTexImage());
    EXPECT_EQ(mST->getCurrentBuffer().get(), firstBuf);
    ASSERT_EQ(OK, native_window_dequeue_buffer_and_wait(mANW.get(), &buf[0]));
    ASSERT_EQ(OK, mANW->queueBuffer(mANW.get(), buf[0], -1));
    ASSERT_EQ(OK, native_window_dequeue_buffer_and_wait(mANW.get(), &buf[1]));
    ASSERT_EQ(OK, mANW->queueBuffer(mANW.get(), buf[1], -1));
    ASSERT_EQ(OK, native_window_dequeue_buffer_and_wait(mANW.get(), &buf[2]));
    ASSERT_EQ(OK, mANW->queueBuffer(mANW.get(), buf[2], -1));
    EXPECT_NE(buf[0], buf[1]);
    EXPECT_NE(buf[1], buf[2]);
    EXPECT_NE(buf[2], buf[0]);
    EXPECT_EQ(firstBuf, buf[2]);
}

TEST_F(SurfaceTextureClientTest, SurfaceTextureSyncModeMinUndequeued) {
    android_native_buffer_t* buf[3];
    ASSERT_EQ(OK, native_window_api_connect(mANW.get(), NATIVE_WINDOW_API_CPU));
    ASSERT_EQ(OK, native_window_set_buffer_count(mANW.get(), 3));

    // We should be able to dequeue all the buffers before we've queued mANWy.
    EXPECT_EQ(OK, native_window_dequeue_buffer_and_wait(mANW.get(), &buf[0]));
    EXPECT_EQ(OK, native_window_dequeue_buffer_and_wait(mANW.get(), &buf[1]));
    EXPECT_EQ(OK, native_window_dequeue_buffer_and_wait(mANW.get(), &buf[2]));

    ASSERT_EQ(OK, mANW->cancelBuffer(mANW.get(), buf[2], -1));
    ASSERT_EQ(OK, mANW->queueBuffer(mANW.get(), buf[1], -1));

    EXPECT_EQ(OK, mST->updateTexImage());
    EXPECT_EQ(mST->getCurrentBuffer().get(), buf[1]);

    EXPECT_EQ(OK, native_window_dequeue_buffer_and_wait(mANW.get(), &buf[2]));

    // Once we've queued a buffer, however we should not be able to dequeue more
    // than (buffer-count - MIN_UNDEQUEUED_BUFFERS), which is 2 in this case.
    EXPECT_EQ(INVALID_OPERATION,
            native_window_dequeue_buffer_and_wait(mANW.get(), &buf[1]));

    ASSERT_EQ(OK, mANW->cancelBuffer(mANW.get(), buf[0], -1));
    ASSERT_EQ(OK, mANW->cancelBuffer(mANW.get(), buf[2], -1));
}

TEST_F(SurfaceTextureClientTest, SetCropCropsCrop) {
    ASSERT_EQ(OK, native_window_api_connect(mANW.get(), NATIVE_WINDOW_API_CPU));
    android_native_rect_t rect = {-2, -13, 40, 18};
    native_window_set_crop(mANW.get(), &rect);

    ASSERT_EQ(OK, native_window_set_buffers_dimensions(mANW.get(), 4, 4));

    android_native_buffer_t* buf;
    ASSERT_EQ(OK, native_window_dequeue_buffer_and_wait(mANW.get(), &buf));
    ASSERT_EQ(OK, mANW->queueBuffer(mANW.get(), buf, -1));
    ASSERT_EQ(OK, mST->updateTexImage());

    Rect crop = mST->getCurrentCrop();
    EXPECT_EQ(0, crop.left);
    EXPECT_EQ(0, crop.top);
    EXPECT_EQ(4, crop.right);
    EXPECT_EQ(4, crop.bottom);
}

// XXX: This is not expected to pass until the synchronization hacks are removed
// from the SurfaceTexture class.
TEST_F(SurfaceTextureClientTest, DISABLED_SurfaceTextureSyncModeWaitRetire) {
    class MyThread : public Thread {
        sp<GLConsumer> mST;
        EGLContext ctx;
        EGLSurface sur;
        EGLDisplay dpy;
        bool mBufferRetired;
        Mutex mLock;
        virtual bool threadLoop() {
            eglMakeCurrent(dpy, sur, sur, ctx);
            usleep(20000);
            Mutex::Autolock _l(mLock);
            mST->updateTexImage();
            mBufferRetired = true;
            eglMakeCurrent(dpy, EGL_NO_SURFACE, EGL_NO_SURFACE, EGL_NO_CONTEXT);
            return false;
        }
    public:
        explicit MyThread(const sp<GLConsumer>& mST)
            : mST(mST), mBufferRetired(false) {
            ctx = eglGetCurrentContext();
            sur = eglGetCurrentSurface(EGL_DRAW);
            dpy = eglGetCurrentDisplay();
            eglMakeCurrent(dpy, EGL_NO_SURFACE, EGL_NO_SURFACE, EGL_NO_CONTEXT);
        }
        ~MyThread() {
            eglMakeCurrent(dpy, sur, sur, ctx);
        }
        void bufferDequeued() {
            Mutex::Autolock _l(mLock);
            EXPECT_EQ(true, mBufferRetired);
        }
    };

    android_native_buffer_t* buf[3];
    ASSERT_EQ(OK, native_window_api_connect(mANW.get(), NATIVE_WINDOW_API_CPU));
    ASSERT_EQ(OK, native_window_set_buffer_count(mANW.get(), 3));
    // dequeue/queue/update so we have a current buffer
    ASSERT_EQ(OK, native_window_dequeue_buffer_and_wait(mANW.get(), &buf[0]));
    ASSERT_EQ(OK, mANW->queueBuffer(mANW.get(), buf[0], -1));
    mST->updateTexImage();

    MyThread* thread = new MyThread(mST);
    sp<Thread> threadBase(thread);

    ASSERT_EQ(OK, native_window_dequeue_buffer_and_wait(mANW.get(), &buf[0]));
    ASSERT_EQ(OK, mANW->queueBuffer(mANW.get(), buf[0], -1));
    thread->run("MyThread");
    ASSERT_EQ(OK, native_window_dequeue_buffer_and_wait(mANW.get(), &buf[1]));
    ASSERT_EQ(OK, mANW->queueBuffer(mANW.get(), buf[1], -1));
    //ASSERT_EQ(OK, native_window_dequeue_buffer_and_wait(mANW.get(), &buf[2]));
    //ASSERT_EQ(OK, mANW->queueBuffer(mANW.get(), buf[2], -1));
    thread->bufferDequeued();
    thread->requestExitAndWait();
}

TEST_F(SurfaceTextureClientTest, GetTransformMatrixReturnsVerticalFlip) {
    android_native_buffer_t* buf[3];
    float mtx[16] = {};
    ASSERT_EQ(OK, native_window_api_connect(mANW.get(), NATIVE_WINDOW_API_CPU));
    ASSERT_EQ(OK, native_window_set_buffer_count(mANW.get(), 4));
    ASSERT_EQ(OK, native_window_dequeue_buffer_and_wait(mANW.get(), &buf[0]));
    ASSERT_EQ(OK, mANW->queueBuffer(mANW.get(), buf[0], -1));
    ASSERT_EQ(OK, mST->updateTexImage());
    mST->getTransformMatrix(mtx);

    EXPECT_EQ(1.f, mtx[0]);
    EXPECT_EQ(0.f, mtx[1]);
    EXPECT_EQ(0.f, mtx[2]);
    EXPECT_EQ(0.f, mtx[3]);

    EXPECT_EQ(0.f, mtx[4]);
    EXPECT_EQ(-1.f, mtx[5]);
    EXPECT_EQ(0.f, mtx[6]);
    EXPECT_EQ(0.f, mtx[7]);

    EXPECT_EQ(0.f, mtx[8]);
    EXPECT_EQ(0.f, mtx[9]);
    EXPECT_EQ(1.f, mtx[10]);
    EXPECT_EQ(0.f, mtx[11]);

    EXPECT_EQ(0.f, mtx[12]);
    EXPECT_EQ(1.f, mtx[13]);
    EXPECT_EQ(0.f, mtx[14]);
    EXPECT_EQ(1.f, mtx[15]);
}

TEST_F(SurfaceTextureClientTest, GetTransformMatrixSucceedsAfterFreeingBuffers) {
    android_native_buffer_t* buf[3];
    float mtx[16] = {};
    ASSERT_EQ(OK, native_window_api_connect(mANW.get(), NATIVE_WINDOW_API_CPU));
    ASSERT_EQ(OK, native_window_set_buffer_count(mANW.get(), 4));
    ASSERT_EQ(OK, native_window_dequeue_buffer_and_wait(mANW.get(), &buf[0]));
    ASSERT_EQ(OK, mANW->queueBuffer(mANW.get(), buf[0], -1));
    ASSERT_EQ(OK, mST->updateTexImage());
    ASSERT_EQ(OK, native_window_set_buffer_count(mANW.get(), 6)); // frees buffers
    mST->getTransformMatrix(mtx);

    EXPECT_EQ(1.f, mtx[0]);
    EXPECT_EQ(0.f, mtx[1]);
    EXPECT_EQ(0.f, mtx[2]);
    EXPECT_EQ(0.f, mtx[3]);

    EXPECT_EQ(0.f, mtx[4]);
    EXPECT_EQ(-1.f, mtx[5]);
    EXPECT_EQ(0.f, mtx[6]);
    EXPECT_EQ(0.f, mtx[7]);

    EXPECT_EQ(0.f, mtx[8]);
    EXPECT_EQ(0.f, mtx[9]);
    EXPECT_EQ(1.f, mtx[10]);
    EXPECT_EQ(0.f, mtx[11]);

    EXPECT_EQ(0.f, mtx[12]);
    EXPECT_EQ(1.f, mtx[13]);
    EXPECT_EQ(0.f, mtx[14]);
    EXPECT_EQ(1.f, mtx[15]);
}

TEST_F(SurfaceTextureClientTest, GetTransformMatrixSucceedsAfterFreeingBuffersWithCrop) {
    android_native_buffer_t* buf[3];
    float mtx[16] = {};
    android_native_rect_t crop;
    crop.left = 0;
    crop.top = 0;
    crop.right = 5;
    crop.bottom = 5;

    ASSERT_EQ(OK, native_window_api_connect(mANW.get(), NATIVE_WINDOW_API_CPU));
    ASSERT_EQ(OK, native_window_set_buffer_count(mANW.get(), 4));
    ASSERT_EQ(OK, native_window_set_buffers_dimensions(mANW.get(), 8, 8));
    ASSERT_EQ(OK, native_window_set_buffers_format(mANW.get(), 0));
    ASSERT_EQ(OK, native_window_dequeue_buffer_and_wait(mANW.get(), &buf[0]));
    ASSERT_EQ(OK, native_window_set_crop(mANW.get(), &crop));
    ASSERT_EQ(OK, mANW->queueBuffer(mANW.get(), buf[0], -1));
    ASSERT_EQ(OK, mST->updateTexImage());
    ASSERT_EQ(OK, native_window_set_buffer_count(mANW.get(), 6)); // frees buffers
    mST->getTransformMatrix(mtx);

    // This accounts for the .5 texel shrink for each edge that's included in
    // the transform matrix to avoid texturing outside the crop region.
    EXPECT_EQ(0.5f, mtx[0]);
    EXPECT_EQ(0.f, mtx[1]);
    EXPECT_EQ(0.f, mtx[2]);
    EXPECT_EQ(0.f, mtx[3]);

    EXPECT_EQ(0.f, mtx[4]);
    EXPECT_EQ(-0.5f, mtx[5]);
    EXPECT_EQ(0.f, mtx[6]);
    EXPECT_EQ(0.f, mtx[7]);

    EXPECT_EQ(0.f, mtx[8]);
    EXPECT_EQ(0.f, mtx[9]);
    EXPECT_EQ(1.f, mtx[10]);
    EXPECT_EQ(0.f, mtx[11]);

    EXPECT_EQ(0.0625f, mtx[12]);
    EXPECT_EQ(0.5625f, mtx[13]);
    EXPECT_EQ(0.f, mtx[14]);
    EXPECT_EQ(1.f, mtx[15]);
}

// This test verifies that the buffer format can be queried immediately after
// it is set.
TEST_F(SurfaceTextureClientTest, QueryFormatAfterSettingWorks) {
    sp<ANativeWindow> anw(mSTC);
    int fmts[] = {
        // RGBA_8888 should not come first, as it's the default
        HAL_PIXEL_FORMAT_RGBX_8888,
        HAL_PIXEL_FORMAT_RGBA_8888,
        HAL_PIXEL_FORMAT_RGB_888,
        HAL_PIXEL_FORMAT_RGB_565,
        HAL_PIXEL_FORMAT_BGRA_8888,
        HAL_PIXEL_FORMAT_YV12,
    };

    const int numFmts = (sizeof(fmts) / sizeof(fmts[0]));
    for (int i = 0; i < numFmts; i++) {
      int fmt = -1;
      ASSERT_EQ(OK, native_window_set_buffers_dimensions(anw.get(), 0, 0));
      ASSERT_EQ(OK, native_window_set_buffers_format(anw.get(), fmts[i]));
      ASSERT_EQ(OK, anw->query(anw.get(), NATIVE_WINDOW_FORMAT, &fmt));
      EXPECT_EQ(fmts[i], fmt);
    }
}

class MultiSurfaceTextureClientTest : public ::testing::Test {

public:
    MultiSurfaceTextureClientTest() :
            mEglDisplay(EGL_NO_DISPLAY),
            mEglContext(EGL_NO_CONTEXT) {
        for (int i = 0; i < NUM_SURFACE_TEXTURES; i++) {
            mEglSurfaces[i] = EGL_NO_CONTEXT;
        }
    }

protected:

    enum { NUM_SURFACE_TEXTURES = 32 };

    virtual void SetUp() {
        mEglDisplay = eglGetDisplay(EGL_DEFAULT_DISPLAY);
        ASSERT_EQ(EGL_SUCCESS, eglGetError());
        ASSERT_NE(EGL_NO_DISPLAY, mEglDisplay);

        EGLint majorVersion, minorVersion;
        EXPECT_TRUE(eglInitialize(mEglDisplay, &majorVersion, &minorVersion));
        ASSERT_EQ(EGL_SUCCESS, eglGetError());

        EGLConfig myConfig;
        EGLint numConfigs = 0;
        EGLint configAttribs[] = {
            EGL_SURFACE_TYPE, EGL_WINDOW_BIT,
            EGL_NONE
        };
        EXPECT_TRUE(eglChooseConfig(mEglDisplay, configAttribs, &myConfig, 1,
                &numConfigs));
        ASSERT_EQ(EGL_SUCCESS, eglGetError());

        mEglContext = eglCreateContext(mEglDisplay, myConfig, EGL_NO_CONTEXT,
                nullptr);
        ASSERT_EQ(EGL_SUCCESS, eglGetError());
        ASSERT_NE(EGL_NO_CONTEXT, mEglContext);

        for (int i = 0; i < NUM_SURFACE_TEXTURES; i++) {
            sp<IGraphicBufferProducer> producer;
            sp<IGraphicBufferConsumer> consumer;
            BufferQueue::createBufferQueue(&producer, &consumer);
            sp<GLConsumer> st(new GLConsumer(consumer, i,
                    GLConsumer::TEXTURE_EXTERNAL, true, false));
            sp<Surface> stc(new Surface(producer));
            mEglSurfaces[i] = eglCreateWindowSurface(mEglDisplay, myConfig,
                    static_cast<ANativeWindow*>(stc.get()), nullptr);
            ASSERT_EQ(EGL_SUCCESS, eglGetError());
            ASSERT_NE(EGL_NO_SURFACE, mEglSurfaces[i]);
        }
    }

    virtual void TearDown() {
        eglMakeCurrent(mEglDisplay, EGL_NO_SURFACE, EGL_NO_SURFACE,
                EGL_NO_CONTEXT);

        for (int i = 0; i < NUM_SURFACE_TEXTURES; i++) {
            if (mEglSurfaces[i] != EGL_NO_SURFACE) {
                eglDestroySurface(mEglDisplay, mEglSurfaces[i]);
            }
        }

        if (mEglContext != EGL_NO_CONTEXT) {
            eglDestroyContext(mEglDisplay, mEglContext);
        }

        if (mEglDisplay != EGL_NO_DISPLAY) {
            eglTerminate(mEglDisplay);
        }
    }

    EGLDisplay mEglDisplay;
    EGLSurface mEglSurfaces[NUM_SURFACE_TEXTURES];
    EGLContext mEglContext;
};

// XXX: This test is disabled because it causes a hang on some devices.  See bug
// 5015672.
TEST_F(MultiSurfaceTextureClientTest, DISABLED_MakeCurrentBetweenSurfacesWorks) {
    for (int iter = 0; iter < 8; iter++) {
        for (int i = 0; i < NUM_SURFACE_TEXTURES; i++) {
            eglMakeCurrent(mEglDisplay, mEglSurfaces[i], mEglSurfaces[i],
                    mEglContext);
            glClear(GL_COLOR_BUFFER_BIT);
            eglSwapBuffers(mEglDisplay, mEglSurfaces[i]);
        }
    }
}

} // namespace android<|MERGE_RESOLUTION|>--- conflicted
+++ resolved
@@ -28,11 +28,6 @@
 #include <utils/Log.h>
 #include <utils/Thread.h>
 
-<<<<<<< HEAD
-extern "C" EGLAPI const char* eglQueryStringImplementationANDROID(EGLDisplay dpy, EGLint name);
-
-=======
->>>>>>> 6fbb7b84
 namespace android {
 
 class SurfaceTextureClientTest : public ::testing::Test {
