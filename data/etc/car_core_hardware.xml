<?xml version="1.0" encoding="utf-8"?>
<!-- Copyright (C) 2015 The Android Open Source Project

     Licensed under the Apache License, Version 2.0 (the "License");
     you may not use this file except in compliance with the License.
     You may obtain a copy of the License at

          http://www.apache.org/licenses/LICENSE-2.0

     Unless required by applicable law or agreed to in writing, software
     distributed under the License is distributed on an "AS IS" BASIS,
     WITHOUT WARRANTIES OR CONDITIONS OF ANY KIND, either express or implied.
     See the License for the specific language governing permissions and
     limitations under the License.
-->

<!-- These are the hardware components that all handheld devices
     must include. Devices with optional hardware must also include extra
     hardware files, per the comments below.

     Handheld devices include phones, mobile Internet devices (MIDs),
     Personal Media Players (PMPs), small tablets (7" or less), and similar
     devices.
-->
<permissions>
    <!-- This is Android and fully CTS compatible.  Basically this is for CTS tests to use. -->
    <feature name="android.software.cts" />

    <feature name="android.hardware.audio.output" />
    <feature name="android.hardware.location" />
    <feature name="android.hardware.location.network" />
    <feature name="android.hardware.bluetooth" />
    <feature name="android.hardware.touchscreen" />
    <feature name="android.hardware.microphone" />
    <!-- Feature to specify if the device is a car -->
    <feature name="android.hardware.type.automotive" />

    <!-- basic system services -->
    <feature name="android.software.connectionservice" />
    <feature name="android.software.voice_recognizers" notLowRam="true" />
    <feature name="android.software.backup" />
    <feature name="android.software.home_screen" />
<<<<<<< HEAD
    <feature name="android.software.print" />
=======
>>>>>>> 6fbb7b84
    <feature name="android.software.companion_device_setup" />
    <feature name="android.software.autofill" />
    <feature name="android.software.cant_save_state" />
    <feature name="android.software.secure_lock_screen" />

    <!-- devices with GPS must include android.hardware.location.gps.xml -->
    <!-- devices with an autofocus camera and/or flash must include either
         android.hardware.camera.autofocus.xml or
         android.hardware.camera.autofocus-flash.xml -->
    <!-- devices with a front facing camera must include
         android.hardware.camera.front.xml -->
    <!-- devices with WiFi must also include android.hardware.wifi.xml -->
    <!-- devices that support multitouch must include the most appropriate one
         of these files:

         If only partial (non-independent) pointers are supported:
         android.hardware.touchscreen.multitouch.xml

         If up to 4 independently tracked pointers are supported:
         include android.hardware.touchscreen.multitouch.distinct.xml

         If 5 or more independently tracked pointers are supported:
         include android.hardware.touchscreen.multitouch.jazzhand.xml

         ONLY ONE of the above should be included. -->
    <!-- devices with an ambient light sensor must also include
         android.hardware.sensor.light.xml -->
    <!-- devices with a proximity sensor must also include
         android.hardware.sensor.proximity.xml -->
    <!-- GSM phones must also include android.hardware.telephony.gsm.xml -->
    <!-- CDMA phones must also include android.hardware.telephony.cdma.xml -->
    <!-- Devices that have low-latency audio stacks suitable for apps like
         VoIP may include android.hardware.audio.low_latency.xml. ONLY apps
         that meet the requirements specified in the CDD may include this. -->
</permissions><|MERGE_RESOLUTION|>--- conflicted
+++ resolved
@@ -40,10 +40,6 @@
     <feature name="android.software.voice_recognizers" notLowRam="true" />
     <feature name="android.software.backup" />
     <feature name="android.software.home_screen" />
-<<<<<<< HEAD
-    <feature name="android.software.print" />
-=======
->>>>>>> 6fbb7b84
     <feature name="android.software.companion_device_setup" />
     <feature name="android.software.autofill" />
     <feature name="android.software.cant_save_state" />
