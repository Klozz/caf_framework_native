--- conflicted
+++ resolved
@@ -53,12 +53,9 @@
     <!-- Feature to specify if the device supports adding device admins. -->
     <feature name="android.software.device_admin" />
 
-<<<<<<< HEAD
-=======
     <!-- Feature to specify if the device support managed users. -->
     <feature name="android.software.managed_users" notLowRam="true" />
 
->>>>>>> 2291e5df
     <!-- Feature to specify if the device supports a VR mode.
          feature name="android.software.vr.mode" -->
     <!-- Devices with all optimizations required to be a "VR Ready" device that
