/*
 * Copyright 2015 The Android Open Source Project
 *
 * Licensed under the Apache License, Version 2.0 (the "License");
 * you may not use this file except in compliance with the License.
 * You may obtain a copy of the License at
 *
 *      http://www.apache.org/licenses/LICENSE-2.0
 *
 * Unless required by applicable law or agreed to in writing, software
 * distributed under the License is distributed on an "AS IS" BASIS,
 * WITHOUT WARRANTIES OR CONDITIONS OF ANY KIND, either express or implied.
 * See the License for the specific language governing permissions and
 * limitations under the License.
 */

// WARNING: This file is generated. See ../README.md for instructions.

<<<<<<< HEAD
#include <algorithm>

=======
>>>>>>> 6fbb7b84
#include "null_driver_gen.h"

#include <algorithm>

using namespace null_driver;

namespace {

struct NameProc {
    const char* name;
    PFN_vkVoidFunction proc;
};

PFN_vkVoidFunction Lookup(const char* name,
                          const NameProc* begin,
                          const NameProc* end) {
    const auto& entry = std::lower_bound(
        begin, end, name,
        [](const NameProc& e, const char* n) { return strcmp(e.name, n) < 0; });
    if (entry == end || strcmp(entry->name, name) != 0)
        return nullptr;
    return entry->proc;
}

template <size_t N>
PFN_vkVoidFunction Lookup(const char* name, const NameProc (&procs)[N]) {
    return Lookup(name, procs, procs + N);
}

const NameProc kGlobalProcs[] = {
    // clang-format off
    {"vkCreateInstance", reinterpret_cast<PFN_vkVoidFunction>(static_cast<PFN_vkCreateInstance>(CreateInstance))},
    {"vkEnumerateInstanceExtensionProperties", reinterpret_cast<PFN_vkVoidFunction>(static_cast<PFN_vkEnumerateInstanceExtensionProperties>(EnumerateInstanceExtensionProperties))},
    {"vkEnumerateInstanceLayerProperties", reinterpret_cast<PFN_vkVoidFunction>(static_cast<PFN_vkEnumerateInstanceLayerProperties>(EnumerateInstanceLayerProperties))},
    {"vkEnumerateInstanceVersion", reinterpret_cast<PFN_vkVoidFunction>(static_cast<PFN_vkEnumerateInstanceVersion>(EnumerateInstanceVersion))},
    // clang-format on
};

const NameProc kInstanceProcs[] = {
    // clang-format off
    {"vkAcquireImageANDROID", reinterpret_cast<PFN_vkVoidFunction>(static_cast<PFN_vkAcquireImageANDROID>(AcquireImageANDROID))},
    {"vkAllocateCommandBuffers", reinterpret_cast<PFN_vkVoidFunction>(static_cast<PFN_vkAllocateCommandBuffers>(AllocateCommandBuffers))},
    {"vkAllocateDescriptorSets", reinterpret_cast<PFN_vkVoidFunction>(static_cast<PFN_vkAllocateDescriptorSets>(AllocateDescriptorSets))},
    {"vkAllocateMemory", reinterpret_cast<PFN_vkVoidFunction>(static_cast<PFN_vkAllocateMemory>(AllocateMemory))},
    {"vkBeginCommandBuffer", reinterpret_cast<PFN_vkVoidFunction>(static_cast<PFN_vkBeginCommandBuffer>(BeginCommandBuffer))},
    {"vkBindBufferMemory", reinterpret_cast<PFN_vkVoidFunction>(static_cast<PFN_vkBindBufferMemory>(BindBufferMemory))},
    {"vkBindBufferMemory2", reinterpret_cast<PFN_vkVoidFunction>(static_cast<PFN_vkBindBufferMemory2>(BindBufferMemory2))},
    {"vkBindImageMemory", reinterpret_cast<PFN_vkVoidFunction>(static_cast<PFN_vkBindImageMemory>(BindImageMemory))},
    {"vkBindImageMemory2", reinterpret_cast<PFN_vkVoidFunction>(static_cast<PFN_vkBindImageMemory2>(BindImageMemory2))},
    {"vkCmdBeginQuery", reinterpret_cast<PFN_vkVoidFunction>(static_cast<PFN_vkCmdBeginQuery>(CmdBeginQuery))},
    {"vkCmdBeginRenderPass", reinterpret_cast<PFN_vkVoidFunction>(static_cast<PFN_vkCmdBeginRenderPass>(CmdBeginRenderPass))},
    {"vkCmdBindDescriptorSets", reinterpret_cast<PFN_vkVoidFunction>(static_cast<PFN_vkCmdBindDescriptorSets>(CmdBindDescriptorSets))},
    {"vkCmdBindIndexBuffer", reinterpret_cast<PFN_vkVoidFunction>(static_cast<PFN_vkCmdBindIndexBuffer>(CmdBindIndexBuffer))},
    {"vkCmdBindPipeline", reinterpret_cast<PFN_vkVoidFunction>(static_cast<PFN_vkCmdBindPipeline>(CmdBindPipeline))},
    {"vkCmdBindVertexBuffers", reinterpret_cast<PFN_vkVoidFunction>(static_cast<PFN_vkCmdBindVertexBuffers>(CmdBindVertexBuffers))},
    {"vkCmdBlitImage", reinterpret_cast<PFN_vkVoidFunction>(static_cast<PFN_vkCmdBlitImage>(CmdBlitImage))},
    {"vkCmdClearAttachments", reinterpret_cast<PFN_vkVoidFunction>(static_cast<PFN_vkCmdClearAttachments>(CmdClearAttachments))},
    {"vkCmdClearColorImage", reinterpret_cast<PFN_vkVoidFunction>(static_cast<PFN_vkCmdClearColorImage>(CmdClearColorImage))},
    {"vkCmdClearDepthStencilImage", reinterpret_cast<PFN_vkVoidFunction>(static_cast<PFN_vkCmdClearDepthStencilImage>(CmdClearDepthStencilImage))},
    {"vkCmdCopyBuffer", reinterpret_cast<PFN_vkVoidFunction>(static_cast<PFN_vkCmdCopyBuffer>(CmdCopyBuffer))},
    {"vkCmdCopyBufferToImage", reinterpret_cast<PFN_vkVoidFunction>(static_cast<PFN_vkCmdCopyBufferToImage>(CmdCopyBufferToImage))},
    {"vkCmdCopyImage", reinterpret_cast<PFN_vkVoidFunction>(static_cast<PFN_vkCmdCopyImage>(CmdCopyImage))},
    {"vkCmdCopyImageToBuffer", reinterpret_cast<PFN_vkVoidFunction>(static_cast<PFN_vkCmdCopyImageToBuffer>(CmdCopyImageToBuffer))},
    {"vkCmdCopyQueryPoolResults", reinterpret_cast<PFN_vkVoidFunction>(static_cast<PFN_vkCmdCopyQueryPoolResults>(CmdCopyQueryPoolResults))},
    {"vkCmdDispatch", reinterpret_cast<PFN_vkVoidFunction>(static_cast<PFN_vkCmdDispatch>(CmdDispatch))},
    {"vkCmdDispatchBase", reinterpret_cast<PFN_vkVoidFunction>(static_cast<PFN_vkCmdDispatchBase>(CmdDispatchBase))},
    {"vkCmdDispatchIndirect", reinterpret_cast<PFN_vkVoidFunction>(static_cast<PFN_vkCmdDispatchIndirect>(CmdDispatchIndirect))},
    {"vkCmdDraw", reinterpret_cast<PFN_vkVoidFunction>(static_cast<PFN_vkCmdDraw>(CmdDraw))},
    {"vkCmdDrawIndexed", reinterpret_cast<PFN_vkVoidFunction>(static_cast<PFN_vkCmdDrawIndexed>(CmdDrawIndexed))},
    {"vkCmdDrawIndexedIndirect", reinterpret_cast<PFN_vkVoidFunction>(static_cast<PFN_vkCmdDrawIndexedIndirect>(CmdDrawIndexedIndirect))},
    {"vkCmdDrawIndirect", reinterpret_cast<PFN_vkVoidFunction>(static_cast<PFN_vkCmdDrawIndirect>(CmdDrawIndirect))},
    {"vkCmdEndQuery", reinterpret_cast<PFN_vkVoidFunction>(static_cast<PFN_vkCmdEndQuery>(CmdEndQuery))},
    {"vkCmdEndRenderPass", reinterpret_cast<PFN_vkVoidFunction>(static_cast<PFN_vkCmdEndRenderPass>(CmdEndRenderPass))},
    {"vkCmdExecuteCommands", reinterpret_cast<PFN_vkVoidFunction>(static_cast<PFN_vkCmdExecuteCommands>(CmdExecuteCommands))},
    {"vkCmdFillBuffer", reinterpret_cast<PFN_vkVoidFunction>(static_cast<PFN_vkCmdFillBuffer>(CmdFillBuffer))},
    {"vkCmdNextSubpass", reinterpret_cast<PFN_vkVoidFunction>(static_cast<PFN_vkCmdNextSubpass>(CmdNextSubpass))},
    {"vkCmdPipelineBarrier", reinterpret_cast<PFN_vkVoidFunction>(static_cast<PFN_vkCmdPipelineBarrier>(CmdPipelineBarrier))},
    {"vkCmdPushConstants", reinterpret_cast<PFN_vkVoidFunction>(static_cast<PFN_vkCmdPushConstants>(CmdPushConstants))},
    {"vkCmdResetEvent", reinterpret_cast<PFN_vkVoidFunction>(static_cast<PFN_vkCmdResetEvent>(CmdResetEvent))},
    {"vkCmdResetQueryPool", reinterpret_cast<PFN_vkVoidFunction>(static_cast<PFN_vkCmdResetQueryPool>(CmdResetQueryPool))},
    {"vkCmdResolveImage", reinterpret_cast<PFN_vkVoidFunction>(static_cast<PFN_vkCmdResolveImage>(CmdResolveImage))},
    {"vkCmdSetBlendConstants", reinterpret_cast<PFN_vkVoidFunction>(static_cast<PFN_vkCmdSetBlendConstants>(CmdSetBlendConstants))},
    {"vkCmdSetDepthBias", reinterpret_cast<PFN_vkVoidFunction>(static_cast<PFN_vkCmdSetDepthBias>(CmdSetDepthBias))},
    {"vkCmdSetDepthBounds", reinterpret_cast<PFN_vkVoidFunction>(static_cast<PFN_vkCmdSetDepthBounds>(CmdSetDepthBounds))},
    {"vkCmdSetDeviceMask", reinterpret_cast<PFN_vkVoidFunction>(static_cast<PFN_vkCmdSetDeviceMask>(CmdSetDeviceMask))},
    {"vkCmdSetEvent", reinterpret_cast<PFN_vkVoidFunction>(static_cast<PFN_vkCmdSetEvent>(CmdSetEvent))},
    {"vkCmdSetLineWidth", reinterpret_cast<PFN_vkVoidFunction>(static_cast<PFN_vkCmdSetLineWidth>(CmdSetLineWidth))},
    {"vkCmdSetScissor", reinterpret_cast<PFN_vkVoidFunction>(static_cast<PFN_vkCmdSetScissor>(CmdSetScissor))},
    {"vkCmdSetStencilCompareMask", reinterpret_cast<PFN_vkVoidFunction>(static_cast<PFN_vkCmdSetStencilCompareMask>(CmdSetStencilCompareMask))},
    {"vkCmdSetStencilReference", reinterpret_cast<PFN_vkVoidFunction>(static_cast<PFN_vkCmdSetStencilReference>(CmdSetStencilReference))},
    {"vkCmdSetStencilWriteMask", reinterpret_cast<PFN_vkVoidFunction>(static_cast<PFN_vkCmdSetStencilWriteMask>(CmdSetStencilWriteMask))},
    {"vkCmdSetViewport", reinterpret_cast<PFN_vkVoidFunction>(static_cast<PFN_vkCmdSetViewport>(CmdSetViewport))},
    {"vkCmdUpdateBuffer", reinterpret_cast<PFN_vkVoidFunction>(static_cast<PFN_vkCmdUpdateBuffer>(CmdUpdateBuffer))},
    {"vkCmdWaitEvents", reinterpret_cast<PFN_vkVoidFunction>(static_cast<PFN_vkCmdWaitEvents>(CmdWaitEvents))},
    {"vkCmdWriteTimestamp", reinterpret_cast<PFN_vkVoidFunction>(static_cast<PFN_vkCmdWriteTimestamp>(CmdWriteTimestamp))},
    {"vkCreateBuffer", reinterpret_cast<PFN_vkVoidFunction>(static_cast<PFN_vkCreateBuffer>(CreateBuffer))},
    {"vkCreateBufferView", reinterpret_cast<PFN_vkVoidFunction>(static_cast<PFN_vkCreateBufferView>(CreateBufferView))},
    {"vkCreateCommandPool", reinterpret_cast<PFN_vkVoidFunction>(static_cast<PFN_vkCreateCommandPool>(CreateCommandPool))},
    {"vkCreateComputePipelines", reinterpret_cast<PFN_vkVoidFunction>(static_cast<PFN_vkCreateComputePipelines>(CreateComputePipelines))},
    {"vkCreateDebugReportCallbackEXT", reinterpret_cast<PFN_vkVoidFunction>(static_cast<PFN_vkCreateDebugReportCallbackEXT>(CreateDebugReportCallbackEXT))},
    {"vkCreateDescriptorPool", reinterpret_cast<PFN_vkVoidFunction>(static_cast<PFN_vkCreateDescriptorPool>(CreateDescriptorPool))},
    {"vkCreateDescriptorSetLayout", reinterpret_cast<PFN_vkVoidFunction>(static_cast<PFN_vkCreateDescriptorSetLayout>(CreateDescriptorSetLayout))},
    {"vkCreateDescriptorUpdateTemplate", reinterpret_cast<PFN_vkVoidFunction>(static_cast<PFN_vkCreateDescriptorUpdateTemplate>(CreateDescriptorUpdateTemplate))},
    {"vkCreateDevice", reinterpret_cast<PFN_vkVoidFunction>(static_cast<PFN_vkCreateDevice>(CreateDevice))},
    {"vkCreateEvent", reinterpret_cast<PFN_vkVoidFunction>(static_cast<PFN_vkCreateEvent>(CreateEvent))},
    {"vkCreateFence", reinterpret_cast<PFN_vkVoidFunction>(static_cast<PFN_vkCreateFence>(CreateFence))},
    {"vkCreateFramebuffer", reinterpret_cast<PFN_vkVoidFunction>(static_cast<PFN_vkCreateFramebuffer>(CreateFramebuffer))},
    {"vkCreateGraphicsPipelines", reinterpret_cast<PFN_vkVoidFunction>(static_cast<PFN_vkCreateGraphicsPipelines>(CreateGraphicsPipelines))},
    {"vkCreateImage", reinterpret_cast<PFN_vkVoidFunction>(static_cast<PFN_vkCreateImage>(CreateImage))},
    {"vkCreateImageView", reinterpret_cast<PFN_vkVoidFunction>(static_cast<PFN_vkCreateImageView>(CreateImageView))},
    {"vkCreateInstance", reinterpret_cast<PFN_vkVoidFunction>(static_cast<PFN_vkCreateInstance>(CreateInstance))},
    {"vkCreatePipelineCache", reinterpret_cast<PFN_vkVoidFunction>(static_cast<PFN_vkCreatePipelineCache>(CreatePipelineCache))},
    {"vkCreatePipelineLayout", reinterpret_cast<PFN_vkVoidFunction>(static_cast<PFN_vkCreatePipelineLayout>(CreatePipelineLayout))},
    {"vkCreateQueryPool", reinterpret_cast<PFN_vkVoidFunction>(static_cast<PFN_vkCreateQueryPool>(CreateQueryPool))},
    {"vkCreateRenderPass", reinterpret_cast<PFN_vkVoidFunction>(static_cast<PFN_vkCreateRenderPass>(CreateRenderPass))},
    {"vkCreateSampler", reinterpret_cast<PFN_vkVoidFunction>(static_cast<PFN_vkCreateSampler>(CreateSampler))},
    {"vkCreateSamplerYcbcrConversion", reinterpret_cast<PFN_vkVoidFunction>(static_cast<PFN_vkCreateSamplerYcbcrConversion>(CreateSamplerYcbcrConversion))},
    {"vkCreateSemaphore", reinterpret_cast<PFN_vkVoidFunction>(static_cast<PFN_vkCreateSemaphore>(CreateSemaphore))},
    {"vkCreateShaderModule", reinterpret_cast<PFN_vkVoidFunction>(static_cast<PFN_vkCreateShaderModule>(CreateShaderModule))},
    {"vkDebugReportMessageEXT", reinterpret_cast<PFN_vkVoidFunction>(static_cast<PFN_vkDebugReportMessageEXT>(DebugReportMessageEXT))},
    {"vkDestroyBuffer", reinterpret_cast<PFN_vkVoidFunction>(static_cast<PFN_vkDestroyBuffer>(DestroyBuffer))},
    {"vkDestroyBufferView", reinterpret_cast<PFN_vkVoidFunction>(static_cast<PFN_vkDestroyBufferView>(DestroyBufferView))},
    {"vkDestroyCommandPool", reinterpret_cast<PFN_vkVoidFunction>(static_cast<PFN_vkDestroyCommandPool>(DestroyCommandPool))},
    {"vkDestroyDebugReportCallbackEXT", reinterpret_cast<PFN_vkVoidFunction>(static_cast<PFN_vkDestroyDebugReportCallbackEXT>(DestroyDebugReportCallbackEXT))},
    {"vkDestroyDescriptorPool", reinterpret_cast<PFN_vkVoidFunction>(static_cast<PFN_vkDestroyDescriptorPool>(DestroyDescriptorPool))},
    {"vkDestroyDescriptorSetLayout", reinterpret_cast<PFN_vkVoidFunction>(static_cast<PFN_vkDestroyDescriptorSetLayout>(DestroyDescriptorSetLayout))},
    {"vkDestroyDescriptorUpdateTemplate", reinterpret_cast<PFN_vkVoidFunction>(static_cast<PFN_vkDestroyDescriptorUpdateTemplate>(DestroyDescriptorUpdateTemplate))},
    {"vkDestroyDevice", reinterpret_cast<PFN_vkVoidFunction>(static_cast<PFN_vkDestroyDevice>(DestroyDevice))},
    {"vkDestroyEvent", reinterpret_cast<PFN_vkVoidFunction>(static_cast<PFN_vkDestroyEvent>(DestroyEvent))},
    {"vkDestroyFence", reinterpret_cast<PFN_vkVoidFunction>(static_cast<PFN_vkDestroyFence>(DestroyFence))},
    {"vkDestroyFramebuffer", reinterpret_cast<PFN_vkVoidFunction>(static_cast<PFN_vkDestroyFramebuffer>(DestroyFramebuffer))},
    {"vkDestroyImage", reinterpret_cast<PFN_vkVoidFunction>(static_cast<PFN_vkDestroyImage>(DestroyImage))},
    {"vkDestroyImageView", reinterpret_cast<PFN_vkVoidFunction>(static_cast<PFN_vkDestroyImageView>(DestroyImageView))},
    {"vkDestroyInstance", reinterpret_cast<PFN_vkVoidFunction>(static_cast<PFN_vkDestroyInstance>(DestroyInstance))},
    {"vkDestroyPipeline", reinterpret_cast<PFN_vkVoidFunction>(static_cast<PFN_vkDestroyPipeline>(DestroyPipeline))},
    {"vkDestroyPipelineCache", reinterpret_cast<PFN_vkVoidFunction>(static_cast<PFN_vkDestroyPipelineCache>(DestroyPipelineCache))},
    {"vkDestroyPipelineLayout", reinterpret_cast<PFN_vkVoidFunction>(static_cast<PFN_vkDestroyPipelineLayout>(DestroyPipelineLayout))},
    {"vkDestroyQueryPool", reinterpret_cast<PFN_vkVoidFunction>(static_cast<PFN_vkDestroyQueryPool>(DestroyQueryPool))},
    {"vkDestroyRenderPass", reinterpret_cast<PFN_vkVoidFunction>(static_cast<PFN_vkDestroyRenderPass>(DestroyRenderPass))},
    {"vkDestroySampler", reinterpret_cast<PFN_vkVoidFunction>(static_cast<PFN_vkDestroySampler>(DestroySampler))},
    {"vkDestroySamplerYcbcrConversion", reinterpret_cast<PFN_vkVoidFunction>(static_cast<PFN_vkDestroySamplerYcbcrConversion>(DestroySamplerYcbcrConversion))},
    {"vkDestroySemaphore", reinterpret_cast<PFN_vkVoidFunction>(static_cast<PFN_vkDestroySemaphore>(DestroySemaphore))},
    {"vkDestroyShaderModule", reinterpret_cast<PFN_vkVoidFunction>(static_cast<PFN_vkDestroyShaderModule>(DestroyShaderModule))},
    {"vkDeviceWaitIdle", reinterpret_cast<PFN_vkVoidFunction>(static_cast<PFN_vkDeviceWaitIdle>(DeviceWaitIdle))},
    {"vkEndCommandBuffer", reinterpret_cast<PFN_vkVoidFunction>(static_cast<PFN_vkEndCommandBuffer>(EndCommandBuffer))},
    {"vkEnumerateDeviceExtensionProperties", reinterpret_cast<PFN_vkVoidFunction>(static_cast<PFN_vkEnumerateDeviceExtensionProperties>(EnumerateDeviceExtensionProperties))},
    {"vkEnumerateDeviceLayerProperties", reinterpret_cast<PFN_vkVoidFunction>(static_cast<PFN_vkEnumerateDeviceLayerProperties>(EnumerateDeviceLayerProperties))},
    {"vkEnumerateInstanceExtensionProperties", reinterpret_cast<PFN_vkVoidFunction>(static_cast<PFN_vkEnumerateInstanceExtensionProperties>(EnumerateInstanceExtensionProperties))},
    {"vkEnumerateInstanceLayerProperties", reinterpret_cast<PFN_vkVoidFunction>(static_cast<PFN_vkEnumerateInstanceLayerProperties>(EnumerateInstanceLayerProperties))},
    {"vkEnumerateInstanceVersion", reinterpret_cast<PFN_vkVoidFunction>(static_cast<PFN_vkEnumerateInstanceVersion>(EnumerateInstanceVersion))},
    {"vkEnumeratePhysicalDeviceGroups", reinterpret_cast<PFN_vkVoidFunction>(static_cast<PFN_vkEnumeratePhysicalDeviceGroups>(EnumeratePhysicalDeviceGroups))},
    {"vkEnumeratePhysicalDevices", reinterpret_cast<PFN_vkVoidFunction>(static_cast<PFN_vkEnumeratePhysicalDevices>(EnumeratePhysicalDevices))},
    {"vkFlushMappedMemoryRanges", reinterpret_cast<PFN_vkVoidFunction>(static_cast<PFN_vkFlushMappedMemoryRanges>(FlushMappedMemoryRanges))},
    {"vkFreeCommandBuffers", reinterpret_cast<PFN_vkVoidFunction>(static_cast<PFN_vkFreeCommandBuffers>(FreeCommandBuffers))},
    {"vkFreeDescriptorSets", reinterpret_cast<PFN_vkVoidFunction>(static_cast<PFN_vkFreeDescriptorSets>(FreeDescriptorSets))},
    {"vkFreeMemory", reinterpret_cast<PFN_vkVoidFunction>(static_cast<PFN_vkFreeMemory>(FreeMemory))},
    {"vkGetBufferMemoryRequirements", reinterpret_cast<PFN_vkVoidFunction>(static_cast<PFN_vkGetBufferMemoryRequirements>(GetBufferMemoryRequirements))},
    {"vkGetBufferMemoryRequirements2", reinterpret_cast<PFN_vkVoidFunction>(static_cast<PFN_vkGetBufferMemoryRequirements2>(GetBufferMemoryRequirements2))},
    {"vkGetDescriptorSetLayoutSupport", reinterpret_cast<PFN_vkVoidFunction>(static_cast<PFN_vkGetDescriptorSetLayoutSupport>(GetDescriptorSetLayoutSupport))},
    {"vkGetDeviceGroupPeerMemoryFeatures", reinterpret_cast<PFN_vkVoidFunction>(static_cast<PFN_vkGetDeviceGroupPeerMemoryFeatures>(GetDeviceGroupPeerMemoryFeatures))},
    {"vkGetDeviceMemoryCommitment", reinterpret_cast<PFN_vkVoidFunction>(static_cast<PFN_vkGetDeviceMemoryCommitment>(GetDeviceMemoryCommitment))},
    {"vkGetDeviceProcAddr", reinterpret_cast<PFN_vkVoidFunction>(static_cast<PFN_vkGetDeviceProcAddr>(GetDeviceProcAddr))},
    {"vkGetDeviceQueue", reinterpret_cast<PFN_vkVoidFunction>(static_cast<PFN_vkGetDeviceQueue>(GetDeviceQueue))},
    {"vkGetDeviceQueue2", reinterpret_cast<PFN_vkVoidFunction>(static_cast<PFN_vkGetDeviceQueue2>(GetDeviceQueue2))},
    {"vkGetEventStatus", reinterpret_cast<PFN_vkVoidFunction>(static_cast<PFN_vkGetEventStatus>(GetEventStatus))},
    {"vkGetFenceStatus", reinterpret_cast<PFN_vkVoidFunction>(static_cast<PFN_vkGetFenceStatus>(GetFenceStatus))},
    {"vkGetImageMemoryRequirements", reinterpret_cast<PFN_vkVoidFunction>(static_cast<PFN_vkGetImageMemoryRequirements>(GetImageMemoryRequirements))},
    {"vkGetImageMemoryRequirements2", reinterpret_cast<PFN_vkVoidFunction>(static_cast<PFN_vkGetImageMemoryRequirements2>(GetImageMemoryRequirements2))},
    {"vkGetImageSparseMemoryRequirements", reinterpret_cast<PFN_vkVoidFunction>(static_cast<PFN_vkGetImageSparseMemoryRequirements>(GetImageSparseMemoryRequirements))},
    {"vkGetImageSparseMemoryRequirements2", reinterpret_cast<PFN_vkVoidFunction>(static_cast<PFN_vkGetImageSparseMemoryRequirements2>(GetImageSparseMemoryRequirements2))},
    {"vkGetImageSubresourceLayout", reinterpret_cast<PFN_vkVoidFunction>(static_cast<PFN_vkGetImageSubresourceLayout>(GetImageSubresourceLayout))},
    {"vkGetInstanceProcAddr", reinterpret_cast<PFN_vkVoidFunction>(static_cast<PFN_vkGetInstanceProcAddr>(GetInstanceProcAddr))},
    {"vkGetPhysicalDeviceExternalBufferProperties", reinterpret_cast<PFN_vkVoidFunction>(static_cast<PFN_vkGetPhysicalDeviceExternalBufferProperties>(GetPhysicalDeviceExternalBufferProperties))},
    {"vkGetPhysicalDeviceExternalFenceProperties", reinterpret_cast<PFN_vkVoidFunction>(static_cast<PFN_vkGetPhysicalDeviceExternalFenceProperties>(GetPhysicalDeviceExternalFenceProperties))},
    {"vkGetPhysicalDeviceExternalSemaphoreProperties", reinterpret_cast<PFN_vkVoidFunction>(static_cast<PFN_vkGetPhysicalDeviceExternalSemaphoreProperties>(GetPhysicalDeviceExternalSemaphoreProperties))},
    {"vkGetPhysicalDeviceFeatures", reinterpret_cast<PFN_vkVoidFunction>(static_cast<PFN_vkGetPhysicalDeviceFeatures>(GetPhysicalDeviceFeatures))},
    {"vkGetPhysicalDeviceFeatures2", reinterpret_cast<PFN_vkVoidFunction>(static_cast<PFN_vkGetPhysicalDeviceFeatures2>(GetPhysicalDeviceFeatures2))},
    {"vkGetPhysicalDeviceFeatures2KHR", reinterpret_cast<PFN_vkVoidFunction>(static_cast<PFN_vkGetPhysicalDeviceFeatures2KHR>(GetPhysicalDeviceFeatures2KHR))},
    {"vkGetPhysicalDeviceFormatProperties", reinterpret_cast<PFN_vkVoidFunction>(static_cast<PFN_vkGetPhysicalDeviceFormatProperties>(GetPhysicalDeviceFormatProperties))},
    {"vkGetPhysicalDeviceFormatProperties2", reinterpret_cast<PFN_vkVoidFunction>(static_cast<PFN_vkGetPhysicalDeviceFormatProperties2>(GetPhysicalDeviceFormatProperties2))},
    {"vkGetPhysicalDeviceFormatProperties2KHR", reinterpret_cast<PFN_vkVoidFunction>(static_cast<PFN_vkGetPhysicalDeviceFormatProperties2KHR>(GetPhysicalDeviceFormatProperties2KHR))},
    {"vkGetPhysicalDeviceImageFormatProperties", reinterpret_cast<PFN_vkVoidFunction>(static_cast<PFN_vkGetPhysicalDeviceImageFormatProperties>(GetPhysicalDeviceImageFormatProperties))},
    {"vkGetPhysicalDeviceImageFormatProperties2", reinterpret_cast<PFN_vkVoidFunction>(static_cast<PFN_vkGetPhysicalDeviceImageFormatProperties2>(GetPhysicalDeviceImageFormatProperties2))},
    {"vkGetPhysicalDeviceImageFormatProperties2KHR", reinterpret_cast<PFN_vkVoidFunction>(static_cast<PFN_vkGetPhysicalDeviceImageFormatProperties2KHR>(GetPhysicalDeviceImageFormatProperties2KHR))},
    {"vkGetPhysicalDeviceMemoryProperties", reinterpret_cast<PFN_vkVoidFunction>(static_cast<PFN_vkGetPhysicalDeviceMemoryProperties>(GetPhysicalDeviceMemoryProperties))},
    {"vkGetPhysicalDeviceMemoryProperties2", reinterpret_cast<PFN_vkVoidFunction>(static_cast<PFN_vkGetPhysicalDeviceMemoryProperties2>(GetPhysicalDeviceMemoryProperties2))},
    {"vkGetPhysicalDeviceMemoryProperties2KHR", reinterpret_cast<PFN_vkVoidFunction>(static_cast<PFN_vkGetPhysicalDeviceMemoryProperties2KHR>(GetPhysicalDeviceMemoryProperties2KHR))},
    {"vkGetPhysicalDeviceProperties", reinterpret_cast<PFN_vkVoidFunction>(static_cast<PFN_vkGetPhysicalDeviceProperties>(GetPhysicalDeviceProperties))},
    {"vkGetPhysicalDeviceProperties2", reinterpret_cast<PFN_vkVoidFunction>(static_cast<PFN_vkGetPhysicalDeviceProperties2>(GetPhysicalDeviceProperties2))},
    {"vkGetPhysicalDeviceProperties2KHR", reinterpret_cast<PFN_vkVoidFunction>(static_cast<PFN_vkGetPhysicalDeviceProperties2KHR>(GetPhysicalDeviceProperties2KHR))},
    {"vkGetPhysicalDeviceQueueFamilyProperties", reinterpret_cast<PFN_vkVoidFunction>(static_cast<PFN_vkGetPhysicalDeviceQueueFamilyProperties>(GetPhysicalDeviceQueueFamilyProperties))},
    {"vkGetPhysicalDeviceQueueFamilyProperties2", reinterpret_cast<PFN_vkVoidFunction>(static_cast<PFN_vkGetPhysicalDeviceQueueFamilyProperties2>(GetPhysicalDeviceQueueFamilyProperties2))},
    {"vkGetPhysicalDeviceQueueFamilyProperties2KHR", reinterpret_cast<PFN_vkVoidFunction>(static_cast<PFN_vkGetPhysicalDeviceQueueFamilyProperties2KHR>(GetPhysicalDeviceQueueFamilyProperties2KHR))},
    {"vkGetPhysicalDeviceSparseImageFormatProperties", reinterpret_cast<PFN_vkVoidFunction>(static_cast<PFN_vkGetPhysicalDeviceSparseImageFormatProperties>(GetPhysicalDeviceSparseImageFormatProperties))},
    {"vkGetPhysicalDeviceSparseImageFormatProperties2", reinterpret_cast<PFN_vkVoidFunction>(static_cast<PFN_vkGetPhysicalDeviceSparseImageFormatProperties2>(GetPhysicalDeviceSparseImageFormatProperties2))},
    {"vkGetPhysicalDeviceSparseImageFormatProperties2KHR", reinterpret_cast<PFN_vkVoidFunction>(static_cast<PFN_vkGetPhysicalDeviceSparseImageFormatProperties2KHR>(GetPhysicalDeviceSparseImageFormatProperties2KHR))},
    {"vkGetPipelineCacheData", reinterpret_cast<PFN_vkVoidFunction>(static_cast<PFN_vkGetPipelineCacheData>(GetPipelineCacheData))},
    {"vkGetQueryPoolResults", reinterpret_cast<PFN_vkVoidFunction>(static_cast<PFN_vkGetQueryPoolResults>(GetQueryPoolResults))},
    {"vkGetRenderAreaGranularity", reinterpret_cast<PFN_vkVoidFunction>(static_cast<PFN_vkGetRenderAreaGranularity>(GetRenderAreaGranularity))},
    {"vkGetSwapchainGrallocUsage2ANDROID", reinterpret_cast<PFN_vkVoidFunction>(static_cast<PFN_vkGetSwapchainGrallocUsage2ANDROID>(GetSwapchainGrallocUsage2ANDROID))},
    {"vkGetSwapchainGrallocUsageANDROID", reinterpret_cast<PFN_vkVoidFunction>(static_cast<PFN_vkGetSwapchainGrallocUsageANDROID>(GetSwapchainGrallocUsageANDROID))},
    {"vkInvalidateMappedMemoryRanges", reinterpret_cast<PFN_vkVoidFunction>(static_cast<PFN_vkInvalidateMappedMemoryRanges>(InvalidateMappedMemoryRanges))},
    {"vkMapMemory", reinterpret_cast<PFN_vkVoidFunction>(static_cast<PFN_vkMapMemory>(MapMemory))},
    {"vkMergePipelineCaches", reinterpret_cast<PFN_vkVoidFunction>(static_cast<PFN_vkMergePipelineCaches>(MergePipelineCaches))},
    {"vkQueueBindSparse", reinterpret_cast<PFN_vkVoidFunction>(static_cast<PFN_vkQueueBindSparse>(QueueBindSparse))},
    {"vkQueueSignalReleaseImageANDROID", reinterpret_cast<PFN_vkVoidFunction>(static_cast<PFN_vkQueueSignalReleaseImageANDROID>(QueueSignalReleaseImageANDROID))},
    {"vkQueueSubmit", reinterpret_cast<PFN_vkVoidFunction>(static_cast<PFN_vkQueueSubmit>(QueueSubmit))},
    {"vkQueueWaitIdle", reinterpret_cast<PFN_vkVoidFunction>(static_cast<PFN_vkQueueWaitIdle>(QueueWaitIdle))},
    {"vkResetCommandBuffer", reinterpret_cast<PFN_vkVoidFunction>(static_cast<PFN_vkResetCommandBuffer>(ResetCommandBuffer))},
    {"vkResetCommandPool", reinterpret_cast<PFN_vkVoidFunction>(static_cast<PFN_vkResetCommandPool>(ResetCommandPool))},
    {"vkResetDescriptorPool", reinterpret_cast<PFN_vkVoidFunction>(static_cast<PFN_vkResetDescriptorPool>(ResetDescriptorPool))},
    {"vkResetEvent", reinterpret_cast<PFN_vkVoidFunction>(static_cast<PFN_vkResetEvent>(ResetEvent))},
    {"vkResetFences", reinterpret_cast<PFN_vkVoidFunction>(static_cast<PFN_vkResetFences>(ResetFences))},
    {"vkSetEvent", reinterpret_cast<PFN_vkVoidFunction>(static_cast<PFN_vkSetEvent>(SetEvent))},
    {"vkTrimCommandPool", reinterpret_cast<PFN_vkVoidFunction>(static_cast<PFN_vkTrimCommandPool>(TrimCommandPool))},
    {"vkUnmapMemory", reinterpret_cast<PFN_vkVoidFunction>(static_cast<PFN_vkUnmapMemory>(UnmapMemory))},
    {"vkUpdateDescriptorSetWithTemplate", reinterpret_cast<PFN_vkVoidFunction>(static_cast<PFN_vkUpdateDescriptorSetWithTemplate>(UpdateDescriptorSetWithTemplate))},
    {"vkUpdateDescriptorSets", reinterpret_cast<PFN_vkVoidFunction>(static_cast<PFN_vkUpdateDescriptorSets>(UpdateDescriptorSets))},
    {"vkWaitForFences", reinterpret_cast<PFN_vkVoidFunction>(static_cast<PFN_vkWaitForFences>(WaitForFences))},
    // clang-format on
};

}  // namespace

namespace null_driver {

PFN_vkVoidFunction GetGlobalProcAddr(const char* name) {
    return Lookup(name, kGlobalProcs);
}

PFN_vkVoidFunction GetInstanceProcAddr(const char* name) {
    return Lookup(name, kInstanceProcs);
}

}  // namespace null_driver<|MERGE_RESOLUTION|>--- conflicted
+++ resolved
@@ -16,11 +16,6 @@
 
 // WARNING: This file is generated. See ../README.md for instructions.
 
-<<<<<<< HEAD
-#include <algorithm>
-
-=======
->>>>>>> 6fbb7b84
 #include "null_driver_gen.h"
 
 #include <algorithm>
