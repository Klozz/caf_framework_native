cc_defaults {
    name: "installd_defaults",

    cflags: [
        "-Wall",
        "-Werror",
        "-Wextra",

        "-Wunreachable-code",
        "-Wunreachable-code-break",
        "-Wunreachable-code-return",
    ],
    srcs: [
        "CacheItem.cpp",
        "CacheTracker.cpp",
        "InstalldNativeService.cpp",
        "QuotaUtils.cpp",
        "dexopt.cpp",
        "globals.cpp",
        "utils.cpp",
        "utils_default.cpp",
        "view_compiler.cpp",
        ":installd_aidl",
    ],
    header_libs: [
        "dex2oat_headers",
    ],
    shared_libs: [
        "libbase",
        "libbinder",
        "libcrypto",
        "libcutils",
        "liblog",
        "liblogwrap",
        "libprocessgroup",
        "libselinux",
        "libutils",
        "server_configurable_flags",
    ],

    product_variables: {
        arc: {
            exclude_srcs: [
                "QuotaUtils.cpp",
            ],
            static_libs: [
                "libarcdiskquota",
                "arc_services_aidl",
            ],
            cflags: [
                "-DUSE_ARC",
            ],
        },
    },

    clang: true,

    tidy: true,
    tidy_checks: [
        "-*",
        "clang-analyzer-security*",
        "cert-*",
        "-cert-err58-cpp",
    ],
    tidy_flags: [
        "-warnings-as-errors=clang-analyzer-security*,cert-*"
    ],
}

//
// Static library used in testing and executable
//

cc_library_static {
    name: "libinstalld",
    defaults: ["installd_defaults"],

    export_include_dirs: ["."],
    aidl: {
        export_aidl_headers: true,
    },

    product_variables: {
        arc: {
            exclude_srcs: [
                "QuotaUtils.cpp",
            ],
            static_libs: [
                "libarcdiskquota",
                "arc_services_aidl",
            ],
            cflags: [
                "-DUSE_ARC",
            ],
        },
    },
}

cc_library_headers {
    name: "libinstalld_headers",
    export_include_dirs: ["."],
}

//
// Executable
//

cc_binary {
    name: "installd",
    defaults: ["installd_defaults"],
    srcs: ["installd.cpp"],

    static_libs: ["libdiskusage"],

    init_rc: ["installd.rc"],

    product_variables: {
        arc: {
            exclude_srcs: [
                "QuotaUtils.cpp",
            ],
            static_libs: [
                "libarcdiskquota",
                "arc_services_aidl",
            ],
            cflags: [
                "-DUSE_ARC",
            ],
        },
    },
}

// OTA chroot tool

cc_binary {
    name: "otapreopt_chroot",
    cflags: [
        "-Wall",
        "-Werror",
    ],
    clang: true,

    srcs: [
        "otapreopt_chroot.cpp",
        "otapreopt_utils.cpp",
    ],
    shared_libs: [
        "libbase",
        "libbinder",
        "liblog",
        "libprotobuf-cpp-full",
        "libselinux",
<<<<<<< HEAD
=======
        "libutils",
>>>>>>> 4b02403d
        "libziparchive",
    ],
    static_libs: [
        "libapex",
        "libapexd",
        "lib_apex_manifest_proto",
        "libavb",
        "libdm",
<<<<<<< HEAD
=======
        "libvold_binder",
>>>>>>> 4b02403d
    ],
}

filegroup {
    name: "installd_aidl",
    srcs: [
        "binder/android/os/IInstalld.aidl",
    ],
}

//
// Static library for otapreopt used in testing
//
cc_library_static {
    name: "libotapreoptparameters",
    cflags: [
        "-Wall",
        "-Werror"
    ],

    srcs: ["otapreopt_parameters.cpp"],

    export_include_dirs: ["."],

    shared_libs: [
        "libbase",
        "libcutils",
        "liblog",
        "libprocessgroup",
        "libutils",
    ],
}

//
//  OTA Executable
//

cc_binary {
    name: "otapreopt",
    cflags: [
        "-Wall",
        "-Werror"
    ],

    srcs: [
        "dexopt.cpp",
        "globals.cpp",
        "otapreopt.cpp",
        "otapreopt_utils.cpp",
        "utils.cpp",
        "utils_default.cpp",
        "view_compiler.cpp",
    ],

    header_libs: ["dex2oat_headers"],

    static_libs: [
        "libartimagevalues",
        "libdiskusage",
        "libotapreoptparameters",
    ],

    shared_libs: [
        "libbase",
        "libcrypto",
        "libcutils",
        "liblog",
        "liblogwrap",
        "libprocessgroup",
        "libselinux",
        "libutils",
        "server_configurable_flags",
    ],
}

// OTA slot script
sh_binary {
    name: "otapreopt_slot",
    src: "otapreopt_slot.sh",
    init_rc: ["otapreopt.rc"],
}

// OTA postinstall script
sh_binary {
    name: "otapreopt_script",
    src: "otapreopt_script.sh",
    // Let this depend on otapreopt, the chroot tool and the slot script,
    // so we just have to mention one in a configuration.
    required: [
        "otapreopt",
        "otapreopt_chroot",
        "otapreopt_slot",
    ],
}<|MERGE_RESOLUTION|>--- conflicted
+++ resolved
@@ -150,10 +150,7 @@
         "liblog",
         "libprotobuf-cpp-full",
         "libselinux",
-<<<<<<< HEAD
-=======
-        "libutils",
->>>>>>> 4b02403d
+        "libutils",
         "libziparchive",
     ],
     static_libs: [
@@ -162,10 +159,7 @@
         "lib_apex_manifest_proto",
         "libavb",
         "libdm",
-<<<<<<< HEAD
-=======
         "libvold_binder",
->>>>>>> 4b02403d
     ],
 }
 
