/*
 * Copyright (C) 2016 The Android Open Source Project
 *
 * Licensed under the Apache License, Version 2.0 (the "License");
 * you may not use this file except in compliance with the License.
 * You may obtain a copy of the License at
 *
 *      http://www.apache.org/licenses/LICENSE-2.0
 *
 * Unless required by applicable law or agreed to in writing, software
 * distributed under the License is distributed on an "AS IS" BASIS,
 * WITHOUT WARRANTIES OR CONDITIONS OF ANY KIND, either express or implied.
 * See the License for the specific language governing permissions and
 * limitations under the License.
 */
#define LOG_TAG "installed"

#include <fcntl.h>
#include <stdlib.h>
#include <string.h>
#include <sys/capability.h>
#include <sys/file.h>
#include <sys/stat.h>
#include <sys/time.h>
#include <sys/types.h>
#include <sys/resource.h>
#include <sys/wait.h>
#include <unistd.h>

#include <android-base/logging.h>
#include <android-base/stringprintf.h>
#include <android-base/strings.h>
#include <android-base/unique_fd.h>
#include <cutils/fs.h>
#include <cutils/properties.h>
#include <cutils/sched_policy.h>
#include <log/log.h>               // TODO: Move everything to base/logging.
#include <private/android_filesystem_config.h>
#include <selinux/android.h>
#include <system/thread_defs.h>

#include "dexopt.h"
#include "installd_deps.h"
#include "otapreopt_utils.h"
#include "utils.h"

using android::base::StringPrintf;
using android::base::EndsWith;
using android::base::unique_fd;

namespace android {
namespace installd {

// Deleter using free() for use with std::unique_ptr<>. See also UniqueCPtr<> below.
struct FreeDelete {
  // NOTE: Deleting a const object is valid but free() takes a non-const pointer.
  void operator()(const void* ptr) const {
    free(const_cast<void*>(ptr));
  }
};

// Alias for std::unique_ptr<> that uses the C function free() to delete objects.
template <typename T>
using UniqueCPtr = std::unique_ptr<T, FreeDelete>;

static unique_fd invalid_unique_fd() {
    return unique_fd(-1);
}

static bool clear_profile(const std::string& profile) {
    unique_fd ufd(open(profile.c_str(), O_WRONLY | O_NOFOLLOW | O_CLOEXEC));
    if (ufd.get() < 0) {
        if (errno != ENOENT) {
            PLOG(WARNING) << "Could not open profile " << profile;
            return false;
        } else {
            // Nothing to clear. That's ok.
            return true;
        }
    }

    if (flock(ufd.get(), LOCK_EX | LOCK_NB) != 0) {
        if (errno != EWOULDBLOCK) {
            PLOG(WARNING) << "Error locking profile " << profile;
        }
        // This implies that the app owning this profile is running
        // (and has acquired the lock).
        //
        // If we can't acquire the lock bail out since clearing is useless anyway
        // (the app will write again to the profile).
        //
        // Note:
        // This does not impact the this is not an issue for the profiling correctness.
        // In case this is needed because of an app upgrade, profiles will still be
        // eventually cleared by the app itself due to checksum mismatch.
        // If this is needed because profman advised, then keeping the data around
        // until the next run is again not an issue.
        //
        // If the app attempts to acquire a lock while we've held one here,
        // it will simply skip the current write cycle.
        return false;
    }

    bool truncated = ftruncate(ufd.get(), 0) == 0;
    if (!truncated) {
        PLOG(WARNING) << "Could not truncate " << profile;
    }
    if (flock(ufd.get(), LOCK_UN) != 0) {
        PLOG(WARNING) << "Error unlocking profile " << profile;
    }
    return truncated;
}

// Clear the reference profile for the given location.
// The location is the package name for primary apks or the dex path for secondary dex files.
static bool clear_reference_profile(const std::string& location, bool is_secondary_dex) {
    return clear_profile(create_reference_profile_path(location, is_secondary_dex));
}

// Clear the reference profile for the given location.
// The location is the package name for primary apks or the dex path for secondary dex files.
static bool clear_current_profile(const std::string& pkgname, userid_t user,
        bool is_secondary_dex) {
    return clear_profile(create_current_profile_path(user, pkgname, is_secondary_dex));
}

// Clear the reference profile for the primary apk of the given package.
bool clear_primary_reference_profile(const std::string& pkgname) {
    return clear_reference_profile(pkgname, /*is_secondary_dex*/false);
}

// Clear all current profile for the primary apk of the given package.
bool clear_primary_current_profiles(const std::string& pkgname) {
    bool success = true;
    // For secondary dex files, we don't really need the user but we use it for sanity checks.
    std::vector<userid_t> users = get_known_users(/*volume_uuid*/ nullptr);
    for (auto user : users) {
        success &= clear_current_profile(pkgname, user, /*is_secondary_dex*/false);
    }
    return success;
}

// Clear the current profile for the primary apk of the given package and user.
bool clear_primary_current_profile(const std::string& pkgname, userid_t user) {
    return clear_current_profile(pkgname, user, /*is_secondary_dex*/false);
}

static int split_count(const char *str)
{
  char *ctx;
  int count = 0;
  char buf[kPropertyValueMax];

  strncpy(buf, str, sizeof(buf));
  char *pBuf = buf;

  while(strtok_r(pBuf, " ", &ctx) != NULL) {
    count++;
    pBuf = NULL;
  }

  return count;
}

static int split(char *buf, const char **argv)
{
  char *ctx;
  int count = 0;
  char *tok;
  char *pBuf = buf;

  while((tok = strtok_r(pBuf, " ", &ctx)) != NULL) {
    argv[count++] = tok;
    pBuf = NULL;
  }

  return count;
}

static const char* get_location_from_path(const char* path) {
    static constexpr char kLocationSeparator = '/';
    const char *location = strrchr(path, kLocationSeparator);
    if (location == NULL) {
        return path;
    } else {
        // Skip the separator character.
        return location + 1;
    }
}

static void run_dex2oat(int zip_fd, int oat_fd, int input_vdex_fd, int output_vdex_fd, int image_fd,
        const char* input_file_name, const char* output_file_name, int swap_fd,
        const char* instruction_set, const char* compiler_filter, bool vm_safe_mode,
        bool debuggable, bool post_bootcomplete, int profile_fd, const char* shared_libraries) {
    static const unsigned int MAX_INSTRUCTION_SET_LEN = 7;

    if (strlen(instruction_set) >= MAX_INSTRUCTION_SET_LEN) {
        ALOGE("Instruction set %s longer than max length of %d",
              instruction_set, MAX_INSTRUCTION_SET_LEN);
        return;
    }

    // Get the relative path to the input file.
    const char* relative_input_file_name = get_location_from_path(input_file_name);

    char dex2oat_Xms_flag[kPropertyValueMax];
    bool have_dex2oat_Xms_flag = get_property("dalvik.vm.dex2oat-Xms", dex2oat_Xms_flag, NULL) > 0;

    char dex2oat_Xmx_flag[kPropertyValueMax];
    bool have_dex2oat_Xmx_flag = get_property("dalvik.vm.dex2oat-Xmx", dex2oat_Xmx_flag, NULL) > 0;

    char dex2oat_threads_buf[kPropertyValueMax];
    bool have_dex2oat_threads_flag = get_property(post_bootcomplete
                                                      ? "dalvik.vm.dex2oat-threads"
                                                      : "dalvik.vm.boot-dex2oat-threads",
                                                  dex2oat_threads_buf,
                                                  NULL) > 0;
    char dex2oat_threads_arg[kPropertyValueMax + 2];
    if (have_dex2oat_threads_flag) {
        sprintf(dex2oat_threads_arg, "-j%s", dex2oat_threads_buf);
    }

    char dex2oat_isa_features_key[kPropertyKeyMax];
    sprintf(dex2oat_isa_features_key, "dalvik.vm.isa.%s.features", instruction_set);
    char dex2oat_isa_features[kPropertyValueMax];
    bool have_dex2oat_isa_features = get_property(dex2oat_isa_features_key,
                                                  dex2oat_isa_features, NULL) > 0;

    char dex2oat_isa_variant_key[kPropertyKeyMax];
    sprintf(dex2oat_isa_variant_key, "dalvik.vm.isa.%s.variant", instruction_set);
    char dex2oat_isa_variant[kPropertyValueMax];
    bool have_dex2oat_isa_variant = get_property(dex2oat_isa_variant_key,
                                                 dex2oat_isa_variant, NULL) > 0;

    const char *dex2oat_norelocation = "-Xnorelocate";
    bool have_dex2oat_relocation_skip_flag = false;

    char dex2oat_flags[kPropertyValueMax];
    int dex2oat_flags_count = get_property("dalvik.vm.dex2oat-flags",
                                 dex2oat_flags, NULL) <= 0 ? 0 : split_count(dex2oat_flags);
    ALOGV("dalvik.vm.dex2oat-flags=%s\n", dex2oat_flags);

    // If we booting without the real /data, don't spend time compiling.
    char vold_decrypt[kPropertyValueMax];
    bool have_vold_decrypt = get_property("vold.decrypt", vold_decrypt, "") > 0;
    bool skip_compilation = (have_vold_decrypt &&
                             (strcmp(vold_decrypt, "trigger_restart_min_framework") == 0 ||
                             (strcmp(vold_decrypt, "1") == 0)));

    bool generate_debug_info = property_get_bool("debug.generate-debug-info", false);

    char app_image_format[kPropertyValueMax];
    char image_format_arg[strlen("--image-format=") + kPropertyValueMax];
    bool have_app_image_format =
            image_fd >= 0 && get_property("dalvik.vm.appimageformat", app_image_format, NULL) > 0;
    if (have_app_image_format) {
        sprintf(image_format_arg, "--image-format=%s", app_image_format);
    }

    char dex2oat_large_app_threshold[kPropertyValueMax];
    bool have_dex2oat_large_app_threshold =
            get_property("dalvik.vm.dex2oat-very-large", dex2oat_large_app_threshold, NULL) > 0;
    char dex2oat_large_app_threshold_arg[strlen("--very-large-app-threshold=") + kPropertyValueMax];
    if (have_dex2oat_large_app_threshold) {
        sprintf(dex2oat_large_app_threshold_arg,
                "--very-large-app-threshold=%s",
                dex2oat_large_app_threshold);
    }

    static const char* DEX2OAT_BIN = "/system/bin/dex2oat";

    static const char* RUNTIME_ARG = "--runtime-arg";

    static const int MAX_INT_LEN = 12;      // '-'+10dig+'\0' -OR- 0x+8dig

    // clang FORTIFY doesn't let us use strlen in constant array bounds, so we
    // use arraysize instead.
    char zip_fd_arg[arraysize("--zip-fd=") + MAX_INT_LEN];
    char zip_location_arg[arraysize("--zip-location=") + PKG_PATH_MAX];
    char input_vdex_fd_arg[arraysize("--input-vdex-fd=") + MAX_INT_LEN];
    char output_vdex_fd_arg[arraysize("--output-vdex-fd=") + MAX_INT_LEN];
    char oat_fd_arg[arraysize("--oat-fd=") + MAX_INT_LEN];
    char oat_location_arg[arraysize("--oat-location=") + PKG_PATH_MAX];
    char instruction_set_arg[arraysize("--instruction-set=") + MAX_INSTRUCTION_SET_LEN];
    char instruction_set_variant_arg[arraysize("--instruction-set-variant=") + kPropertyValueMax];
    char instruction_set_features_arg[arraysize("--instruction-set-features=") + kPropertyValueMax];
    char dex2oat_Xms_arg[arraysize("-Xms") + kPropertyValueMax];
    char dex2oat_Xmx_arg[arraysize("-Xmx") + kPropertyValueMax];
    char dex2oat_compiler_filter_arg[arraysize("--compiler-filter=") + kPropertyValueMax];
    bool have_dex2oat_swap_fd = false;
    char dex2oat_swap_fd[arraysize("--swap-fd=") + MAX_INT_LEN];
    bool have_dex2oat_image_fd = false;
    char dex2oat_image_fd[arraysize("--app-image-fd=") + MAX_INT_LEN];

    sprintf(zip_fd_arg, "--zip-fd=%d", zip_fd);
    sprintf(zip_location_arg, "--zip-location=%s", relative_input_file_name);
    sprintf(input_vdex_fd_arg, "--input-vdex-fd=%d", input_vdex_fd);
    sprintf(output_vdex_fd_arg, "--output-vdex-fd=%d", output_vdex_fd);
    sprintf(oat_fd_arg, "--oat-fd=%d", oat_fd);
    sprintf(oat_location_arg, "--oat-location=%s", output_file_name);
    sprintf(instruction_set_arg, "--instruction-set=%s", instruction_set);
    sprintf(instruction_set_variant_arg, "--instruction-set-variant=%s", dex2oat_isa_variant);
    sprintf(instruction_set_features_arg, "--instruction-set-features=%s", dex2oat_isa_features);
    if (swap_fd >= 0) {
        have_dex2oat_swap_fd = true;
        sprintf(dex2oat_swap_fd, "--swap-fd=%d", swap_fd);
    }
    if (image_fd >= 0) {
        have_dex2oat_image_fd = true;
        sprintf(dex2oat_image_fd, "--app-image-fd=%d", image_fd);
    }

    if (have_dex2oat_Xms_flag) {
        sprintf(dex2oat_Xms_arg, "-Xms%s", dex2oat_Xms_flag);
    }
    if (have_dex2oat_Xmx_flag) {
        sprintf(dex2oat_Xmx_arg, "-Xmx%s", dex2oat_Xmx_flag);
    }

    // Compute compiler filter.

    bool have_dex2oat_compiler_filter_flag;
    if (skip_compilation) {
        strcpy(dex2oat_compiler_filter_arg, "--compiler-filter=verify-none");
        have_dex2oat_compiler_filter_flag = true;
        have_dex2oat_relocation_skip_flag = true;
    } else if (vm_safe_mode) {
        strcpy(dex2oat_compiler_filter_arg, "--compiler-filter=interpret-only");
        have_dex2oat_compiler_filter_flag = true;
    } else if (compiler_filter != nullptr &&
            strlen(compiler_filter) + strlen("--compiler-filter=") <
                    arraysize(dex2oat_compiler_filter_arg)) {
        sprintf(dex2oat_compiler_filter_arg, "--compiler-filter=%s", compiler_filter);
        have_dex2oat_compiler_filter_flag = true;
    } else {
        char dex2oat_compiler_filter_flag[kPropertyValueMax];
        have_dex2oat_compiler_filter_flag = get_property("dalvik.vm.dex2oat-filter",
                                                         dex2oat_compiler_filter_flag, NULL) > 0;
        if (have_dex2oat_compiler_filter_flag) {
            sprintf(dex2oat_compiler_filter_arg,
                    "--compiler-filter=%s",
                    dex2oat_compiler_filter_flag);
        }
    }

    // Check whether all apps should be compiled debuggable.
    if (!debuggable) {
        char prop_buf[kPropertyValueMax];
        debuggable =
                (get_property("dalvik.vm.always_debuggable", prop_buf, "0") > 0) &&
                (prop_buf[0] == '1');
    }
    char profile_arg[strlen("--profile-file-fd=") + MAX_INT_LEN];
    if (profile_fd != -1) {
        sprintf(profile_arg, "--profile-file-fd=%d", profile_fd);
    }

<<<<<<< HEAD
    // Get the directory of the apk to pass as a base directory.
    char base_dir[arraysize("--base-dir=") + PKG_PATH_MAX];
=======
    // Get the directory of the apk to pass as a base classpath directory.
    char base_dir[arraysize("--classpath-dir=") + PKG_PATH_MAX];
>>>>>>> d3b56698
    std::string apk_dir(input_file_name);
    unsigned long dir_index = apk_dir.rfind('/');
    bool has_base_dir = dir_index != std::string::npos;
    if (has_base_dir) {
        apk_dir = apk_dir.substr(0, dir_index);
<<<<<<< HEAD
        sprintf(base_dir, "--base-dir=%s", apk_dir.c_str());
=======
        sprintf(base_dir, "--classpath-dir=%s", apk_dir.c_str());
>>>>>>> d3b56698
    }


    ALOGV("Running %s in=%s out=%s\n", DEX2OAT_BIN, relative_input_file_name, output_file_name);

    const char* argv[9  // program name, mandatory arguments and the final NULL
                     + (have_dex2oat_isa_variant ? 1 : 0)
                     + (have_dex2oat_isa_features ? 1 : 0)
                     + (have_dex2oat_Xms_flag ? 2 : 0)
                     + (have_dex2oat_Xmx_flag ? 2 : 0)
                     + (have_dex2oat_compiler_filter_flag ? 1 : 0)
                     + (have_dex2oat_threads_flag ? 1 : 0)
                     + (have_dex2oat_swap_fd ? 1 : 0)
                     + (have_dex2oat_image_fd ? 1 : 0)
                     + (have_dex2oat_relocation_skip_flag ? 2 : 0)
                     + (generate_debug_info ? 1 : 0)
                     + (debuggable ? 1 : 0)
                     + (have_app_image_format ? 1 : 0)
                     + dex2oat_flags_count
                     + (profile_fd == -1 ? 0 : 1)
                     + (shared_libraries != nullptr ? 4 : 0)
                     + (has_base_dir ? 1 : 0)
                     + (have_dex2oat_large_app_threshold ? 1 : 0)];
    int i = 0;
    argv[i++] = DEX2OAT_BIN;
    argv[i++] = zip_fd_arg;
    argv[i++] = zip_location_arg;
    argv[i++] = input_vdex_fd_arg;
    argv[i++] = output_vdex_fd_arg;
    argv[i++] = oat_fd_arg;
    argv[i++] = oat_location_arg;
    argv[i++] = instruction_set_arg;
    if (have_dex2oat_isa_variant) {
        argv[i++] = instruction_set_variant_arg;
    }
    if (have_dex2oat_isa_features) {
        argv[i++] = instruction_set_features_arg;
    }
    if (have_dex2oat_Xms_flag) {
        argv[i++] = RUNTIME_ARG;
        argv[i++] = dex2oat_Xms_arg;
    }
    if (have_dex2oat_Xmx_flag) {
        argv[i++] = RUNTIME_ARG;
        argv[i++] = dex2oat_Xmx_arg;
    }
    if (have_dex2oat_compiler_filter_flag) {
        argv[i++] = dex2oat_compiler_filter_arg;
    }
    if (have_dex2oat_threads_flag) {
        argv[i++] = dex2oat_threads_arg;
    }
    if (have_dex2oat_swap_fd) {
        argv[i++] = dex2oat_swap_fd;
    }
    if (have_dex2oat_image_fd) {
        argv[i++] = dex2oat_image_fd;
    }
    if (generate_debug_info) {
        argv[i++] = "--generate-debug-info";
    }
    if (debuggable) {
        argv[i++] = "--debuggable";
    }
    if (have_app_image_format) {
        argv[i++] = image_format_arg;
    }
    if (have_dex2oat_large_app_threshold) {
        argv[i++] = dex2oat_large_app_threshold_arg;
    }
    if (dex2oat_flags_count) {
        i += split(dex2oat_flags, argv + i);
    }
    if (have_dex2oat_relocation_skip_flag) {
        argv[i++] = RUNTIME_ARG;
        argv[i++] = dex2oat_norelocation;
    }
    if (profile_fd != -1) {
        argv[i++] = profile_arg;
    }
    if (shared_libraries != nullptr) {
        argv[i++] = RUNTIME_ARG;
        argv[i++] = "-classpath";
        argv[i++] = RUNTIME_ARG;
        argv[i++] = shared_libraries;
    }
    if (has_base_dir) {
        argv[i++] = base_dir;
    }
    // Do not add after dex2oat_flags, they should override others for debugging.
    argv[i] = NULL;

    execv(DEX2OAT_BIN, (char * const *)argv);
    ALOGE("execv(%s) failed: %s\n", DEX2OAT_BIN, strerror(errno));
}

/*
 * Whether dexopt should use a swap file when compiling an APK.
 *
 * If kAlwaysProvideSwapFile, do this on all devices (dex2oat will make a more informed decision
 * itself, anyways).
 *
 * Otherwise, read "dalvik.vm.dex2oat-swap". If the property exists, return whether it is "true".
 *
 * Otherwise, return true if this is a low-mem device.
 *
 * Otherwise, return default value.
 */
static bool kAlwaysProvideSwapFile = false;
static bool kDefaultProvideSwapFile = true;

static bool ShouldUseSwapFileForDexopt() {
    if (kAlwaysProvideSwapFile) {
        return true;
    }

    // Check the "override" property. If it exists, return value == "true".
    char dex2oat_prop_buf[kPropertyValueMax];
    if (get_property("dalvik.vm.dex2oat-swap", dex2oat_prop_buf, "") > 0) {
        if (strcmp(dex2oat_prop_buf, "true") == 0) {
            return true;
        } else {
            return false;
        }
    }

    // Shortcut for default value. This is an implementation optimization for the process sketched
    // above. If the default value is true, we can avoid to check whether this is a low-mem device,
    // as low-mem is never returning false. The compiler will optimize this away if it can.
    if (kDefaultProvideSwapFile) {
        return true;
    }

    bool is_low_mem = property_get_bool("ro.config.low_ram", false);
    if (is_low_mem) {
        return true;
    }

    // Default value must be false here.
    return kDefaultProvideSwapFile;
}

static void SetDex2OatScheduling(bool set_to_bg) {
    if (set_to_bg) {
        if (set_sched_policy(0, SP_BACKGROUND) < 0) {
            ALOGE("set_sched_policy failed: %s\n", strerror(errno));
            exit(70);
        }
        if (setpriority(PRIO_PROCESS, 0, ANDROID_PRIORITY_BACKGROUND) < 0) {
            ALOGE("setpriority failed: %s\n", strerror(errno));
            exit(71);
        }
    }
}

static bool create_profile(int uid, const std::string& profile) {
    unique_fd fd(TEMP_FAILURE_RETRY(open(profile.c_str(), O_CREAT | O_NOFOLLOW, 0600)));
    if (fd.get() < 0) {
        if (errno == EEXIST) {
            return true;
        } else {
            PLOG(ERROR) << "Failed to create profile " << profile;
            return false;
        }
    }
    // Profiles should belong to the app; make sure of that by giving ownership to
    // the app uid. If we cannot do that, there's no point in returning the fd
    // since dex2oat/profman will fail with SElinux denials.
    if (fchown(fd.get(), uid, uid) < 0) {
        PLOG(ERROR) << "Could not chwon profile " << profile;
        return false;
    }
    return true;
}

static unique_fd open_profile(int uid, const std::string& profile, bool read_write) {
    // Check if we need to open the profile for a read-write operation. If so, we
    // might need to create the profile since the file might not be there. Reference
    // profiles are created on the fly so they might not exist beforehand.
    if (read_write) {
        if (!create_profile(uid, profile)) {
            return invalid_unique_fd();
        }
    }
    int flags = read_write ? O_RDWR : O_RDONLY;
    // Do not follow symlinks when opening a profile:
    //   - primary profiles should not contain symlinks in their paths
    //   - secondary dex paths should have been already resolved and validated
    flags |= O_NOFOLLOW;

    unique_fd fd(TEMP_FAILURE_RETRY(open(profile.c_str(), flags)));
    if (fd.get() < 0) {
        if (errno != ENOENT) {
            // Profiles might be missing for various reasons. For example, in a
            // multi-user environment, the profile directory for one user can be created
            // after we start a merge. In this case the current profile for that user
            // will not be found.
            // Also, the secondary dex profiles might be deleted by the app at any time,
            // so we can't we need to prepare if they are missing.
            PLOG(ERROR) << "Failed to open profile " << profile;
        }
        return invalid_unique_fd();
    }

    return fd;
}

static unique_fd open_current_profile(uid_t uid, userid_t user, const std::string& location,
        bool is_secondary_dex) {
    std::string profile = create_current_profile_path(user, location, is_secondary_dex);
    return open_profile(uid, profile, /*read_write*/false);
}

static unique_fd open_reference_profile(uid_t uid, const std::string& location, bool read_write,
        bool is_secondary_dex) {
    std::string profile = create_reference_profile_path(location, is_secondary_dex);
    return open_profile(uid, profile, read_write);
}

static void open_profile_files(uid_t uid, const std::string& location, bool is_secondary_dex,
            /*out*/ std::vector<unique_fd>* profiles_fd, /*out*/ unique_fd* reference_profile_fd) {
    // Open the reference profile in read-write mode as profman might need to save the merge.
    *reference_profile_fd = open_reference_profile(uid, location, /*read_write*/ true,
            is_secondary_dex);

    // For secondary dex files, we don't really need the user but we use it for sanity checks.
    // Note: the user owning the dex file should be the current user.
    std::vector<userid_t> users;
    if (is_secondary_dex){
        users.push_back(multiuser_get_user_id(uid));
    } else {
        users = get_known_users(/*volume_uuid*/ nullptr);
    }
    for (auto user : users) {
        unique_fd profile_fd = open_current_profile(uid, user, location, is_secondary_dex);
        // Add to the lists only if both fds are valid.
        if (profile_fd.get() >= 0) {
            profiles_fd->push_back(std::move(profile_fd));
        }
    }
}

static void drop_capabilities(uid_t uid) {
    if (setgid(uid) != 0) {
        ALOGE("setgid(%d) failed in installd during dexopt\n", uid);
        exit(64);
    }
    if (setuid(uid) != 0) {
        ALOGE("setuid(%d) failed in installd during dexopt\n", uid);
        exit(65);
    }
    // drop capabilities
    struct __user_cap_header_struct capheader;
    struct __user_cap_data_struct capdata[2];
    memset(&capheader, 0, sizeof(capheader));
    memset(&capdata, 0, sizeof(capdata));
    capheader.version = _LINUX_CAPABILITY_VERSION_3;
    if (capset(&capheader, &capdata[0]) < 0) {
        ALOGE("capset failed: %s\n", strerror(errno));
        exit(66);
    }
}

static constexpr int PROFMAN_BIN_RETURN_CODE_COMPILE = 0;
static constexpr int PROFMAN_BIN_RETURN_CODE_SKIP_COMPILATION = 1;
static constexpr int PROFMAN_BIN_RETURN_CODE_BAD_PROFILES = 2;
static constexpr int PROFMAN_BIN_RETURN_CODE_ERROR_IO = 3;
static constexpr int PROFMAN_BIN_RETURN_CODE_ERROR_LOCKING = 4;

static void run_profman_merge(const std::vector<unique_fd>& profiles_fd,
        const unique_fd& reference_profile_fd) {
    static const size_t MAX_INT_LEN = 32;
    static const char* PROFMAN_BIN = "/system/bin/profman";

    std::vector<std::string> profile_args(profiles_fd.size());
    char profile_buf[strlen("--profile-file-fd=") + MAX_INT_LEN];
    for (size_t k = 0; k < profiles_fd.size(); k++) {
        sprintf(profile_buf, "--profile-file-fd=%d", profiles_fd[k].get());
        profile_args[k].assign(profile_buf);
    }
    char reference_profile_arg[strlen("--reference-profile-file-fd=") + MAX_INT_LEN];
    sprintf(reference_profile_arg, "--reference-profile-file-fd=%d", reference_profile_fd.get());

    // program name, reference profile fd, the final NULL and the profile fds
    const char* argv[3 + profiles_fd.size()];
    int i = 0;
    argv[i++] = PROFMAN_BIN;
    argv[i++] = reference_profile_arg;
    for (size_t k = 0; k < profile_args.size(); k++) {
        argv[i++] = profile_args[k].c_str();
    }
    // Do not add after dex2oat_flags, they should override others for debugging.
    argv[i] = NULL;

    execv(PROFMAN_BIN, (char * const *)argv);
    ALOGE("execv(%s) failed: %s\n", PROFMAN_BIN, strerror(errno));
    exit(68);   /* only get here on exec failure */
}

// Decides if profile guided compilation is needed or not based on existing profiles.
// The location is the package name for primary apks or the dex path for secondary dex files.
// Returns true if there is enough information in the current profiles that makes it
// worth to recompile the given location.
// If the return value is true all the current profiles would have been merged into
// the reference profiles accessible with open_reference_profile().
static bool analyze_profiles(uid_t uid, const std::string& location, bool is_secondary_dex) {
    std::vector<unique_fd> profiles_fd;
    unique_fd reference_profile_fd;
    open_profile_files(uid, location, is_secondary_dex, &profiles_fd, &reference_profile_fd);
    if (profiles_fd.empty() || (reference_profile_fd.get() < 0)) {
        // Skip profile guided compilation because no profiles were found.
        // Or if the reference profile info couldn't be opened.
        return false;
    }

    pid_t pid = fork();
    if (pid == 0) {
        /* child -- drop privileges before continuing */
        drop_capabilities(uid);
        run_profman_merge(profiles_fd, reference_profile_fd);
        exit(68);   /* only get here on exec failure */
    }
    /* parent */
    int return_code = wait_child(pid);
    bool need_to_compile = false;
    bool should_clear_current_profiles = false;
    bool should_clear_reference_profile = false;
    if (!WIFEXITED(return_code)) {
        LOG(WARNING) << "profman failed for location " << location << ": " << return_code;
    } else {
        return_code = WEXITSTATUS(return_code);
        switch (return_code) {
            case PROFMAN_BIN_RETURN_CODE_COMPILE:
                need_to_compile = true;
                should_clear_current_profiles = true;
                should_clear_reference_profile = false;
                break;
            case PROFMAN_BIN_RETURN_CODE_SKIP_COMPILATION:
                need_to_compile = false;
                should_clear_current_profiles = false;
                should_clear_reference_profile = false;
                break;
            case PROFMAN_BIN_RETURN_CODE_BAD_PROFILES:
                LOG(WARNING) << "Bad profiles for location " << location;
                need_to_compile = false;
                should_clear_current_profiles = true;
                should_clear_reference_profile = true;
                break;
            case PROFMAN_BIN_RETURN_CODE_ERROR_IO:  // fall-through
            case PROFMAN_BIN_RETURN_CODE_ERROR_LOCKING:
                // Temporary IO problem (e.g. locking). Ignore but log a warning.
                LOG(WARNING) << "IO error while reading profiles for location " << location;
                need_to_compile = false;
                should_clear_current_profiles = false;
                should_clear_reference_profile = false;
                break;
           default:
                // Unknown return code or error. Unlink profiles.
                LOG(WARNING) << "Unknown error code while processing profiles for location "
                        << location << ": " << return_code;
                need_to_compile = false;
                should_clear_current_profiles = true;
                should_clear_reference_profile = true;
                break;
        }
    }

    if (should_clear_current_profiles) {
        if (is_secondary_dex) {
            // For secondary dex files, the owning user is the current user.
            clear_current_profile(location, multiuser_get_user_id(uid), is_secondary_dex);
        } else  {
            clear_primary_current_profiles(location);
        }
    }
    if (should_clear_reference_profile) {
        clear_reference_profile(location, is_secondary_dex);
    }
    return need_to_compile;
}

// Decides if profile guided compilation is needed or not based on existing profiles.
// The analysis is done for the primary apks of the given package.
// Returns true if there is enough information in the current profiles that makes it
// worth to recompile the package.
// If the return value is true all the current profiles would have been merged into
// the reference profiles accessible with open_reference_profile().
bool analyze_primary_profiles(uid_t uid, const std::string& pkgname) {
    return analyze_profiles(uid, pkgname, /*is_secondary_dex*/false);
}

static void run_profman_dump(const std::vector<unique_fd>& profile_fds,
                             const unique_fd& reference_profile_fd,
                             const std::vector<std::string>& dex_locations,
                             const std::vector<unique_fd>& apk_fds,
                             const unique_fd& output_fd) {
    std::vector<std::string> profman_args;
    static const char* PROFMAN_BIN = "/system/bin/profman";
    profman_args.push_back(PROFMAN_BIN);
    profman_args.push_back("--dump-only");
    profman_args.push_back(StringPrintf("--dump-output-to-fd=%d", output_fd.get()));
    if (reference_profile_fd != -1) {
        profman_args.push_back(StringPrintf("--reference-profile-file-fd=%d",
                                            reference_profile_fd.get()));
    }
    for (size_t i = 0; i < profile_fds.size(); i++) {
        profman_args.push_back(StringPrintf("--profile-file-fd=%d", profile_fds[i].get()));
    }
    for (const std::string& dex_location : dex_locations) {
        profman_args.push_back(StringPrintf("--dex-location=%s", dex_location.c_str()));
    }
    for (size_t i = 0; i < apk_fds.size(); i++) {
        profman_args.push_back(StringPrintf("--apk-fd=%d", apk_fds[i].get()));
    }
    const char **argv = new const char*[profman_args.size() + 1];
    size_t i = 0;
    for (const std::string& profman_arg : profman_args) {
        argv[i++] = profman_arg.c_str();
    }
    argv[i] = NULL;

    execv(PROFMAN_BIN, (char * const *)argv);
    ALOGE("execv(%s) failed: %s\n", PROFMAN_BIN, strerror(errno));
    exit(68);   /* only get here on exec failure */
}

bool dump_profiles(int32_t uid, const std::string& pkgname, const char* code_paths) {
    std::vector<unique_fd> profile_fds;
    unique_fd reference_profile_fd;
    std::string out_file_name = StringPrintf("/data/misc/profman/%s.txt", pkgname.c_str());

    open_profile_files(uid, pkgname, /*is_secondary_dex*/false,
            &profile_fds, &reference_profile_fd);

    const bool has_reference_profile = (reference_profile_fd.get() != -1);
    const bool has_profiles = !profile_fds.empty();

    if (!has_reference_profile && !has_profiles) {
        LOG(ERROR)  << "profman dump: no profiles to dump for " << pkgname;
        return false;
    }

    unique_fd output_fd(open(out_file_name.c_str(),
            O_WRONLY | O_CREAT | O_TRUNC | O_NOFOLLOW, 0644));
    if (fchmod(output_fd, S_IRUSR|S_IWUSR|S_IRGRP|S_IROTH) < 0) {
        ALOGE("installd cannot chmod '%s' dump_profile\n", out_file_name.c_str());
        return false;
    }
    std::vector<std::string> code_full_paths = base::Split(code_paths, ";");
    std::vector<std::string> dex_locations;
    std::vector<unique_fd> apk_fds;
    for (const std::string& code_full_path : code_full_paths) {
        const char* full_path = code_full_path.c_str();
        unique_fd apk_fd(open(full_path, O_RDONLY | O_NOFOLLOW));
        if (apk_fd == -1) {
            ALOGE("installd cannot open '%s'\n", full_path);
            return false;
        }
        dex_locations.push_back(get_location_from_path(full_path));
        apk_fds.push_back(std::move(apk_fd));
    }

    pid_t pid = fork();
    if (pid == 0) {
        /* child -- drop privileges before continuing */
        drop_capabilities(uid);
        run_profman_dump(profile_fds, reference_profile_fd, dex_locations,
                         apk_fds, output_fd);
        exit(68);   /* only get here on exec failure */
    }
    /* parent */
    int return_code = wait_child(pid);
    if (!WIFEXITED(return_code)) {
        LOG(WARNING) << "profman failed for package " << pkgname << ": "
                << return_code;
        return false;
    }
    return true;
}

static std::string replace_file_extension(const std::string& oat_path, const std::string& new_ext) {
  // A standard dalvik-cache entry. Replace ".dex" with `new_ext`.
  if (EndsWith(oat_path, ".dex")) {
    std::string new_path = oat_path;
    new_path.replace(new_path.length() - strlen(".dex"), strlen(".dex"), new_ext);
    CHECK(EndsWith(new_path, new_ext.c_str()));
    return new_path;
  }

  // An odex entry. Not that this may not be an extension, e.g., in the OTA
  // case (where the base name will have an extension for the B artifact).
  size_t odex_pos = oat_path.rfind(".odex");
  if (odex_pos != std::string::npos) {
    std::string new_path = oat_path;
    new_path.replace(odex_pos, strlen(".odex"), new_ext);
    CHECK_NE(new_path.find(new_ext), std::string::npos);
    return new_path;
  }

  // Don't know how to handle this.
  return "";
}

// Translate the given oat path to an art (app image) path. An empty string
// denotes an error.
static std::string create_image_filename(const std::string& oat_path) {
    return replace_file_extension(oat_path, ".art");
}

// Translate the given oat path to a vdex path. An empty string denotes an error.
static std::string create_vdex_filename(const std::string& oat_path) {
    return replace_file_extension(oat_path, ".vdex");
}

static bool add_extension_to_file_name(char* file_name, const char* extension) {
    if (strlen(file_name) + strlen(extension) + 1 > PKG_PATH_MAX) {
        return false;
    }
    strcat(file_name, extension);
    return true;
}

static int open_output_file(const char* file_name, bool recreate, int permissions) {
    int flags = O_RDWR | O_CREAT;
    if (recreate) {
        if (unlink(file_name) < 0) {
            if (errno != ENOENT) {
                PLOG(ERROR) << "open_output_file: Couldn't unlink " << file_name;
            }
        }
        flags |= O_EXCL;
    }
    return open(file_name, flags, permissions);
}

static bool set_permissions_and_ownership(
        int fd, bool is_public, int uid, const char* path, bool is_secondary_dex) {
    // Primary apks are owned by the system. Secondary dex files are owned by the app.
    int owning_uid = is_secondary_dex ? uid : AID_SYSTEM;
    if (fchmod(fd,
               S_IRUSR|S_IWUSR|S_IRGRP |
               (is_public ? S_IROTH : 0)) < 0) {
        ALOGE("installd cannot chmod '%s' during dexopt\n", path);
        return false;
    } else if (fchown(fd, owning_uid, uid) < 0) {
        ALOGE("installd cannot chown '%s' during dexopt\n", path);
        return false;
    }
    return true;
}

static bool IsOutputDalvikCache(const char* oat_dir) {
  // InstallerConnection.java (which invokes installd) transforms Java null arguments
  // into '!'. Play it safe by handling it both.
  // TODO: ensure we never get null.
  // TODO: pass a flag instead of inferring if the output is dalvik cache.
  return oat_dir == nullptr || oat_dir[0] == '!';
}

static bool create_oat_out_path(const char* apk_path, const char* instruction_set,
            const char* oat_dir, bool is_secondary_dex, /*out*/ char* out_oat_path) {
    // Early best-effort check whether we can fit the the path into our buffers.
    // Note: the cache path will require an additional 5 bytes for ".swap", but we'll try to run
    // without a swap file, if necessary. Reference profiles file also add an extra ".prof"
    // extension to the cache path (5 bytes).
    if (strlen(apk_path) >= (PKG_PATH_MAX - 8)) {
        ALOGE("apk_path too long '%s'\n", apk_path);
        return false;
    }

    if (!IsOutputDalvikCache(oat_dir)) {
        // Oat dirs for secondary dex files are already validated.
        if (!is_secondary_dex && validate_apk_path(oat_dir)) {
            ALOGE("cannot validate apk path with oat_dir '%s'\n", oat_dir);
            return false;
        }
        if (!calculate_oat_file_path(out_oat_path, oat_dir, apk_path, instruction_set)) {
            return false;
        }
    } else {
        if (!create_cache_path(out_oat_path, apk_path, instruction_set)) {
            return false;
        }
    }
    return true;
}

// Helper for fd management. This is similar to a unique_fd in that it closes the file descriptor
// on destruction. It will also run the given cleanup (unless told not to) after closing.
//
// Usage example:
//
//   Dex2oatFileWrapper file(open(...),
//                                                   [name]() {
//                                                       unlink(name.c_str());
//                                                   });
//   // Note: care needs to be taken about name, as it needs to have a lifetime longer than the
//            wrapper if captured as a reference.
//
//   if (file.get() == -1) {
//       // Error opening...
//   }
//
//   ...
//   if (error) {
//       // At this point, when the Dex2oatFileWrapper is destructed, the cleanup function will run
//       // and delete the file (after the fd is closed).
//       return -1;
//   }
//
//   (Success case)
//   file.SetCleanup(false);
//   // At this point, when the Dex2oatFileWrapper is destructed, the cleanup function will not run
//   // (leaving the file around; after the fd is closed).
//
class Dex2oatFileWrapper {
 public:
    Dex2oatFileWrapper() : value_(-1), cleanup_(), do_cleanup_(true), auto_close_(true) {
    }

    Dex2oatFileWrapper(int value, std::function<void ()> cleanup)
            : value_(value), cleanup_(cleanup), do_cleanup_(true), auto_close_(true) {}

    Dex2oatFileWrapper(Dex2oatFileWrapper&& other) {
        value_ = other.value_;
        cleanup_ = other.cleanup_;
        do_cleanup_ = other.do_cleanup_;
        auto_close_ = other.auto_close_;
        other.release();
    }

    Dex2oatFileWrapper& operator=(Dex2oatFileWrapper&& other) {
        value_ = other.value_;
        cleanup_ = other.cleanup_;
        do_cleanup_ = other.do_cleanup_;
        auto_close_ = other.auto_close_;
        other.release();
        return *this;
    }

    ~Dex2oatFileWrapper() {
        reset(-1);
    }

    int get() {
        return value_;
    }

    void SetCleanup(bool cleanup) {
        do_cleanup_ = cleanup;
    }

    void reset(int new_value) {
        if (auto_close_ && value_ >= 0) {
            close(value_);
        }
        if (do_cleanup_ && cleanup_ != nullptr) {
            cleanup_();
        }

        value_ = new_value;
    }

    void reset(int new_value, std::function<void ()> new_cleanup) {
        if (auto_close_ && value_ >= 0) {
            close(value_);
        }
        if (do_cleanup_ && cleanup_ != nullptr) {
            cleanup_();
        }

        value_ = new_value;
        cleanup_ = new_cleanup;
    }

    void DisableAutoClose() {
        auto_close_ = false;
    }

 private:
    void release() {
        value_ = -1;
        do_cleanup_ = false;
        cleanup_ = nullptr;
    }
    int value_;
    std::function<void ()> cleanup_;
    bool do_cleanup_;
    bool auto_close_;
};

// (re)Creates the app image if needed.
Dex2oatFileWrapper maybe_open_app_image(const char* out_oat_path, bool profile_guided,
        bool is_public, int uid, bool is_secondary_dex) {
    // Use app images only if it is enabled (by a set image format) and we are compiling
    // profile-guided (so the app image doesn't conservatively contain all classes).
    // Note that we don't create an image for secondary dex files.
    if (is_secondary_dex || !profile_guided) {
        return Dex2oatFileWrapper();
    }

    const std::string image_path = create_image_filename(out_oat_path);
    if (image_path.empty()) {
        // Happens when the out_oat_path has an unknown extension.
        return Dex2oatFileWrapper();
    }
    char app_image_format[kPropertyValueMax];
    bool have_app_image_format =
            get_property("dalvik.vm.appimageformat", app_image_format, NULL) > 0;
    if (!have_app_image_format) {
        return Dex2oatFileWrapper();
    }
    // Recreate is true since we do not want to modify a mapped image. If the app is
    // already running and we modify the image file, it can cause crashes (b/27493510).
    Dex2oatFileWrapper wrapper_fd(
            open_output_file(image_path.c_str(), true /*recreate*/, 0600 /*permissions*/),
            [image_path]() { unlink(image_path.c_str()); });
    if (wrapper_fd.get() < 0) {
        // Could not create application image file. Go on since we can compile without it.
        LOG(ERROR) << "installd could not create '" << image_path
                << "' for image file during dexopt";
         // If we have a valid image file path but no image fd, explicitly erase the image file.
        if (unlink(image_path.c_str()) < 0) {
            if (errno != ENOENT) {
                PLOG(ERROR) << "Couldn't unlink image file " << image_path;
            }
        }
    } else if (!set_permissions_and_ownership(
                wrapper_fd.get(), is_public, uid, image_path.c_str(), is_secondary_dex)) {
        ALOGE("installd cannot set owner '%s' for image during dexopt\n", image_path.c_str());
        wrapper_fd.reset(-1);
    }

    return wrapper_fd;
}

// Creates the dexopt swap file if necessary and return its fd.
// Returns -1 if there's no need for a swap or in case of errors.
unique_fd maybe_open_dexopt_swap_file(const char* out_oat_path) {
    if (!ShouldUseSwapFileForDexopt()) {
        return invalid_unique_fd();
    }
    // Make sure there really is enough space.
    char swap_file_name[PKG_PATH_MAX];
    strcpy(swap_file_name, out_oat_path);
    if (!add_extension_to_file_name(swap_file_name, ".swap")) {
        return invalid_unique_fd();
    }
    unique_fd swap_fd(open_output_file(
            swap_file_name, /*recreate*/true, /*permissions*/0600));
    if (swap_fd.get() < 0) {
        // Could not create swap file. Optimistically go on and hope that we can compile
        // without it.
        ALOGE("installd could not create '%s' for swap during dexopt\n", swap_file_name);
    } else {
        // Immediately unlink. We don't really want to hit flash.
        if (unlink(swap_file_name) < 0) {
            PLOG(ERROR) << "Couldn't unlink swap file " << swap_file_name;
        }
    }
    return swap_fd;
}

// Opens the reference profiles if needed.
// Note that the reference profile might not exist so it's OK if the fd will be -1.
Dex2oatFileWrapper maybe_open_reference_profile(const std::string& pkgname,
        const std::string& dex_path, bool profile_guided, bool is_public, int uid,
        bool is_secondary_dex) {
    // Public apps should not be compiled with profile information ever. Same goes for the special
    // package '*' used for the system server.
    if (!profile_guided || is_public || (pkgname[0] == '*')) {
        return Dex2oatFileWrapper();
    }

    // Open reference profile in read only mode as dex2oat does not get write permissions.
    const std::string location = is_secondary_dex ? dex_path : pkgname;
    unique_fd ufd = open_reference_profile(uid, location, /*read_write*/false, is_secondary_dex);
    const auto& cleanup = [location, is_secondary_dex]() {
        clear_reference_profile(location.c_str(), is_secondary_dex);
    };
    return Dex2oatFileWrapper(ufd.release(), cleanup);
}

// Opens the vdex files and assigns the input fd to in_vdex_wrapper_fd and the output fd to
// out_vdex_wrapper_fd. Returns true for success or false in case of errors.
bool open_vdex_files(const char* apk_path, const char* out_oat_path, int dexopt_needed,
        const char* instruction_set, bool is_public, bool profile_guided,
        int uid, bool is_secondary_dex, Dex2oatFileWrapper* in_vdex_wrapper_fd,
        Dex2oatFileWrapper* out_vdex_wrapper_fd) {
    CHECK(in_vdex_wrapper_fd != nullptr);
    CHECK(out_vdex_wrapper_fd != nullptr);
    // Open the existing VDEX. We do this before creating the new output VDEX, which will
    // unlink the old one.
    char in_odex_path[PKG_PATH_MAX];
    int dexopt_action = abs(dexopt_needed);
    bool is_odex_location = dexopt_needed < 0;
    std::string in_vdex_path_str;
    // Disable passing an input vdex when the compilation is profile-guided. The dexlayout
    // optimization in dex2oat is incompatible with it. b/35872504.
    if (dexopt_action != DEX2OAT_FROM_SCRATCH && !profile_guided) {
        // Open the possibly existing vdex. If none exist, we pass -1 to dex2oat for input-vdex-fd.
        const char* path = nullptr;
        if (is_odex_location) {
            if (calculate_odex_file_path(in_odex_path, apk_path, instruction_set)) {
                path = in_odex_path;
            } else {
                ALOGE("installd cannot compute input vdex location for '%s'\n", apk_path);
                return false;
            }
        } else {
            path = out_oat_path;
        }
        in_vdex_path_str = create_vdex_filename(path);
        if (in_vdex_path_str.empty()) {
            ALOGE("installd cannot compute input vdex location for '%s'\n", path);
            return false;
        }
        if (dexopt_action == DEX2OAT_FOR_BOOT_IMAGE) {
            // When we dex2oat because of boot image change, we are going to update
            // in-place the vdex file.
            in_vdex_wrapper_fd->reset(open(in_vdex_path_str.c_str(), O_RDWR, 0));
        } else {
            in_vdex_wrapper_fd->reset(open(in_vdex_path_str.c_str(), O_RDONLY, 0));
        }
    }

    // Infer the name of the output VDEX and create it.
    const std::string out_vdex_path_str = create_vdex_filename(out_oat_path);
    if (out_vdex_path_str.empty()) {
        return false;
    }

    // If we are compiling because the boot image is out of date, we do not
    // need to recreate a vdex, and can use the same existing one.
    if (dexopt_action == DEX2OAT_FOR_BOOT_IMAGE &&
            in_vdex_wrapper_fd->get() != -1 &&
            in_vdex_path_str == out_vdex_path_str) {
        out_vdex_wrapper_fd->reset(in_vdex_wrapper_fd->get());
        // Disable auto close for the in wrapper fd (it will be done when destructing the out
        // wrapper).
        in_vdex_wrapper_fd->DisableAutoClose();
    } else {
        out_vdex_wrapper_fd->reset(
              open_output_file(out_vdex_path_str.c_str(), /*recreate*/true, /*permissions*/0644),
              [out_vdex_path_str]() { unlink(out_vdex_path_str.c_str()); });
        if (out_vdex_wrapper_fd->get() < 0) {
            ALOGE("installd cannot open vdex'%s' during dexopt\n", out_vdex_path_str.c_str());
            return false;
        }
    }
    if (!set_permissions_and_ownership(out_vdex_wrapper_fd->get(), is_public, uid,
            out_vdex_path_str.c_str(), is_secondary_dex)) {
        ALOGE("installd cannot set owner '%s' for vdex during dexopt\n", out_vdex_path_str.c_str());
        return false;
    }

    // If we got here we successfully opened the vdex files.
    return true;
}

// Opens the output oat file for the given apk.
// If successful it stores the output path into out_oat_path and returns true.
Dex2oatFileWrapper open_oat_out_file(const char* apk_path, const char* oat_dir,
        bool is_public, int uid, const char* instruction_set, bool is_secondary_dex,
        char* out_oat_path) {
    if (!create_oat_out_path(apk_path, instruction_set, oat_dir, is_secondary_dex, out_oat_path)) {
        return Dex2oatFileWrapper();
    }
    const std::string out_oat_path_str(out_oat_path);
    Dex2oatFileWrapper wrapper_fd(
            open_output_file(out_oat_path, /*recreate*/true, /*permissions*/0644),
            [out_oat_path_str]() { unlink(out_oat_path_str.c_str()); });
    if (wrapper_fd.get() < 0) {
        PLOG(ERROR) << "installd cannot open output during dexopt" <<  out_oat_path;
    } else if (!set_permissions_and_ownership(
                wrapper_fd.get(), is_public, uid, out_oat_path, is_secondary_dex)) {
        ALOGE("installd cannot set owner '%s' for output during dexopt\n", out_oat_path);
        wrapper_fd.reset(-1);
    }
    return wrapper_fd;
}

// Updates the access times of out_oat_path based on those from apk_path.
void update_out_oat_access_times(const char* apk_path, const char* out_oat_path) {
    struct stat input_stat;
    memset(&input_stat, 0, sizeof(input_stat));
    if (stat(apk_path, &input_stat) != 0) {
        PLOG(ERROR) << "Could not stat " << apk_path << " during dexopt";
        return;
    }

    struct utimbuf ut;
    ut.actime = input_stat.st_atime;
    ut.modtime = input_stat.st_mtime;
    if (utime(out_oat_path, &ut) != 0) {
        PLOG(WARNING) << "Could not update access times for " << apk_path << " during dexopt";
    }
}

// Runs (execv) dexoptanalyzer on the given arguments.
// The analyzer will check if the dex_file needs to be (re)compiled to match the compiler_filter.
// If this is for a profile guided compilation, profile_was_updated will tell whether or not
// the profile has changed.
static void exec_dexoptanalyzer(const std::string& dex_file, const char* instruction_set,
        const char* compiler_filter, bool profile_was_updated) {
    static const char* DEXOPTANALYZER_BIN = "/system/bin/dexoptanalyzer";
    static const unsigned int MAX_INSTRUCTION_SET_LEN = 7;

    if (strlen(instruction_set) >= MAX_INSTRUCTION_SET_LEN) {
        ALOGE("Instruction set %s longer than max length of %d",
              instruction_set, MAX_INSTRUCTION_SET_LEN);
        return;
    }

    char dex_file_arg[strlen("--dex-file=") + PKG_PATH_MAX];
    char isa_arg[strlen("--isa=") + MAX_INSTRUCTION_SET_LEN];
    char compiler_filter_arg[strlen("--compiler-filter=") + kPropertyValueMax];
    const char* assume_profile_changed = "--assume-profile-changed";

    sprintf(dex_file_arg, "--dex-file=%s", dex_file.c_str());
    sprintf(isa_arg, "--isa=%s", instruction_set);
    sprintf(compiler_filter_arg, "--compiler-filter=%s", compiler_filter);

    // program name, dex file, isa, filter, the final NULL
    const char* argv[5 + (profile_was_updated ? 1 : 0)];
    int i = 0;
    argv[i++] = DEXOPTANALYZER_BIN;
    argv[i++] = dex_file_arg;
    argv[i++] = isa_arg;
    argv[i++] = compiler_filter_arg;
    if (profile_was_updated) {
        argv[i++] = assume_profile_changed;
    }
    argv[i] = NULL;

    execv(DEXOPTANALYZER_BIN, (char * const *)argv);
    ALOGE("execv(%s) failed: %s\n", DEXOPTANALYZER_BIN, strerror(errno));
}

// Prepares the oat dir for the secondary dex files.
static bool prepare_secondary_dex_oat_dir(const std::string& dex_path, int uid,
        const char* instruction_set, std::string* oat_dir_out) {
    unsigned long dirIndex = dex_path.rfind('/');
    if (dirIndex == std::string::npos) {
        LOG(ERROR ) << "Unexpected dir structure for secondary dex " << dex_path;
        return false;
    }
    std::string dex_dir = dex_path.substr(0, dirIndex);

    // Create oat file output directory.
    mode_t oat_dir_mode = S_IRWXU | S_IRWXG | S_IXOTH;
    if (prepare_app_cache_dir(dex_dir, "oat", oat_dir_mode, uid, uid) != 0) {
        LOG(ERROR) << "Could not prepare oat dir for secondary dex: " << dex_path;
        return false;
    }

    char oat_dir[PKG_PATH_MAX];
    snprintf(oat_dir, PKG_PATH_MAX, "%s/oat", dex_dir.c_str());
    oat_dir_out->assign(oat_dir);

    // Create oat/isa output directory.
    if (prepare_app_cache_dir(*oat_dir_out, instruction_set, oat_dir_mode, uid, uid) != 0) {
        LOG(ERROR) << "Could not prepare oat/isa dir for secondary dex: " << dex_path;
        return false;
    }

    return true;
}

static int constexpr DEXOPTANALYZER_BIN_EXEC_ERROR = 200;

// Verifies the result of dexoptanalyzer executed for the apk_path.
// If the result is valid returns true and sets dexopt_needed_out to a valid value.
// Returns false for errors or unexpected result values.
static bool process_dexoptanalyzer_result(const std::string& dex_path, int result,
            int* dexopt_needed_out) {
    // The result values are defined in dexoptanalyzer.
    switch (result) {
        case 0:  // no_dexopt_needed
            *dexopt_needed_out = NO_DEXOPT_NEEDED; return true;
        case 1:  // dex2oat_from_scratch
            *dexopt_needed_out = DEX2OAT_FROM_SCRATCH; return true;
        case 5:  // dex2oat_for_bootimage_odex
            *dexopt_needed_out = -DEX2OAT_FOR_BOOT_IMAGE; return true;
        case 6:  // dex2oat_for_filter_odex
            *dexopt_needed_out = -DEX2OAT_FOR_FILTER; return true;
        case 7:  // dex2oat_for_relocation_odex
            *dexopt_needed_out = -DEX2OAT_FOR_RELOCATION; return true;
        case 2:  // dex2oat_for_bootimage_oat
        case 3:  // dex2oat_for_filter_oat
        case 4:  // dex2oat_for_relocation_oat
            LOG(ERROR) << "Dexoptnalyzer return the status of an oat file."
                    << " Expected odex file status for secondary dex " << dex_path
                    << " : dexoptanalyzer result=" << result;
            return false;
        default:
            LOG(ERROR) << "Unexpected result for dexoptanalyzer " << dex_path
                    << " exec_dexoptanalyzer result=" << result;
            return false;
    }
}

// Processes the dex_path as a secondary dex files and return true if the path dex file should
// be compiled. Returns false for errors (logged) or true if the secondary dex path was process
// successfully.
// When returning true, the output parameters will be:
//   - is_public_out: whether or not the oat file should not be made public
//   - dexopt_needed_out: valid OatFileAsssitant::DexOptNeeded
//   - oat_dir_out: the oat dir path where the oat file should be stored
//   - dex_path_out: the real path of the dex file
static bool process_secondary_dex_dexopt(const char* original_dex_path, const char* pkgname,
        int dexopt_flags, const char* volume_uuid, int uid, const char* instruction_set,
        const char* compiler_filter, bool* is_public_out, int* dexopt_needed_out,
        std::string* oat_dir_out, std::string* dex_path_out) {
    int storage_flag;

    if ((dexopt_flags & DEXOPT_STORAGE_CE) != 0) {
        storage_flag = FLAG_STORAGE_CE;
        if ((dexopt_flags & DEXOPT_STORAGE_DE) != 0) {
            LOG(ERROR) << "Ambiguous secondary dex storage flag. Both, CE and DE, flags are set";
            return false;
        }
    } else if ((dexopt_flags & DEXOPT_STORAGE_DE) != 0) {
        storage_flag = FLAG_STORAGE_DE;
    } else {
        LOG(ERROR) << "Secondary dex storage flag must be set";
        return false;
    }

    {
        // As opposed to the primary apk, secondary dex files might contain symlinks.
        // Resolve the path before passing it to the validate method to
        // make sure the verification is done on the real location.
        UniqueCPtr<char> dex_real_path_cstr(realpath(original_dex_path, nullptr));
        if (dex_real_path_cstr == nullptr) {
            PLOG(ERROR) << "Could not get the real path of the secondary dex file "
                    << original_dex_path;
            return false;
        } else {
            dex_path_out->assign(dex_real_path_cstr.get());
        }
    }
    const std::string& dex_path = *dex_path_out;
    if (!validate_secondary_dex_path(pkgname, dex_path, volume_uuid, uid, storage_flag)) {
        LOG(ERROR) << "Could not validate secondary dex path " << dex_path;
        return false;
    }

    // Check if the path exist. If not, there's nothing to do.
    struct stat dex_path_stat;
    if (stat(dex_path.c_str(), &dex_path_stat) != 0) {
        if (errno == ENOENT) {
            // Secondary dex files might be deleted any time by the app.
            // Nothing to do if that's the case
            ALOGV("Secondary dex does not exist %s", dex_path.c_str());
            return NO_DEXOPT_NEEDED;
        } else {
            PLOG(ERROR) << "Could not access secondary dex " << dex_path;
        }
    }

    // Check if we should make the oat file public.
    // Note that if the dex file is not public the compiled code cannot be made public.
    *is_public_out = ((dexopt_flags & DEXOPT_PUBLIC) != 0) &&
            ((dex_path_stat.st_mode & S_IROTH) != 0);

    // Prepare the oat directories.
    if (!prepare_secondary_dex_oat_dir(dex_path, uid, instruction_set, oat_dir_out)) {
        return false;
    }

    // Analyze profiles.
    bool profile_was_updated = analyze_profiles(uid, dex_path, /*is_secondary_dex*/true);

    pid_t pid = fork();
    if (pid == 0) {
        // child -- drop privileges before continuing.
        drop_capabilities(uid);
        // Run dexoptanalyzer to get dexopt_needed code.
        exec_dexoptanalyzer(dex_path, instruction_set, compiler_filter, profile_was_updated);
        exit(DEXOPTANALYZER_BIN_EXEC_ERROR);
    }

    /* parent */

    int result = wait_child(pid);
    if (!WIFEXITED(result)) {
        LOG(ERROR) << "dexoptanalyzer failed for path " << dex_path << ": " << result;
        return false;
    }
    result = WEXITSTATUS(result);
    bool success = process_dexoptanalyzer_result(dex_path, result, dexopt_needed_out);
    // Run dexopt only if needed or forced.
    // Note that dexoptanalyzer is executed even if force compilation is enabled.
    // We ignore its valid dexopNeeded result, but still check (in process_dexoptanalyzer_result)
    // that we only get results for odex files (apk_dir/oat/isa/code.odex) and not
    // for oat files from dalvik-cache.
    if (success && ((dexopt_flags & DEXOPT_FORCE) != 0)) {
        *dexopt_needed_out = DEX2OAT_FROM_SCRATCH;
    }

    return success;
}

int dexopt(const char* dex_path, uid_t uid, const char* pkgname, const char* instruction_set,
        int dexopt_needed, const char* oat_dir, int dexopt_flags, const char* compiler_filter,
        const char* volume_uuid, const char* shared_libraries, const char* se_info) {
    CHECK(pkgname != nullptr);
    CHECK(pkgname[0] != 0);
    if ((dexopt_flags & ~DEXOPT_MASK) != 0) {
        LOG_FATAL("dexopt flags contains unknown fields\n");
    }

    bool is_public = (dexopt_flags & DEXOPT_PUBLIC) != 0;
    bool vm_safe_mode = (dexopt_flags & DEXOPT_SAFEMODE) != 0;
    bool debuggable = (dexopt_flags & DEXOPT_DEBUGGABLE) != 0;
    bool boot_complete = (dexopt_flags & DEXOPT_BOOTCOMPLETE) != 0;
    bool profile_guided = (dexopt_flags & DEXOPT_PROFILE_GUIDED) != 0;
    bool is_secondary_dex = (dexopt_flags & DEXOPT_SECONDARY_DEX) != 0;

    // Check if we're dealing with a secondary dex file and if we need to compile it.
    std::string oat_dir_str;
    std::string dex_real_path;
    if (is_secondary_dex) {
        if (process_secondary_dex_dexopt(dex_path, pkgname, dexopt_flags, volume_uuid, uid,
                instruction_set, compiler_filter, &is_public, &dexopt_needed, &oat_dir_str,
                &dex_real_path)) {
            oat_dir = oat_dir_str.c_str();
            dex_path = dex_real_path.c_str();
            if (dexopt_needed == NO_DEXOPT_NEEDED) {
                return 0;  // Nothing to do, report success.
            }
        } else {
            return -1;  // We had an error, logged in the process method.
        }
    } else {
        // Currently these flags are only use for secondary dex files.
        // Verify that they are not set for primary apks.
        CHECK((dexopt_flags & DEXOPT_STORAGE_CE) == 0);
        CHECK((dexopt_flags & DEXOPT_STORAGE_DE) == 0);
    }

    // Open the input file.
    unique_fd input_fd(open(dex_path, O_RDONLY, 0));
    if (input_fd.get() < 0) {
        ALOGE("installd cannot open '%s' for input during dexopt\n", dex_path);
        return -1;
    }

    // Create the output OAT file.
    char out_oat_path[PKG_PATH_MAX];
    Dex2oatFileWrapper out_oat_fd = open_oat_out_file(dex_path, oat_dir, is_public, uid,
            instruction_set, is_secondary_dex, out_oat_path);
    if (out_oat_fd.get() < 0) {
        return -1;
    }

    // Open vdex files.
    Dex2oatFileWrapper in_vdex_fd;
    Dex2oatFileWrapper out_vdex_fd;
    if (!open_vdex_files(dex_path, out_oat_path, dexopt_needed, instruction_set, is_public,
            profile_guided, uid, is_secondary_dex, &in_vdex_fd, &out_vdex_fd)) {
        return -1;
    }

    // Ensure that the oat dir and the compiler artifacts of secondary dex files have the correct
    // selinux context (we generate them on the fly during the dexopt invocation and they don't
    // fully inherit their parent context).
    // Note that for primary apk the oat files are created before, in a separate installd
    // call which also does the restorecon. TODO(calin): unify the paths.
    if (is_secondary_dex) {
        if (selinux_android_restorecon_pkgdir(oat_dir, se_info, uid,
                SELINUX_ANDROID_RESTORECON_RECURSE)) {
            LOG(ERROR) << "Failed to restorecon " << oat_dir;
            return -1;
        }
    }

    // Create a swap file if necessary.
    unique_fd swap_fd = maybe_open_dexopt_swap_file(out_oat_path);

    // Create the app image file if needed.
    Dex2oatFileWrapper image_fd =
            maybe_open_app_image(out_oat_path, profile_guided, is_public, uid, is_secondary_dex);

    // Open the reference profile if needed.
    Dex2oatFileWrapper reference_profile_fd = maybe_open_reference_profile(
            pkgname, dex_path, profile_guided, is_public, uid, is_secondary_dex);

    ALOGV("DexInv: --- BEGIN '%s' ---\n", dex_path);

    pid_t pid = fork();
    if (pid == 0) {
        /* child -- drop privileges before continuing */
        drop_capabilities(uid);

        SetDex2OatScheduling(boot_complete);
        if (flock(out_oat_fd.get(), LOCK_EX | LOCK_NB) != 0) {
            ALOGE("flock(%s) failed: %s\n", out_oat_path, strerror(errno));
            _exit(67);
        }

        run_dex2oat(input_fd.get(),
                    out_oat_fd.get(),
                    in_vdex_fd.get(),
                    out_vdex_fd.get(),
                    image_fd.get(),
                    dex_path,
                    out_oat_path,
                    swap_fd.get(),
                    instruction_set,
                    compiler_filter,
                    vm_safe_mode,
                    debuggable,
                    boot_complete,
                    reference_profile_fd.get(),
                    shared_libraries);
        _exit(68);   /* only get here on exec failure */
    } else {
        int res = wait_child(pid);
        if (res == 0) {
            ALOGV("DexInv: --- END '%s' (success) ---\n", dex_path);
        } else {
            ALOGE("DexInv: --- END '%s' --- status=0x%04x, process failed\n", dex_path, res);
            return res;
        }
    }

    update_out_oat_access_times(dex_path, out_oat_path);

    // We've been successful, don't delete output.
    out_oat_fd.SetCleanup(false);
    out_vdex_fd.SetCleanup(false);
    image_fd.SetCleanup(false);
    reference_profile_fd.SetCleanup(false);

    return 0;
}

// Try to remove the given directory. Log an error if the directory exists
// and is empty but could not be removed.
static bool rmdir_if_empty(const char* dir) {
    if (rmdir(dir) == 0) {
        return true;
    }
    if (errno == ENOENT || errno == ENOTEMPTY) {
        return true;
    }
    PLOG(ERROR) << "Failed to remove dir: " << dir;
    return false;
}

// Try to unlink the given file. Log an error if the file exists and could not
// be unlinked.
static bool unlink_if_exists(const std::string& file) {
    if (unlink(file.c_str()) == 0) {
        return true;
    }
    if (errno == ENOENT) {
        return true;

    }
    PLOG(ERROR) << "Could not unlink: " << file;
    return false;
}

// Create the oat file structure for the secondary dex 'dex_path' and assign
// the individual path component to the 'out_' parameters.
static bool create_secondary_dex_oat_layout(const std::string& dex_path, const std::string& isa,
        /*out*/char* out_oat_dir, /*out*/char* out_oat_isa_dir, /*out*/char* out_oat_path) {
    size_t dirIndex = dex_path.rfind('/');
    if (dirIndex == std::string::npos) {
        LOG(ERROR) << "Unexpected dir structure for dex file " << dex_path;
        return false;
    }
    // TODO(calin): we have similar computations in at lest 3 other places
    // (InstalldNativeService, otapropt and dexopt). Unify them and get rid of snprintf by
    // use string append.
    std::string apk_dir = dex_path.substr(0, dirIndex);
    snprintf(out_oat_dir, PKG_PATH_MAX, "%s/oat", apk_dir.c_str());
    snprintf(out_oat_isa_dir, PKG_PATH_MAX, "%s/%s", out_oat_dir, isa.c_str());

    if (!create_oat_out_path(dex_path.c_str(), isa.c_str(), out_oat_dir,
            /*is_secondary_dex*/true, out_oat_path)) {
        LOG(ERROR) << "Could not create oat path for secondary dex " << dex_path;
        return false;
    }
    return true;
}

// Reconcile the secondary dex 'dex_path' and its generated oat files.
// Return true if all the parameters are valid and the secondary dex file was
//   processed successfully (i.e. the dex_path either exists, or if not, its corresponding
//   oat/vdex/art files where deleted successfully). In this case, out_secondary_dex_exists
//   will be true if the secondary dex file still exists. If the secondary dex file does not exist,
//   the method cleans up any previously generated compiler artifacts (oat, vdex, art).
// Return false if there were errors during processing. In this case
//   out_secondary_dex_exists will be set to false.
bool reconcile_secondary_dex_file(const std::string& dex_path,
        const std::string& pkgname, int uid, const std::vector<std::string>& isas,
        const std::unique_ptr<std::string>& volume_uuid, int storage_flag,
        /*out*/bool* out_secondary_dex_exists) {
    // Set out to false to start with, just in case we have validation errors.
    *out_secondary_dex_exists = false;
    if (isas.size() == 0) {
        LOG(ERROR) << "reconcile_secondary_dex_file called with empty isas vector";
        return false;
    }

    const char* volume_uuid_cstr = volume_uuid == nullptr ? nullptr : volume_uuid->c_str();
    if (!validate_secondary_dex_path(pkgname.c_str(), dex_path.c_str(), volume_uuid_cstr,
            uid, storage_flag)) {
        LOG(ERROR) << "Could not validate secondary dex path " << dex_path;
        return false;
    }

    if (access(dex_path.c_str(), F_OK) == 0) {
        // The path exists, nothing to do. The odex files (if any) will be left untouched.
        *out_secondary_dex_exists = true;
        return true;
    } else if (errno != ENOENT) {
        PLOG(ERROR) << "Failed to check access to secondary dex " << dex_path;
        return false;
    }

    // The secondary dex does not exist anymore. Clear any generated files.
    char oat_path[PKG_PATH_MAX];
    char oat_dir[PKG_PATH_MAX];
    char oat_isa_dir[PKG_PATH_MAX];
    bool result = true;
    for (size_t i = 0; i < isas.size(); i++) {
        if (!create_secondary_dex_oat_layout(dex_path, isas[i], oat_dir, oat_isa_dir, oat_path)) {
            LOG(ERROR) << "Could not create secondary odex layout: " << dex_path;
            result = false;
            continue;
        }
        result = unlink_if_exists(oat_path) && result;
        result = unlink_if_exists(create_vdex_filename(oat_path)) && result;
        result = unlink_if_exists(create_image_filename(oat_path)) && result;

        // Try removing the directories as well, they might be empty.
        result = rmdir_if_empty(oat_isa_dir) && result;
        result = rmdir_if_empty(oat_dir) && result;
    }

    return result;
}

// Helper for move_ab, so that we can have common failure-case cleanup.
static bool unlink_and_rename(const char* from, const char* to) {
    // Check whether "from" exists, and if so whether it's regular. If it is, unlink. Otherwise,
    // return a failure.
    struct stat s;
    if (stat(to, &s) == 0) {
        if (!S_ISREG(s.st_mode)) {
            LOG(ERROR) << from << " is not a regular file to replace for A/B.";
            return false;
        }
        if (unlink(to) != 0) {
            LOG(ERROR) << "Could not unlink " << to << " to move A/B.";
            return false;
        }
    } else {
        // This may be a permission problem. We could investigate the error code, but we'll just
        // let the rename failure do the work for us.
    }

    // Try to rename "to" to "from."
    if (rename(from, to) != 0) {
        PLOG(ERROR) << "Could not rename " << from << " to " << to;
        return false;
    }
    return true;
}

// Move/rename a B artifact (from) to an A artifact (to).
static bool move_ab_path(const std::string& b_path, const std::string& a_path) {
    // Check whether B exists.
    {
        struct stat s;
        if (stat(b_path.c_str(), &s) != 0) {
            // Silently ignore for now. The service calling this isn't smart enough to understand
            // lack of artifacts at the moment.
            return false;
        }
        if (!S_ISREG(s.st_mode)) {
            LOG(ERROR) << "A/B artifact " << b_path << " is not a regular file.";
            // Try to unlink, but swallow errors.
            unlink(b_path.c_str());
            return false;
        }
    }

    // Rename B to A.
    if (!unlink_and_rename(b_path.c_str(), a_path.c_str())) {
        // Delete the b_path so we don't try again (or fail earlier).
        if (unlink(b_path.c_str()) != 0) {
            PLOG(ERROR) << "Could not unlink " << b_path;
        }

        return false;
    }

    return true;
}

bool move_ab(const char* apk_path, const char* instruction_set, const char* oat_dir) {
    // Get the current slot suffix. No suffix, no A/B.
    std::string slot_suffix;
    {
        char buf[kPropertyValueMax];
        if (get_property("ro.boot.slot_suffix", buf, nullptr) <= 0) {
            return false;
        }
        slot_suffix = buf;

        if (!ValidateTargetSlotSuffix(slot_suffix)) {
            LOG(ERROR) << "Target slot suffix not legal: " << slot_suffix;
            return false;
        }
    }

    // Validate other inputs.
    if (validate_apk_path(apk_path) != 0) {
        LOG(ERROR) << "Invalid apk_path: " << apk_path;
        return false;
    }
    if (validate_apk_path(oat_dir) != 0) {
        LOG(ERROR) << "Invalid oat_dir: " << oat_dir;
        return false;
    }

    char a_path[PKG_PATH_MAX];
    if (!calculate_oat_file_path(a_path, oat_dir, apk_path, instruction_set)) {
        return false;
    }
    const std::string a_vdex_path = create_vdex_filename(a_path);
    const std::string a_image_path = create_image_filename(a_path);

    // B path = A path + slot suffix.
    const std::string b_path = StringPrintf("%s.%s", a_path, slot_suffix.c_str());
    const std::string b_vdex_path = StringPrintf("%s.%s", a_vdex_path.c_str(), slot_suffix.c_str());
    const std::string b_image_path = StringPrintf("%s.%s",
                                                  a_image_path.c_str(),
                                                  slot_suffix.c_str());

    bool success = true;
    if (move_ab_path(b_path, a_path)) {
        if (move_ab_path(b_vdex_path, a_vdex_path)) {
            // Note: we can live without an app image. As such, ignore failure to move the image file.
            //       If we decide to require the app image, or the app image being moved correctly,
            //       then change accordingly.
            constexpr bool kIgnoreAppImageFailure = true;

            if (!a_image_path.empty()) {
                if (!move_ab_path(b_image_path, a_image_path)) {
                    unlink(a_image_path.c_str());
                    if (!kIgnoreAppImageFailure) {
                        success = false;
                    }
                }
            }
        } else {
            // Cleanup: delete B image, ignore errors.
            unlink(b_image_path.c_str());
            success = false;
        }
    } else {
        // Cleanup: delete B image, ignore errors.
        unlink(b_vdex_path.c_str());
        unlink(b_image_path.c_str());
        success = false;
    }
    return success;
}

bool delete_odex(const char* apk_path, const char* instruction_set, const char* oat_dir) {
    // Delete the oat/odex file.
    char out_path[PKG_PATH_MAX];
    if (!create_oat_out_path(apk_path, instruction_set, oat_dir,
            /*is_secondary_dex*/false, out_path)) {
        return false;
    }

    // In case of a permission failure report the issue. Otherwise just print a warning.
    auto unlink_and_check = [](const char* path) -> bool {
        int result = unlink(path);
        if (result != 0) {
            if (errno == EACCES || errno == EPERM) {
                PLOG(ERROR) << "Could not unlink " << path;
                return false;
            }
            PLOG(WARNING) << "Could not unlink " << path;
        }
        return true;
    };

    // Delete the oat/odex file.
    bool return_value_oat = unlink_and_check(out_path);

    // Derive and delete the app image.
    bool return_value_art = unlink_and_check(create_image_filename(out_path).c_str());

    // Report success.
    return return_value_oat && return_value_art;
}

}  // namespace installd
}  // namespace android<|MERGE_RESOLUTION|>--- conflicted
+++ resolved
@@ -355,23 +355,14 @@
         sprintf(profile_arg, "--profile-file-fd=%d", profile_fd);
     }
 
-<<<<<<< HEAD
-    // Get the directory of the apk to pass as a base directory.
-    char base_dir[arraysize("--base-dir=") + PKG_PATH_MAX];
-=======
     // Get the directory of the apk to pass as a base classpath directory.
     char base_dir[arraysize("--classpath-dir=") + PKG_PATH_MAX];
->>>>>>> d3b56698
     std::string apk_dir(input_file_name);
     unsigned long dir_index = apk_dir.rfind('/');
     bool has_base_dir = dir_index != std::string::npos;
     if (has_base_dir) {
         apk_dir = apk_dir.substr(0, dir_index);
-<<<<<<< HEAD
-        sprintf(base_dir, "--base-dir=%s", apk_dir.c_str());
-=======
         sprintf(base_dir, "--classpath-dir=%s", apk_dir.c_str());
->>>>>>> d3b56698
     }
 
 
