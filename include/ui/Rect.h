--- conflicted
+++ resolved
@@ -30,8 +30,6 @@
     int right;
     int bottom;
 
-    typedef int value_type;
-    
     // we don't provide copy-ctor and operator= on purpose
     // because we want the compiler generated versions
 
@@ -48,10 +46,6 @@
     }
 
     void makeInvalid();
-    
-    inline void clear() {
-        left = top = right = bottom = 0;
-    }
     
     // a valid rectangle has a non negative width and height
     inline bool isValid() const {
@@ -77,13 +71,6 @@
         return bottom-top;
     }
 
-<<<<<<< HEAD
-    // the following 4 functions return the 4 corners of the rect as Point
-    inline Point leftTop() const {
-        return Point(left, top);
-    }
-    inline Point rightBottom() const {
-=======
     void setLeftTop(const Point& lt) {
         left = lt.x;
         top  = lt.y;
@@ -99,24 +86,13 @@
         return Point(left, top);
     }
     Point rightBottom() const {
->>>>>>> 39afd5f7
         return Point(right, bottom);
     }
-    inline Point rightTop() const {
+    Point rightTop() const {
         return Point(right, top);
     }
-    inline Point leftBottom() const {
+    Point leftBottom() const {
         return Point(left, bottom);
-    }
-    
-    inline void setLeftTop(const Point& p) {
-        left = p.x;
-        top  = p.y;
-    }
-
-    inline void setRightBottom(const Point& p) {
-        right  = p.x;
-        bottom = p.y;
     }
 
     // comparisons
